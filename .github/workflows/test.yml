name: ovn-ci

on:
  push:
  pull_request:
    branches: [ master ]

env:
  GO_VERSION: 1.13.4
  K8S_VERSION: v1.17.2
  KIND_CLUSTER_NAME: ovn
  KIND_INSTALL_INGRESS: true

jobs:
  build:
    name: Build
    runs-on: ubuntu-latest
    steps:
    - name: Free up disk space
      run: sudo eatmydata apt-get remove --auto-remove -y aspnetcore-* dotnet-* libmono-* mono-* msbuild php-* php7* ghc-* zulu-*

    - name: Set up Go
      uses: actions/setup-go@v1
      with:
        go-version: ${{ env.GO_VERSION }}
      id: go

    - name: Check out code into the Go module directory
      uses: actions/checkout@v2
      
    - name: Set up environment
      run: |
        export GOPATH=$(go env GOPATH)
        echo "::set-env name=GOPATH::$GOPATH"
        export PATH=$GOPATH/bin:$PATH
        echo "::add-path::$GOPATH/bin"
    
    - name: Verify
      run: |
        pushd go-controller
          make gofmt
          make install.tools
          make lint
        popd

    - name: Build
      run: |
        set -x
        go get golang.org/x/tools/cmd/cover
        pushd go-controller
           make
           make windows
           COVERALLS=1 make check
        popd
        pushd dist/images
           if [ -n "$(git diff --stat origin/master.. | grep dist/images/Dockerfile)" ]; then make all; fi
        popd
        
        # Combine separate code coverage profiles into one
        go get github.com/modocache/gover
        gover go-controller/ gover.coverprofile
        
        # Convert coverage profile to LCOV format for coveralls github action
        go get github.com/jandelgado/gcov2lcov
        mkdir -p src/github.com/ovn-org
        ln -sf $(pwd) src/github.com/ovn-org/ovn-kubernetes
        GOPATH=$(pwd) gcov2lcov -infile gover.coverprofile -outfile coverage.lcov
        
    - name: Submit code coverage to Coveralls
      uses: coverallsapp/github-action@master
      with:
        github-token: ${{ secrets.GITHUB_TOKEN }}
        path-to-lcov: coverage.lcov

  k8s:
    name: Build k8s
    runs-on: ubuntu-latest
    steps:
    
    - name: Set up environment
      run: |
        export GOPATH=$(go env GOPATH)
        echo "::set-env name=GOPATH::$GOPATH"
        export PATH=$GOPATH/bin:$PATH
        echo "::add-path::$GOPATH/bin"
    
    - name: Cache Kubernetes
      id: cache-k8s
      if: github.event_name == 'push' || github.event_name == 'pull_request'
      uses: actions/cache@v1
      with:
        path: ${{ env.GOPATH }}/src/k8s.io/kubernetes/
        key: k8s-go-2-${{ env.K8S_VERSION }}

    - name: Set up Go
      uses: actions/setup-go@v1
      with:
        go-version: ${{ env.GO_VERSION }}
      id: go
      if: steps.cache-k8s.outputs.cache-hit != 'true'

    - name: Build and install Kubernetes
      if: steps.cache-k8s.outputs.cache-hit != 'true'
      run: |
        set -x
        rm -rf $GOPATH/src/k8s.io/kubernetes
        git clone --single-branch --branch $K8S_VERSION https://github.com/kubernetes/kubernetes.git $GOPATH/src/k8s.io/kubernetes/
        pushd $GOPATH/src/k8s.io/kubernetes/
        make WHAT="test/e2e/e2e.test vendor/github.com/onsi/ginkgo/ginkgo cmd/kubectl"
        rm -rf .git

  e2e:
    name: e2e
    runs-on: ubuntu-latest
    strategy:
      fail-fast: false
      matrix:
        target:
          - shard-n
          - shard-np
          - shard-s
          - shard-other
          - control-plane
        ha:
         - enabled: "true"
           name: "HA"
         - enabled: "false"
           name: "noHA"
    needs: k8s
    env:
      JOB_NAME: "${{ matrix.target }}-${{ matrix.ha.name }}"
      KIND_HA: "${{ matrix.ha.enabled }}"
    steps:
    
    - name: Free up disk space
      run: sudo eatmydata apt-get remove --auto-remove -y aspnetcore-* dotnet-* libmono-* mono-* msbuild php-* php7* ghc-* zulu-*
    
    - name: Set up Go
      uses: actions/setup-go@v1
      with:
        go-version: ${{ env.GO_VERSION }}
      id: go
    
    - name: Check out code into the Go module directory
      uses: actions/checkout@v2
    
    - name: Set up environment
      run: |
        export GOPATH=$(go env GOPATH)
        echo "::set-env name=GOPATH::$GOPATH"
        export PATH=$GOPATH/bin:$PATH
        echo "::add-path::$GOPATH/bin"
  
    - name: Restore Kubernetes from cache
      id: cache-k8s
      uses: actions/cache@v1
      with:
        path: "${{ env.GOPATH }}/src/k8s.io/kubernetes/"
        key: k8s-go-2-${{ env.K8S_VERSION }}

<<<<<<< HEAD
      # Re-build if kube wasn't in the cache due to
      # https://github.com/actions/cache/issues/107#issuecomment-598188250
      # https://github.com/actions/cache/issues/208#issuecomment-596664572
=======
    # Re-build if kube wasn't in the cache due to
    # https://github.com/actions/cache/issues/107#issuecomment-598188250
    # https://github.com/actions/cache/issues/208#issuecomment-596664572
>>>>>>> 964b84cd
    - name: Build and install Kubernetes
      if: steps.cache-k8s.outputs.cache-hit != 'true'
      run: |
        set -x
<<<<<<< HEAD
=======
        rm -rf $GOPATH/src/k8s.io/kubernetes/
>>>>>>> 964b84cd
        git clone --single-branch --branch $K8S_VERSION https://github.com/kubernetes/kubernetes.git $GOPATH/src/k8s.io/kubernetes/
        pushd $GOPATH/src/k8s.io/kubernetes/
        make WHAT="test/e2e/e2e.test vendor/github.com/onsi/ginkgo/ginkgo cmd/kubectl"
        rm -rf .git
<<<<<<< HEAD

=======
    
>>>>>>> 964b84cd
    - name: kind setup
      run: |
        make -C test install-kind

    - name: Run Tests
      run: |
        make -C test ${{ matrix.target }}

    - name: Export logs
      if: always()
      run: |
        mkdir -p /tmp/kind/logs 
        kind export logs --name ${KIND_CLUSTER_NAME} --loglevel=debug /tmp/kind/logs

    - name: Upload logs
      if: always()
      uses: actions/upload-artifact@v1
      with:
        name: kind-logs-${{ env.JOB_NAME }}-${{ github.run_id }}
        path: /tmp/kind/logs<|MERGE_RESOLUTION|>--- conflicted
+++ resolved
@@ -158,32 +158,19 @@
         path: "${{ env.GOPATH }}/src/k8s.io/kubernetes/"
         key: k8s-go-2-${{ env.K8S_VERSION }}
 
-<<<<<<< HEAD
       # Re-build if kube wasn't in the cache due to
       # https://github.com/actions/cache/issues/107#issuecomment-598188250
       # https://github.com/actions/cache/issues/208#issuecomment-596664572
-=======
-    # Re-build if kube wasn't in the cache due to
-    # https://github.com/actions/cache/issues/107#issuecomment-598188250
-    # https://github.com/actions/cache/issues/208#issuecomment-596664572
->>>>>>> 964b84cd
     - name: Build and install Kubernetes
       if: steps.cache-k8s.outputs.cache-hit != 'true'
       run: |
         set -x
-<<<<<<< HEAD
-=======
         rm -rf $GOPATH/src/k8s.io/kubernetes/
->>>>>>> 964b84cd
         git clone --single-branch --branch $K8S_VERSION https://github.com/kubernetes/kubernetes.git $GOPATH/src/k8s.io/kubernetes/
         pushd $GOPATH/src/k8s.io/kubernetes/
         make WHAT="test/e2e/e2e.test vendor/github.com/onsi/ginkgo/ginkgo cmd/kubectl"
         rm -rf .git
-<<<<<<< HEAD
 
-=======
-    
->>>>>>> 964b84cd
     - name: kind setup
       run: |
         make -C test install-kind
