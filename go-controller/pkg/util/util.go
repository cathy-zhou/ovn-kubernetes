--- conflicted
+++ resolved
@@ -12,11 +12,6 @@
 	"github.com/urfave/cli"
 
 	"k8s.io/klog"
-)
-
-// K8sMgmtIntfName name to be used as an OVS internal port on the node
-const (
-	K8sMgmtIntfName = "ovn-k8s-mp0"
 )
 
 // StringArg gets the named command-line argument or returns an error if it is empty
@@ -63,146 +58,6 @@
 	if config.IPv6Mode {
 		// We don't exclude any IPs in IPv6
 		return nil
-<<<<<<< HEAD
-	}
-
-	updateNodeSwitchLock.Lock()
-	defer updateNodeSwitchLock.Unlock()
-
-	stdout, stderr, err := RunOVNNbctl("lsp-list", nodeName)
-	if err != nil {
-		return fmt.Errorf("failed to list logical switch %q ports: stderr: %q, error: %v", nodeName, stderr, err)
-	}
-
-	var haveManagementPort, haveHybridOverlayPort bool
-	lines := strings.Split(stdout, "\n")
-	for _, line := range lines {
-		line = strings.TrimSpace(line)
-		if strings.Contains(line, "(k8s-"+nodeName+")") {
-			haveManagementPort = true
-		} else if strings.Contains(line, "("+houtil.GetHybridOverlayPortName(nodeName)+")") {
-			haveHybridOverlayPort = true
-		}
-	}
-
-	_, managementPortCIDR := GetNodeWellKnownAddresses(subnet)
-	var excludeIPs string
-	if config.HybridOverlay.Enabled {
-		hybridOverlayIP := NextIP(managementPortCIDR.IP)
-		if haveHybridOverlayPort && haveManagementPort {
-			// no excluded IPs required
-		} else if !haveHybridOverlayPort && !haveManagementPort {
-			// exclude both
-			excludeIPs = managementPortCIDR.IP.String() + ".." + hybridOverlayIP.String()
-		} else if haveHybridOverlayPort {
-			// exclude management port IP
-			excludeIPs = managementPortCIDR.IP.String()
-		} else if haveManagementPort {
-			// exclude hybrid overlay port IP
-			excludeIPs = hybridOverlayIP.String()
-		}
-	} else if !haveManagementPort {
-		// exclude management port IP
-		excludeIPs = managementPortCIDR.IP.String()
-	}
-
-	args := []string{"--", "--if-exists", "remove", "logical_switch", nodeName, "other-config", "exclude_ips"}
-	if len(excludeIPs) > 0 {
-		args = []string{"--", "--if-exists", "set", "logical_switch", nodeName, "other-config:exclude_ips=" + excludeIPs}
-	}
-
-	_, stderr, err = RunOVNNbctl(args...)
-	if err != nil {
-		return fmt.Errorf("failed to set node %q switch exclude_ips, "+
-			"stderr: %q, error: %v", nodeName, stderr, err)
-	}
-	return nil
-}
-
-const (
-	// OvnPodAnnotationName is the constant string representing the POD annotation key
-	OvnPodAnnotationName = "k8s.ovn.org/pod-networks"
-	// OvnPodDefaultNetwork is the constant string representing the first OVN interface to the Pod
-	OvnPodDefaultNetwork = "default"
-)
-
-// PodAnnotation describes the pod's assigned network details
-type PodAnnotation struct {
-	// IP is the pod's assigned IP address and prefix
-	IP *net.IPNet
-	// MAC is the pod's assigned MAC address
-	MAC net.HardwareAddr
-	// GW is the pod's gateway IP address
-	GW net.IP
-	// Routes are routes to add to the pod's network namespace
-	Routes []PodRoute
-}
-
-// PodRoute describes any routes to be added to the pod's network namespace
-type PodRoute struct {
-	// Dest is the route destination
-	Dest *net.IPNet
-	// NextHop is the IP address of the next hop for traffic destined for Dest
-	NextHop net.IP
-}
-
-// Internal struct used to correctly marshal IPs to JSON
-type podAnnotation struct {
-	IP     string     `json:"ip_address"`
-	MAC    string     `json:"mac_address"`
-	GW     string     `json:"gateway_ip"`
-	Routes []podRoute `json:"routes,omitempty"`
-}
-
-// Internal struct used to correctly marshal IPs to JSON
-type podRoute struct {
-	Dest    string `json:"dest"`
-	NextHop string `json:"nextHop"`
-}
-
-// MarshalPodAnnotation returns a JSON-formatted annotation describing the pod's
-// network details
-func MarshalPodAnnotation(podInfo *PodAnnotation) (map[string]string, error) {
-	var gw string
-	if podInfo.GW != nil {
-		gw = podInfo.GW.String()
-	}
-	pa := podAnnotation{
-		IP:  podInfo.IP.String(),
-		MAC: podInfo.MAC.String(),
-		GW:  gw,
-	}
-	for _, r := range podInfo.Routes {
-		var nh string
-		if r.NextHop != nil {
-			nh = r.NextHop.String()
-		}
-		pa.Routes = append(pa.Routes, podRoute{
-			Dest:    r.Dest.String(),
-			NextHop: nh,
-		})
-	}
-
-	podNetworks := map[string]podAnnotation{
-		OvnPodDefaultNetwork: pa,
-	}
-	bytes, err := json.Marshal(podNetworks)
-	if err != nil {
-		klog.Errorf("failed marshaling podNetworks map %v", podNetworks)
-		return nil, err
-	}
-	return map[string]string{
-		OvnPodAnnotationName: string(bytes),
-	}, nil
-}
-
-// UnmarshalPodAnnotation returns a the unmarshalled pod annotation
-func UnmarshalPodAnnotation(annotations map[string]string) (*PodAnnotation, error) {
-	ovnAnnotation, ok := annotations[OvnPodAnnotationName]
-	if !ok {
-		return nil, fmt.Errorf("could not find OVN pod annotation in %v", annotations)
-=======
->>>>>>> 99190807
 	}
 
 	updateNodeSwitchLock.Lock()
