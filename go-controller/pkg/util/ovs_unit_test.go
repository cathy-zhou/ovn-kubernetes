package util

import (
	"bytes"
	"fmt"
	"os"
	"testing"

	"github.com/ovn-org/ovn-kubernetes/go-controller/pkg/config"
	ovntest "github.com/ovn-org/ovn-kubernetes/go-controller/pkg/testing"

	mock_k8s_io_utils_exec "github.com/ovn-org/ovn-kubernetes/go-controller/pkg/testing/mocks/k8s.io/utils/exec"
	"github.com/ovn-org/ovn-kubernetes/go-controller/pkg/util/mocks"
	"github.com/spf13/afero"
	"github.com/stretchr/testify/assert"
	"github.com/stretchr/testify/mock"
	kexec "k8s.io/utils/exec"
)

type onCallReturnArgsRepetitive struct {
	onCallMethodName                    string
	onCallMethodsArgsStrTypeAppendCount int
	onCallMethodArgType                 []string
	retArgList                          []interface{}
}

type onCallReturnArgs struct {
	onCallMethodName    string
	onCallMethodArgType []string
	retArgList          []interface{}
}

func TestRunningPlatform(t *testing.T) {
	// Below is defined in ovs.go file
	AppFs = afero.NewMemMapFs()
	AppFs.MkdirAll("/etc", 0755)
	tests := []struct {
		desc            string
		fileContent     []byte
		filePermissions os.FileMode
		expOut          string
		expErr          error
	}{
		{
			desc:   "ReadFile returns error",
			expErr: fmt.Errorf("failed to parse file"),
		},
		{
			desc:            "failed to find platform name",
			expErr:          fmt.Errorf("failed to find the platform name"),
			fileContent:     []byte("NAME="),
			filePermissions: 0755,
		},
		{
			desc:            "platform name returned is RHEL",
			expOut:          "RHEL",
			fileContent:     []byte("NAME=\"CentOS Linux\""),
			filePermissions: 0755,
		},
		{
			desc:            "platform name returned is Ubuntu",
			expOut:          "Ubuntu",
			fileContent:     []byte("NAME=\"Debian\""),
			filePermissions: 0755,
		},
		{
			desc:            "platform name returned is Photon",
			expOut:          "Photon",
			fileContent:     []byte("NAME=\"VMware\""),
			filePermissions: 0755,
		},
		{
			desc:            "unknown platform",
			expErr:          fmt.Errorf("unknown platform"),
			fileContent:     []byte("NAME=\"blah\""),
			filePermissions: 0755,
		},
	}
	for i, tc := range tests {
		t.Run(fmt.Sprintf("%d:%s", i, tc.desc), func(t *testing.T) {
			if tc.fileContent != nil && tc.filePermissions != 0 {
				afero.WriteFile(AppFs, "/etc/os-release", tc.fileContent, tc.filePermissions)
				defer AppFs.Remove("/etc/os-release")
			}
			res, err := runningPlatform()
			t.Log(res, err)
			if tc.expErr != nil {
				assert.Contains(t, err.Error(), tc.expErr.Error())
			} else {
				assert.Equal(t, res, tc.expOut)
			}
		})
	}
}

func TestRunOVNretry(t *testing.T) {
	mockKexecIface := new(mock_k8s_io_utils_exec.Interface)
	mockExecRunner := new(mocks.ExecRunner)
	mockCmd := new(mock_k8s_io_utils_exec.Cmd)
	// Below is defined in ovs.go
	ovnCmdRetryCount = 0
	// below is defined in ovs.go
	runCmdExecRunner = mockExecRunner
	// note runner is defined in ovs.go file
	runner = &execHelper{exec: mockKexecIface}

	tests := []struct {
		desc                    string
		inpCmdPath              string
		inpEnvVars              []string
		errMatch                error
		onRetArgsExecUtilsIface *onCallReturnArgs
		onRetArgsKexecIface     *onCallReturnArgs
	}{
		{
			desc:                    "test path when runWithEnvVars returns no error",
			inpCmdPath:              runner.ovnctlPath,
			inpEnvVars:              []string{},
			onRetArgsExecUtilsIface: &onCallReturnArgs{"RunCmd", []string{"*mocks.Cmd", "string", "[]string"}, []interface{}{nil, nil, nil}},
			onRetArgsKexecIface:     &onCallReturnArgs{"Command", []string{"string"}, []interface{}{mockCmd}},
		},
		{
			desc:                    "test path when runWithEnvVars returns  \"Connection refused\" error",
			inpCmdPath:              runner.ovnctlPath,
			inpEnvVars:              []string{},
			errMatch:                fmt.Errorf("connection refused"),
			onRetArgsExecUtilsIface: &onCallReturnArgs{"RunCmd", []string{"*mocks.Cmd", "string", "[]string"}, []interface{}{nil, bytes.NewBuffer([]byte("Connection refused")), fmt.Errorf("connection refused")}},
			onRetArgsKexecIface:     &onCallReturnArgs{"Command", []string{"string"}, []interface{}{mockCmd}},
		},
		{
			desc:                    "test path when runWithEnvVars returns an error OTHER THAN \"Connection refused\" ",
			inpCmdPath:              runner.ovnctlPath,
			inpEnvVars:              []string{},
			errMatch:                fmt.Errorf("OVN command"),
			onRetArgsExecUtilsIface: &onCallReturnArgs{"RunCmd", []string{"*mocks.Cmd", "string", "[]string"}, []interface{}{nil, nil, fmt.Errorf("mock error")}},
			onRetArgsKexecIface:     &onCallReturnArgs{"Command", []string{"string"}, []interface{}{mockCmd}},
		},
	}
	for i, tc := range tests {
		t.Run(fmt.Sprintf("%d:%s", i, tc.desc), func(t *testing.T) {
			call := mockExecRunner.On(tc.onRetArgsExecUtilsIface.onCallMethodName)
			for _, arg := range tc.onRetArgsExecUtilsIface.onCallMethodArgType {
				call.Arguments = append(call.Arguments, mock.AnythingOfType(arg))
			}
			for _, ret := range tc.onRetArgsExecUtilsIface.retArgList {
				call.ReturnArguments = append(call.ReturnArguments, ret)
			}
			call.Once()

			ifaceCall := mockKexecIface.On(tc.onRetArgsKexecIface.onCallMethodName)
			for _, arg := range tc.onRetArgsKexecIface.onCallMethodArgType {
				ifaceCall.Arguments = append(ifaceCall.Arguments, mock.AnythingOfType(arg))
			}
			for _, ret := range tc.onRetArgsKexecIface.retArgList {
				ifaceCall.ReturnArguments = append(ifaceCall.ReturnArguments, ret)
			}
			ifaceCall.Once()
			_, _, e := runOVNretry(tc.inpCmdPath, tc.inpEnvVars)

			if tc.errMatch != nil {
				assert.Contains(t, e.Error(), tc.errMatch.Error())
			} else {
				assert.Nil(t, e)
			}
			mockExecRunner.AssertExpectations(t)
			mockKexecIface.AssertExpectations(t)
		})
	}
}

func TestGetNbctlSocketPath(t *testing.T) {
	// Below is defined in ovs.go file
	AppFs = afero.NewMemMapFs()

	tests := []struct {
		desc         string
		mockEnvKey   string
		mockEnvVal   string
		errMatch     error
		outExp       string
		dirFileMocks []ovntest.AferoDirMockHelper
	}{
		{
			desc:       "test code path when `os.Getenv() is non empty` and when Stat() returns error",
			mockEnvKey: "OVN_NB_DAEMON",
			mockEnvVal: "/some/blah/path",
			errMatch:   fmt.Errorf("OVN_NB_DAEMON ovn-nbctl daemon control socket"),
			outExp:     "",
		},
		{
			desc:       "test code path when `os.Getenv() is non empty` and when Stat() returns success",
			mockEnvKey: "OVN_NB_DAEMON",
			mockEnvVal: "/some/blah/path",
			dirFileMocks: []ovntest.AferoDirMockHelper{
				{
					DirName:     "/some/blah/",
					Permissions: 0755,
					Files: []ovntest.AferoFileMockHelper{
						{"/some/blah/path", 0755, []byte("blah")},
					},
				},
			},
			outExp: "OVN_NB_DAEMON=/some/blah/path",
		},
		{
			desc: "test code path when ReadFile() returns error",
			dirFileMocks: []ovntest.AferoDirMockHelper{
				{
					DirName:     "/some/blah/",
					Permissions: 0755,
					Files: []ovntest.AferoFileMockHelper{
						{"/some/blah/path", 0755, []byte("blah")},
					},
				},
			},
			errMatch: fmt.Errorf("failed to find ovn-nbctl daemon pidfile/socket in /var/run/ovn/,/var/run/openvswitch/"),
		},
		{
			desc: "test code path when ReadFile() and Stat succeed",
			dirFileMocks: []ovntest.AferoDirMockHelper{
				{
					DirName:     "/var/run/ovn/",
					Permissions: 0755,
					Files: []ovntest.AferoFileMockHelper{
						{"/var/run/ovn/ovn-nbctl.pid", 0755, []byte("pid")},
						{"/var/run/ovn/ovn-nbctl.pid.ctl", 0755, []byte("blah")},
					},
				},
			},
			outExp: "OVN_NB_DAEMON=/var/run/ovn/ovn-nbctl.pid.ctl",
		},
	}
	for i, tc := range tests {
		t.Run(fmt.Sprintf("%d:%s", i, tc.desc), func(t *testing.T) {
			if len(tc.mockEnvKey) != 0 && len(tc.mockEnvVal) != 0 {
				prevVal := os.Getenv(tc.mockEnvKey)
				os.Setenv(tc.mockEnvKey, tc.mockEnvVal)
				defer os.Setenv(tc.mockEnvKey, prevVal)
			}
			if len(tc.dirFileMocks) > 0 {
				for _, item := range tc.dirFileMocks {
					AppFs.MkdirAll(item.DirName, item.Permissions)
					defer AppFs.Remove(item.DirName)
					if len(item.Files) != 0 {
						for _, f := range item.Files {
							afero.WriteFile(AppFs, f.FileName, f.Content, f.Permissions)
						}
					}
				}
			}
			out, err := getNbctlSocketPath()
			t.Log(out, err)
			if tc.errMatch != nil {
				assert.Contains(t, err.Error(), tc.errMatch.Error())
				assert.Equal(t, len(out), 0)
			} else {
				assert.Nil(t, err)
				assert.Equal(t, tc.outExp, out)
			}
		})
	}
}

func TestGetNbctlArgsAndEnv(t *testing.T) {
	// Below is defined in ovs.go file
	AppFs = afero.NewMemMapFs()

	tests := []struct {
		desc            string
		nbctlDaemonMode bool
		ovnnbscheme     config.OvnDBScheme
		mockEnvKey      string
		mockEnvVal      string
		dirFileMocks    []ovntest.AferoDirMockHelper
		inpTimeout      int
		outCmdArgs      []string
		outEnvArgs      []string
	}{
		{
			desc:            "test success path when confg.NbctlDaemonMode is true",
			nbctlDaemonMode: true,
			mockEnvKey:      "OVN_NB_DAEMON",
			mockEnvVal:      "/some/blah/path",
			dirFileMocks: []ovntest.AferoDirMockHelper{
				{
					DirName:     "/some/blah/",
					Permissions: 0755,
					Files: []ovntest.AferoFileMockHelper{
						{"/some/blah/path", 0755, []byte("blah")},
					},
				},
			},
			inpTimeout: 15,
			outCmdArgs: []string{"--timeout=15"},
			outEnvArgs: []string{"OVN_NB_DAEMON=/some/blah/path"},
		},
		{
			desc:            "test error path when config.NbctlDaemonMode is true",
			nbctlDaemonMode: true,
			ovnnbscheme:     config.OvnDBSchemeUnix,
			inpTimeout:      15,
			outCmdArgs:      []string{"--timeout=15"},
			outEnvArgs:      []string{},
		},
		{
			desc:        "test path when config.OvnNorth.Scheme == config.OvnDBSchemeSSL",
			ovnnbscheme: config.OvnDBSchemeSSL,
			inpTimeout:  15,
			// the values for key related to SSL fields are empty as default config do not have those configured
			outCmdArgs: []string{"--private-key=", "--certificate=", "--bootstrap-ca-cert=", "--db=", "--timeout=15"},
			outEnvArgs: []string{},
		},
		{
			desc:        "test path when config.OvnNorth.Scheme == config.OvnDBSchemeTCP",
			ovnnbscheme: config.OvnDBSchemeTCP,
			inpTimeout:  15,
			// the values for key related to `db' are empty as as default config do not have those configured
			outCmdArgs: []string{"--db=", "--timeout=15"},
			outEnvArgs: []string{},
		},
		{
			desc:       "test default path",
			inpTimeout: 15,
			outCmdArgs: []string{"--timeout=15"},
			outEnvArgs: []string{},
		},
	}
	for i, tc := range tests {
		t.Run(fmt.Sprintf("%d:%s", i, tc.desc), func(t *testing.T) {
			if len(tc.mockEnvKey) != 0 && len(tc.mockEnvVal) != 0 {
				prevVal := os.Getenv(tc.mockEnvKey)
				os.Setenv(tc.mockEnvKey, tc.mockEnvVal)
				defer os.Setenv(tc.mockEnvKey, prevVal)
			}
			if tc.nbctlDaemonMode {
				preValNbctlDaemonMode := config.NbctlDaemonMode
				config.NbctlDaemonMode = tc.nbctlDaemonMode
				// defining below func to reset daemon mode to the previous value
				resetMode := func(preVal bool) { config.NbctlDaemonMode = preVal }
				// defer is allowed only for functions
				defer resetMode(preValNbctlDaemonMode)
			}
			if len(tc.ovnnbscheme) != 0 {
				preValOvnNBScheme := config.OvnNorth.Scheme
				config.OvnNorth.Scheme = tc.ovnnbscheme
				// defining below func to reset scheme to previous value
				resetScheme := func(preVal config.OvnDBScheme) { config.OvnNorth.Scheme = preValOvnNBScheme }
				// defer is allowed only for functions
				defer resetScheme(preValOvnNBScheme)
			}
			if len(tc.dirFileMocks) > 0 {
				for _, item := range tc.dirFileMocks {
					AppFs.MkdirAll(item.DirName, item.Permissions)
					defer AppFs.Remove(item.DirName)
					if len(item.Files) != 0 {
						for _, f := range item.Files {
							afero.WriteFile(AppFs, f.FileName, f.Content, f.Permissions)
						}
					}
				}
			}
			cmdArgs, envVars := getNbctlArgsAndEnv(tc.inpTimeout)
			assert.Equal(t, cmdArgs, tc.outCmdArgs)
			assert.Equal(t, envVars, tc.outEnvArgs)
		})
	}
}

func TestGetNbOVSDBArgs(t *testing.T) {
	tests := []struct {
		desc        string
		inpCmdStr   string
		inpVarArgs  string
		ovnnbscheme config.OvnDBScheme
		outExp      []string
	}{
		{
			desc:        "test code path when command string is EMPTY, NO additional args are provided and config.OvnNorth.Scheme != config.OvnDBSchemeSSL",
			ovnnbscheme: config.OvnDBSchemeUnix,
			outExp:      []string{"", "", ""},
		},
		{
			desc:        "test code path when command string is non-empty, additional args are provided and config.OvnNorth.Scheme == config.OvnDBSchemeSSL",
			inpCmdStr:   "list-columns",
			inpVarArgs:  "blah",
			ovnnbscheme: config.OvnDBSchemeSSL,
			outExp:      []string{"--private-key=", "--certificate=", "--bootstrap-ca-cert=", "list-columns", "", "blah"},
		},
		{
			desc:        "test code path when command string is non-empty, additional args are provided and config.OvnNorth.Scheme != config.OvnDBSchemeSSL",
			inpCmdStr:   "list-columns",
			inpVarArgs:  "blah",
			ovnnbscheme: config.OvnDBSchemeUnix,
			outExp:      []string{"list-columns", "", "blah"},
		},
	}
	for i, tc := range tests {
		t.Run(fmt.Sprintf("%d:%s", i, tc.desc), func(t *testing.T) {
			if len(tc.ovnnbscheme) != 0 {
				preValOvnNBScheme := config.OvnNorth.Scheme
				config.OvnNorth.Scheme = tc.ovnnbscheme
				// defining below func to reset scheme to previous value
				resetScheme := func(preVal config.OvnDBScheme) { config.OvnNorth.Scheme = preValOvnNBScheme }
				// defer is allowed only for functions
				defer resetScheme(preValOvnNBScheme)
			}
			res := getNbOVSDBArgs(tc.inpCmdStr, tc.inpVarArgs)
			assert.Equal(t, res, tc.outExp)
		})
	}
}

func TestRunOVNNorthAppCtl(t *testing.T) {
	// Below is defined in ovs.go file
	AppFs = afero.NewMemMapFs()
	mockKexecIface := new(mock_k8s_io_utils_exec.Interface)
	mockExecRunner := new(mocks.ExecRunner)
	mockCmd := new(mock_k8s_io_utils_exec.Cmd)
	// below is defined in ovs.go
	runCmdExecRunner = mockExecRunner
	// note runner is defined in ovs.go file
	runner = &execHelper{exec: mockKexecIface}
	// note runner.ovndir is defined in ovs.go file and so is ovnRunDir var with an initial value
	runner.ovnRunDir = ovnRunDir

	tests := []struct {
		desc                    string
		inpVarArgs              string
		errMatch                error
		dirFileMocks            []ovntest.AferoDirMockHelper
		onRetArgsExecUtilsIface *onCallReturnArgs
		onRetArgsKexecIface     *onCallReturnArgs
	}{
		{
			desc:     "test path when ReadFile returns error",
			errMatch: fmt.Errorf("failed to run the command since failed to get ovn-northd's pid:"),
		},
		{
			desc: "test path when runOVNretry succeeds",
			dirFileMocks: []ovntest.AferoDirMockHelper{
				{
					DirName:     "/var/run/ovn/",
					Permissions: 0755,
					Files: []ovntest.AferoFileMockHelper{
						{"/var/run/ovn/ovn-northd.pid", 0755, []byte("pid")},
					},
				},
			},
			onRetArgsExecUtilsIface: &onCallReturnArgs{"RunCmd", []string{"*mocks.Cmd", "string", "[]string", "string", "string"}, []interface{}{bytes.NewBuffer([]byte("testblah")), bytes.NewBuffer([]byte("")), nil}},
			onRetArgsKexecIface:     &onCallReturnArgs{"Command", []string{"string", "string", "string"}, []interface{}{mockCmd}},
		},
	}
	for i, tc := range tests {
		t.Run(fmt.Sprintf("%d:%s", i, tc.desc), func(t *testing.T) {
			if tc.onRetArgsExecUtilsIface != nil {
				call := mockExecRunner.On(tc.onRetArgsExecUtilsIface.onCallMethodName)
				for _, arg := range tc.onRetArgsExecUtilsIface.onCallMethodArgType {
					call.Arguments = append(call.Arguments, mock.AnythingOfType(arg))
				}
				for _, ret := range tc.onRetArgsExecUtilsIface.retArgList {
					call.ReturnArguments = append(call.ReturnArguments, ret)
				}
				call.Once()
			}

			if tc.onRetArgsKexecIface != nil {
				ifaceCall := mockKexecIface.On(tc.onRetArgsKexecIface.onCallMethodName)
				for _, arg := range tc.onRetArgsKexecIface.onCallMethodArgType {
					ifaceCall.Arguments = append(ifaceCall.Arguments, mock.AnythingOfType(arg))
				}
				for _, ret := range tc.onRetArgsKexecIface.retArgList {
					ifaceCall.ReturnArguments = append(ifaceCall.ReturnArguments, ret)
				}
				ifaceCall.Once()
			}

			if len(tc.dirFileMocks) > 0 {
				for _, item := range tc.dirFileMocks {
					AppFs.MkdirAll(item.DirName, item.Permissions)
					defer AppFs.Remove(item.DirName)
					if len(item.Files) != 0 {
						for _, f := range item.Files {
							afero.WriteFile(AppFs, f.FileName, f.Content, f.Permissions)
						}
					}
				}
			}
			_, _, err := RunOVNNorthAppCtl()
			t.Log(err)
			if tc.errMatch != nil {
				assert.Contains(t, err.Error(), tc.errMatch.Error())
			} else {
				assert.Nil(t, err)
			}
			mockExecRunner.AssertExpectations(t)
			mockKexecIface.AssertExpectations(t)
		})
	}
}

func TestRunOVNControllerAppCtl(t *testing.T) {
	// Below is defined in ovs.go file
	AppFs = afero.NewMemMapFs()
	mockKexecIface := new(mock_k8s_io_utils_exec.Interface)
	mockExecRunner := new(mocks.ExecRunner)
	mockCmd := new(mock_k8s_io_utils_exec.Cmd)
	// below is defined in ovs.go
	runCmdExecRunner = mockExecRunner
	// note runner is defined in ovs.go file
	runner = &execHelper{exec: mockKexecIface}
	// note runner.ovndir is defined in ovs.go file and so is ovnRunDir var with an initial value
	runner.ovnRunDir = ovnRunDir

	tests := []struct {
		desc                    string
		inpVarArgs              string
		errMatch                error
		dirFileMocks            []ovntest.AferoDirMockHelper
		onRetArgsExecUtilsIface *onCallReturnArgs
		onRetArgsKexecIface     *onCallReturnArgs
	}{
		{
			desc:     "test path when ReadFile returns error",
			errMatch: fmt.Errorf("failed to get ovn-controller pid"),
		},
		{
			desc: "test path when runOVNretry succeeds",
			dirFileMocks: []ovntest.AferoDirMockHelper{
				{
					DirName:     "/var/run/ovn/",
					Permissions: 0755,
					Files: []ovntest.AferoFileMockHelper{
						{"/var/run/ovn/ovn-controller.pid", 0755, []byte("pid")},
					},
				},
			},
			onRetArgsExecUtilsIface: &onCallReturnArgs{"RunCmd", []string{"*mocks.Cmd", "string", "[]string", "string", "string"}, []interface{}{bytes.NewBuffer([]byte("testblah")), bytes.NewBuffer([]byte("")), nil}},
			onRetArgsKexecIface:     &onCallReturnArgs{"Command", []string{"string", "string", "string"}, []interface{}{mockCmd}},
		},
	}
	for i, tc := range tests {
		t.Run(fmt.Sprintf("%d:%s", i, tc.desc), func(t *testing.T) {
			if tc.onRetArgsExecUtilsIface != nil {
				call := mockExecRunner.On(tc.onRetArgsExecUtilsIface.onCallMethodName)
				for _, arg := range tc.onRetArgsExecUtilsIface.onCallMethodArgType {
					call.Arguments = append(call.Arguments, mock.AnythingOfType(arg))
				}
				for _, ret := range tc.onRetArgsExecUtilsIface.retArgList {
					call.ReturnArguments = append(call.ReturnArguments, ret)
				}
				call.Once()
			}

			if tc.onRetArgsKexecIface != nil {
				ifaceCall := mockKexecIface.On(tc.onRetArgsKexecIface.onCallMethodName)
				for _, arg := range tc.onRetArgsKexecIface.onCallMethodArgType {
					ifaceCall.Arguments = append(ifaceCall.Arguments, mock.AnythingOfType(arg))
				}
				for _, ret := range tc.onRetArgsKexecIface.retArgList {
					ifaceCall.ReturnArguments = append(ifaceCall.ReturnArguments, ret)
				}
				ifaceCall.Once()
			}

			if len(tc.dirFileMocks) > 0 {
				for _, item := range tc.dirFileMocks {
					AppFs.MkdirAll(item.DirName, item.Permissions)
					defer AppFs.Remove(item.DirName)
					if len(item.Files) != 0 {
						for _, f := range item.Files {
							afero.WriteFile(AppFs, f.FileName, f.Content, f.Permissions)
						}
					}
				}
			}
			_, _, err := RunOVNControllerAppCtl()
			t.Log(err)
			if tc.errMatch != nil {
				assert.Contains(t, err.Error(), tc.errMatch.Error())
			} else {
				assert.Nil(t, err)
			}
			mockExecRunner.AssertExpectations(t)
			mockKexecIface.AssertExpectations(t)
		})
	}
}

func TestRunOvsVswitchdAppCtl(t *testing.T) {
	// Below is defined in ovs.go file
	AppFs = afero.NewMemMapFs()
	mockKexecIface := new(mock_k8s_io_utils_exec.Interface)
	mockExecRunner := new(mocks.ExecRunner)
	mockCmd := new(mock_k8s_io_utils_exec.Cmd)
	// below is defined in ovs.go
	runCmdExecRunner = mockExecRunner
	// note runner is defined in ovs.go file
	runner = &execHelper{exec: mockKexecIface}

	tests := []struct {
		desc                    string
		inpVarArgs              string
		errMatch                error
		dirFileMocks            []ovntest.AferoDirMockHelper
		onRetArgsExecUtilsIface *onCallReturnArgs
		onRetArgsKexecIface     *onCallReturnArgs
	}{
		{
			desc:     "test path when ReadFile returns error",
			errMatch: fmt.Errorf("failed to get ovs-vswitch pid"),
		},
		{
			desc: "test path when runOVNretry succeeds",
			dirFileMocks: []ovntest.AferoDirMockHelper{
				{
					DirName:     "/var/run/openvswitch/",
					Permissions: 0755,
					Files: []ovntest.AferoFileMockHelper{
						{"/var/run/openvswitch/ovs-vswitchd.pid", 0755, []byte("pid")},
					},
				},
			},
			onRetArgsExecUtilsIface: &onCallReturnArgs{"RunCmd", []string{"*mocks.Cmd", "string", "[]string", "string", "string"}, []interface{}{bytes.NewBuffer([]byte("testblah")), bytes.NewBuffer([]byte("")), nil}},
			onRetArgsKexecIface:     &onCallReturnArgs{"Command", []string{"string", "string", "string"}, []interface{}{mockCmd}},
		},
	}
	for i, tc := range tests {
		t.Run(fmt.Sprintf("%d:%s", i, tc.desc), func(t *testing.T) {
			if tc.onRetArgsExecUtilsIface != nil {
				call := mockExecRunner.On(tc.onRetArgsExecUtilsIface.onCallMethodName)
				for _, arg := range tc.onRetArgsExecUtilsIface.onCallMethodArgType {
					call.Arguments = append(call.Arguments, mock.AnythingOfType(arg))
				}
				for _, ret := range tc.onRetArgsExecUtilsIface.retArgList {
					call.ReturnArguments = append(call.ReturnArguments, ret)
				}
				call.Once()
			}

			if tc.onRetArgsKexecIface != nil {
				ifaceCall := mockKexecIface.On(tc.onRetArgsKexecIface.onCallMethodName)
				for _, arg := range tc.onRetArgsKexecIface.onCallMethodArgType {
					ifaceCall.Arguments = append(ifaceCall.Arguments, mock.AnythingOfType(arg))
				}
				for _, ret := range tc.onRetArgsKexecIface.retArgList {
					ifaceCall.ReturnArguments = append(ifaceCall.ReturnArguments, ret)
				}
				ifaceCall.Once()
			}

			if len(tc.dirFileMocks) > 0 {
				for _, item := range tc.dirFileMocks {
					AppFs.MkdirAll(item.DirName, item.Permissions)
					defer AppFs.Remove(item.DirName)
					if len(item.Files) != 0 {
						for _, f := range item.Files {
							afero.WriteFile(AppFs, f.FileName, f.Content, f.Permissions)
						}
					}
				}
			}
			_, _, err := RunOvsVswitchdAppCtl()
			t.Log(err)
			if tc.errMatch != nil {
				assert.Contains(t, err.Error(), tc.errMatch.Error())
			} else {
				assert.Nil(t, err)
			}
			mockExecRunner.AssertExpectations(t)
			mockKexecIface.AssertExpectations(t)
		})
	}
}

func TestDefaultExecRunner_RunCmd(t *testing.T) {
	mockCmd := new(mock_k8s_io_utils_exec.Cmd)
	// tests in other files in the package would set runCmdExecRunner to mocks.ExecRunner,
	// for this test we want to ensure the non-mock instance is used
	runCmdExecRunner = &defaultExecRunner{}

	tests := []struct {
		desc             string
		expectedErr      error
		cmd              kexec.Cmd
		cmdPath          string
		cmdArg           string
		envVars          []string
		onRetArgsCmdList []onCallReturnArgs
	}{
		{
			desc:        "negative: set cmd parameter to be nil",
			expectedErr: fmt.Errorf("cmd object cannot be nil"),
			cmd:         nil,
		},
		{
			desc:        "set envars and ensure cmd.SetEnv is invoked",
			expectedErr: nil,
			cmd:         mockCmd,
			envVars:     []string{"OVN_NB_DAEMON=/some/blah/path"},
			onRetArgsCmdList: []onCallReturnArgs{
				{"Run", []string{}, []interface{}{nil}},
				{"SetStdout", []string{"*bytes.Buffer"}, nil},
				{"SetStderr", []string{"*bytes.Buffer"}, nil},
				{"SetEnv", []string{"[]string"}, nil},
			},
		},
		{
			desc:        "cmd.Run returns error test",
			expectedErr: fmt.Errorf("mock error"),
			cmd:         mockCmd,
			onRetArgsCmdList: []onCallReturnArgs{
				{"Run", []string{}, []interface{}{fmt.Errorf("mock error")}},
				{"SetStdout", []string{"*bytes.Buffer"}, nil},
				{"SetStderr", []string{"*bytes.Buffer"}, nil},
			},
		},
	}

	for i, tc := range tests {
		t.Run(fmt.Sprintf("%d:%s", i, tc.desc), func(t *testing.T) {
			if tc.cmd != nil {
				for _, item := range tc.onRetArgsCmdList {
					cmdCall := tc.cmd.(*mock_k8s_io_utils_exec.Cmd).On(item.onCallMethodName)
					for _, arg := range item.onCallMethodArgType {
						cmdCall.Arguments = append(cmdCall.Arguments, mock.AnythingOfType(arg))
					}

					for _, e := range item.retArgList {
						cmdCall.ReturnArguments = append(cmdCall.ReturnArguments, e)
					}
					cmdCall.Once()
				}
			}
			_, _, e := runCmdExecRunner.RunCmd(tc.cmd, tc.cmdPath, tc.envVars, tc.cmdArg)

			assert.Equal(t, e, tc.expectedErr)
			mockCmd.AssertExpectations(t)
		})
	}
}

func TestSetExec(t *testing.T) {
	mockKexecIface := new(mock_k8s_io_utils_exec.Interface)
	tests := []struct {
		desc         string
		expectedErr  error
		onRetArgs    *onCallReturnArgs
		fnCallTimes  int
		setRunnerNil bool
	}{
		{
			desc:         "positive, test when 'runner' is nil",
			expectedErr:  nil,
<<<<<<< HEAD
			onRetArgs:    &onCallReturnArgs{"LookPath", []string{"string"}, []interface{}{"ip", nil}},
			fnCallTimes:  10,
=======
			onRetArgs:    &onCallReturnArgs{"LookPath", []string{"string"}, []interface{}{"ip", nil, "arping", nil}},
			fnCallTimes:  11,
>>>>>>> 9e5a45a9
			setRunnerNil: true,
		},
		{
			desc:         "positive, test when 'runner' is not nil",
			expectedErr:  nil,
<<<<<<< HEAD
			onRetArgs:    &onCallReturnArgs{"LookPath", []string{"string"}, []interface{}{"", nil}},
			fnCallTimes:  10,
=======
			onRetArgs:    &onCallReturnArgs{"LookPath", []string{"string"}, []interface{}{"", nil, "", nil}},
			fnCallTimes:  11,
>>>>>>> 9e5a45a9
			setRunnerNil: false,
		},
	}

	for i, tc := range tests {
		t.Run(fmt.Sprintf("%d:%s", i, tc.desc), func(t *testing.T) {
			call := mockKexecIface.On(tc.onRetArgs.onCallMethodName)
			for _, arg := range tc.onRetArgs.onCallMethodArgType {
				call.Arguments = append(call.Arguments, mock.AnythingOfType(arg))
			}
			for _, elem := range tc.onRetArgs.retArgList {
				call.ReturnArguments = append(call.ReturnArguments, elem)
			}
			call.Times(tc.fnCallTimes)
			if tc.setRunnerNil == false {
				// note runner is defined in ovs.go file
				runner = &execHelper{exec: mockKexecIface}
			}
			e := SetExec(mockKexecIface)
			assert.Equal(t, e, tc.expectedErr)
			mockKexecIface.AssertExpectations(t)
		})
	}
}

func TestSetExecWithoutOVS(t *testing.T) {
	mockKexecIface := new(mock_k8s_io_utils_exec.Interface)
	tests := []struct {
		desc        string
		expectedErr error
		onRetArgs   *onCallReturnArgs
		fnCallTimes int
	}{
		{
			desc:        "positive, ip and arping path found",
			expectedErr: nil,
			fnCallTimes: 2,
			onRetArgs:   &onCallReturnArgs{"LookPath", []string{"string"}, []interface{}{"ip", nil, "arping", nil}},
		},
		{
			desc:        "negative, ip path not found",
			expectedErr: fmt.Errorf(`exec: \"ip:\" executable file not found in $PATH`),
			fnCallTimes: 1,
			onRetArgs:   &onCallReturnArgs{"LookPath", []string{"string"}, []interface{}{"", fmt.Errorf(`exec: \"ip:\" executable file not found in $PATH`), "arping", nil}},
		},
	}

	for i, tc := range tests {
		t.Run(fmt.Sprintf("%d:%s", i, tc.desc), func(t *testing.T) {
			call := mockKexecIface.On(tc.onRetArgs.onCallMethodName)
			for _, arg := range tc.onRetArgs.onCallMethodArgType {
				call.Arguments = append(call.Arguments, mock.AnythingOfType(arg))
			}
			for _, elem := range tc.onRetArgs.retArgList {
				call.ReturnArguments = append(call.ReturnArguments, elem)
			}
			call.Times(tc.fnCallTimes)
			e := SetExecWithoutOVS(mockKexecIface)
			assert.Equal(t, e, tc.expectedErr)
			mockKexecIface.AssertExpectations(t)
		})
	}
}

func TestSetSpecificExec(t *testing.T) {
	mockKexecIface := new(mock_k8s_io_utils_exec.Interface)
	tests := []struct {
		desc        string
		expectedErr error
		fnArg       string
		onRetArgs   *onCallReturnArgs
		fnCallTimes int
	}{
		{
			desc:        "positive: ovs-vsctl path found",
			expectedErr: nil,
			fnArg:       "ovs-vsctl",
			onRetArgs:   &onCallReturnArgs{"LookPath", []string{"string"}, []interface{}{"ovs-vsctl", nil}},
			fnCallTimes: 1,
		},
		{
			desc:        "negative: ovs-vsctl path not found",
			expectedErr: fmt.Errorf(`exec: \"ovs-vsctl:\" executable file not found in $PATH`),
			fnArg:       "ovs-vsctl",
			onRetArgs:   &onCallReturnArgs{"LookPath", []string{"string"}, []interface{}{"", fmt.Errorf(`exec: \"ovs-vsctl:\" executable file not found in $PATH`)}},
			fnCallTimes: 1,
		},
		{
			desc:        "negative: unknown command",
			expectedErr: fmt.Errorf(`unknown command: "ovn-nbctl"`),
			fnArg:       "ovn-nbctl",
			onRetArgs:   &onCallReturnArgs{"LookPath", []string{"string"}, []interface{}{"ovn-nbctl", nil}},
			fnCallTimes: 0,
		},
	}

	for i, tc := range tests {
		t.Run(fmt.Sprintf("%d:%s", i, tc.desc), func(t *testing.T) {
			call := mockKexecIface.On(tc.onRetArgs.onCallMethodName)
			for _, arg := range tc.onRetArgs.onCallMethodArgType {
				call.Arguments = append(call.Arguments, mock.AnythingOfType(arg))
			}
			for _, elem := range tc.onRetArgs.retArgList {
				call.ReturnArguments = append(call.ReturnArguments, elem)
			}
			call.Times(tc.fnCallTimes)
			e := SetSpecificExec(mockKexecIface, tc.fnArg)
			assert.Equal(t, e, tc.expectedErr)
			mockKexecIface.AssertExpectations(t)
		})
	}
}

func TestRunCmd(t *testing.T) {
	mockCmd := new(mock_k8s_io_utils_exec.Cmd)

	tests := []struct {
		desc             string
		expectedErr      error
		cmdPath          string
		cmdArg           string
		onRetArgsCmdList []onCallReturnArgs
	}{
		{
			desc:        "positive: run `ip addr` command",
			expectedErr: nil,
			cmdPath:     "ip",
			cmdArg:      "a",
			onRetArgsCmdList: []onCallReturnArgs{
				{"Run", []string{}, []interface{}{nil}},
				{"SetStdout", []string{"*bytes.Buffer"}, nil},
				{"SetStderr", []string{"*bytes.Buffer"}, nil},
			},
		},
		{
			desc:        "negative: run `ip addr` command",
			expectedErr: fmt.Errorf("executable file not found in $PATH"),
			cmdPath:     "ips",
			cmdArg:      "addr",
			onRetArgsCmdList: []onCallReturnArgs{
				{"Run", []string{}, []interface{}{fmt.Errorf("executable file not found in $PATH")}},
				{"SetStdout", []string{"*bytes.Buffer"}, nil},
				{"SetStderr", []string{"*bytes.Buffer"}, nil},
			},
		},
	}

	for i, tc := range tests {
		t.Run(fmt.Sprintf("%d:%s", i, tc.desc), func(t *testing.T) {

			for _, item := range tc.onRetArgsCmdList {
				cmdCall := mockCmd.On(item.onCallMethodName)
				for _, arg := range item.onCallMethodArgType {
					cmdCall.Arguments = append(cmdCall.Arguments, mock.AnythingOfType(arg))
				}

				for _, e := range item.retArgList {
					cmdCall.ReturnArguments = append(cmdCall.ReturnArguments, e)
				}
				cmdCall.Once()
			}
			_, _, e := runCmd(mockCmd, tc.cmdPath, tc.cmdArg)

			assert.Equal(t, e, tc.expectedErr)
			mockCmd.AssertExpectations(t)
		})
	}
}

func TestRun(t *testing.T) {
	mockKexecIface := new(mock_k8s_io_utils_exec.Interface)
	mockCmd := new(mock_k8s_io_utils_exec.Cmd)
	// note runner is defined in ovs.go file
	runner = &execHelper{exec: mockKexecIface}

	tests := []struct {
		desc             string
		expectedErr      error
		cmdPath          string
		cmdArg           string
		onRetArgsIface   *onCallReturnArgs
		onRetArgsCmdList []onCallReturnArgs
	}{
		{
			desc:           "negative: run `ip addr` command",
			expectedErr:    fmt.Errorf("executable file not found in $PATH"),
			cmdPath:        "ips",
			cmdArg:         "addr",
			onRetArgsIface: &onCallReturnArgs{"Command", []string{"string"}, []interface{}{mockCmd}},
			onRetArgsCmdList: []onCallReturnArgs{
				{"Run", []string{}, []interface{}{fmt.Errorf("executable file not found in $PATH")}},
				{"SetStdout", []string{"*bytes.Buffer"}, nil},
				{"SetStderr", []string{"*bytes.Buffer"}, nil},
			},
		},
		{
			desc:           "positive: run `ip addr`",
			expectedErr:    nil,
			cmdPath:        "ip",
			cmdArg:         "a",
			onRetArgsIface: &onCallReturnArgs{"Command", []string{"string"}, []interface{}{mockCmd}},
			onRetArgsCmdList: []onCallReturnArgs{
				{"Run", []string{}, []interface{}{nil}},
				{"SetStdout", []string{"*bytes.Buffer"}, nil},
				{"SetStderr", []string{"*bytes.Buffer"}, nil},
			},
		},
	}

	for i, tc := range tests {
		t.Run(fmt.Sprintf("%d:%s", i, tc.desc), func(t *testing.T) {

			for _, item := range tc.onRetArgsCmdList {
				cmdCall := mockCmd.On(item.onCallMethodName)
				for _, arg := range item.onCallMethodArgType {
					cmdCall.Arguments = append(cmdCall.Arguments, mock.AnythingOfType(arg))
				}

				for _, e := range item.retArgList {
					cmdCall.ReturnArguments = append(cmdCall.ReturnArguments, e)
				}
				cmdCall.Once()
			}

			ifaceCall := mockKexecIface.On(tc.onRetArgsIface.onCallMethodName, mock.Anything)
			for _, arg := range tc.onRetArgsIface.onCallMethodArgType {
				ifaceCall.Arguments = append(ifaceCall.Arguments, mock.AnythingOfType(arg))
			}
			for _, item := range tc.onRetArgsIface.retArgList {
				ifaceCall.ReturnArguments = append(ifaceCall.ReturnArguments, item)
			}
			ifaceCall.Once()

			_, _, e := run(tc.cmdPath, tc.cmdArg)

			assert.Equal(t, e, tc.expectedErr)
			mockCmd.AssertExpectations(t)
			mockKexecIface.AssertExpectations(t)
		})
	}
}

func TestRunWithEnvVars(t *testing.T) {
	mockKexecIface := new(mock_k8s_io_utils_exec.Interface)
	mockCmd := new(mock_k8s_io_utils_exec.Cmd)
	// note runner is defined in ovs.go file
	runner = &execHelper{exec: mockKexecIface}

	tests := []struct {
		desc             string
		expectedErr      error
		cmdPath          string
		cmdArg           string
		envArgs          []string
		onRetArgsIface   *onCallReturnArgs
		onRetArgsCmdList []onCallReturnArgs
	}{
		{
			desc:           "positive: run `ip addr` command with empty envVars",
			expectedErr:    nil,
			cmdPath:        "ip",
			cmdArg:         "a",
			envArgs:        []string{},
			onRetArgsIface: &onCallReturnArgs{"Command", []string{"string"}, []interface{}{mockCmd}},
			onRetArgsCmdList: []onCallReturnArgs{
				{"Run", []string{}, []interface{}{nil}},
				{"SetStdout", []string{"*bytes.Buffer"}, nil},
				{"SetStderr", []string{"*bytes.Buffer"}, nil},
			},
		},
		{
			desc:           "positive: run `ip addr` command with envVars",
			expectedErr:    nil,
			cmdPath:        "ip",
			cmdArg:         "a",
			envArgs:        []string{"OVN_NB_DAEMON=/some/blah/path"},
			onRetArgsIface: &onCallReturnArgs{"Command", []string{"string"}, []interface{}{mockCmd}},
			onRetArgsCmdList: []onCallReturnArgs{
				{"Run", []string{}, []interface{}{nil}},
				{"SetStdout", []string{"*bytes.Buffer"}, nil},
				{"SetStderr", []string{"*bytes.Buffer"}, nil},
				{"SetEnv", []string{"[]string"}, nil},
			},
		},
		{
			desc:           "negative: run `ip addr` command",
			expectedErr:    fmt.Errorf("executable file not found in $PATH"),
			cmdPath:        "ips",
			cmdArg:         "addr",
			envArgs:        nil,
			onRetArgsIface: &onCallReturnArgs{"Command", []string{"string"}, []interface{}{mockCmd}},
			onRetArgsCmdList: []onCallReturnArgs{
				{"Run", []string{}, []interface{}{fmt.Errorf("executable file not found in $PATH")}},
				{"SetStdout", []string{"*bytes.Buffer"}, nil},
				{"SetStderr", []string{"*bytes.Buffer"}, nil},
			},
		},
	}

	for i, tc := range tests {
		t.Run(fmt.Sprintf("%d:%s", i, tc.desc), func(t *testing.T) {

			for _, item := range tc.onRetArgsCmdList {
				cmdCall := mockCmd.On(item.onCallMethodName)
				for _, arg := range item.onCallMethodArgType {
					cmdCall.Arguments = append(cmdCall.Arguments, mock.AnythingOfType(arg))
				}

				for _, e := range item.retArgList {
					cmdCall.ReturnArguments = append(cmdCall.ReturnArguments, e)
				}
				cmdCall.Once()
			}

			ifaceCall := mockKexecIface.On(tc.onRetArgsIface.onCallMethodName, mock.Anything)
			for _, arg := range tc.onRetArgsIface.onCallMethodArgType {
				ifaceCall.Arguments = append(ifaceCall.Arguments, mock.AnythingOfType(arg))
			}
			for _, item := range tc.onRetArgsIface.retArgList {
				ifaceCall.ReturnArguments = append(ifaceCall.ReturnArguments, item)
			}
			ifaceCall.Once()

			_, _, e := runWithEnvVars(tc.cmdPath, tc.envArgs, tc.cmdArg)

			assert.Equal(t, e, tc.expectedErr)
			mockCmd.AssertExpectations(t)
			mockKexecIface.AssertExpectations(t)
		})
	}
}

func TestRunOVSOfctl(t *testing.T) {
	mockKexecIface := new(mock_k8s_io_utils_exec.Interface)
	mockExecRunner := new(mocks.ExecRunner)
	mockCmd := new(mock_k8s_io_utils_exec.Cmd)
	// below is defined in ovs.go
	runCmdExecRunner = mockExecRunner
	// note runner is defined in ovs.go file
	runner = &execHelper{exec: mockKexecIface}
	tests := []struct {
		desc                    string
		expectedErr             error
		onRetArgsExecUtilsIface *onCallReturnArgs
		onRetArgsKexecIface     *onCallReturnArgs
	}{
		{
			desc:                    "negative: run `ovs-ofctl` command",
			expectedErr:             fmt.Errorf("executable file not found in $PATH"),
			onRetArgsExecUtilsIface: &onCallReturnArgs{"RunCmd", []string{"*mocks.Cmd", "string", "[]string"}, []interface{}{nil, nil, fmt.Errorf("executable file not found in $PATH")}},
			onRetArgsKexecIface:     &onCallReturnArgs{"Command", []string{"string"}, []interface{}{mockCmd}},
		},
		{
			desc:                    "positive: run `ovs-ofctl` ",
			expectedErr:             nil,
			onRetArgsExecUtilsIface: &onCallReturnArgs{"RunCmd", []string{"*mocks.Cmd", "string", "[]string"}, []interface{}{bytes.NewBuffer([]byte("testblah")), bytes.NewBuffer([]byte("")), nil}},
			onRetArgsKexecIface:     &onCallReturnArgs{"Command", []string{"string"}, []interface{}{mockCmd}},
		},
	}
	for i, tc := range tests {
		t.Run(fmt.Sprintf("%d:%s", i, tc.desc), func(t *testing.T) {
			call := mockExecRunner.On(tc.onRetArgsExecUtilsIface.onCallMethodName)
			for _, arg := range tc.onRetArgsExecUtilsIface.onCallMethodArgType {
				call.Arguments = append(call.Arguments, mock.AnythingOfType(arg))
			}
			for _, ret := range tc.onRetArgsExecUtilsIface.retArgList {
				call.ReturnArguments = append(call.ReturnArguments, ret)
			}
			call.Once()

			ifaceCall := mockKexecIface.On(tc.onRetArgsKexecIface.onCallMethodName)
			for _, arg := range tc.onRetArgsKexecIface.onCallMethodArgType {
				ifaceCall.Arguments = append(ifaceCall.Arguments, mock.AnythingOfType(arg))
			}
			for _, ret := range tc.onRetArgsKexecIface.retArgList {
				ifaceCall.ReturnArguments = append(ifaceCall.ReturnArguments, ret)
			}
			ifaceCall.Once()
			_, _, e := RunOVSOfctl()

			assert.Equal(t, e, tc.expectedErr)
			mockExecRunner.AssertExpectations(t)
			mockKexecIface.AssertExpectations(t)
		})
	}
}

func TestRunOVSDpctl(t *testing.T) {
	mockKexecIface := new(mock_k8s_io_utils_exec.Interface)
	mockExecRunner := new(mocks.ExecRunner)
	mockCmd := new(mock_k8s_io_utils_exec.Cmd)
	// below is defined in ovs.go
	runCmdExecRunner = mockExecRunner
	// note runner is defined in ovs.go file
	runner = &execHelper{exec: mockKexecIface}
	tests := []struct {
		desc                    string
		expectedErr             error
		onRetArgsExecUtilsIface *onCallReturnArgs
		onRetArgsKexecIface     *onCallReturnArgs
	}{
		{
			desc:                    "negative: run `ovs-dpctl` command",
			expectedErr:             fmt.Errorf("failed to execute ovs-dpctl command"),
			onRetArgsExecUtilsIface: &onCallReturnArgs{"RunCmd", []string{"*mocks.Cmd", "string", "[]string"}, []interface{}{nil, nil, fmt.Errorf("failed to execute ovs-dpctl command")}},
			onRetArgsKexecIface:     &onCallReturnArgs{"Command", []string{"string"}, []interface{}{mockCmd}},
		},
		{
			desc:                    "positive: run `ovs-dpctl` ",
			expectedErr:             nil,
			onRetArgsExecUtilsIface: &onCallReturnArgs{"RunCmd", []string{"*mocks.Cmd", "string", "[]string"}, []interface{}{bytes.NewBuffer([]byte("testblah")), bytes.NewBuffer([]byte("")), nil}},
			onRetArgsKexecIface:     &onCallReturnArgs{"Command", []string{"string"}, []interface{}{mockCmd}},
		},
	}
	for i, tc := range tests {
		t.Run(fmt.Sprintf("%d:%s", i, tc.desc), func(t *testing.T) {
			call := mockExecRunner.On(tc.onRetArgsExecUtilsIface.onCallMethodName)
			for _, arg := range tc.onRetArgsExecUtilsIface.onCallMethodArgType {
				call.Arguments = append(call.Arguments, mock.AnythingOfType(arg))
			}
			for _, ret := range tc.onRetArgsExecUtilsIface.retArgList {
				call.ReturnArguments = append(call.ReturnArguments, ret)
			}
			call.Once()

			ifaceCall := mockKexecIface.On(tc.onRetArgsKexecIface.onCallMethodName)
			for _, arg := range tc.onRetArgsKexecIface.onCallMethodArgType {
				ifaceCall.Arguments = append(ifaceCall.Arguments, mock.AnythingOfType(arg))
			}
			for _, ret := range tc.onRetArgsKexecIface.retArgList {
				ifaceCall.ReturnArguments = append(ifaceCall.ReturnArguments, ret)
			}
			ifaceCall.Once()
			_, _, e := RunOVSDpctl()

			assert.Equal(t, e, tc.expectedErr)
			mockExecRunner.AssertExpectations(t)
			mockKexecIface.AssertExpectations(t)
		})
	}
}

func TestRunOVSVsctl(t *testing.T) {
	mockKexecIface := new(mock_k8s_io_utils_exec.Interface)
	mockExecRunner := new(mocks.ExecRunner)
	mockCmd := new(mock_k8s_io_utils_exec.Cmd)
	// below is defined in ovs.go
	runCmdExecRunner = mockExecRunner
	// note runner is defined in ovs.go file
	runner = &execHelper{exec: mockKexecIface}
	tests := []struct {
		desc                    string
		expectedErr             error
		onRetArgsExecUtilsIface *onCallReturnArgs
		onRetArgsKexecIface     *onCallReturnArgs
	}{
		{
			desc:                    "negative: run `ovs-vsctl` command",
			expectedErr:             fmt.Errorf("failed to execute ovs-vsctl command"),
			onRetArgsExecUtilsIface: &onCallReturnArgs{"RunCmd", []string{"*mocks.Cmd", "string", "[]string", "string"}, []interface{}{nil, nil, fmt.Errorf("failed to execute ovs-vsctl command")}},
			onRetArgsKexecIface:     &onCallReturnArgs{"Command", []string{"string", "string", "string"}, []interface{}{mockCmd}},
		},
		{
			desc:                    "positive: run `ovs-vsctl` ",
			expectedErr:             nil,
			onRetArgsExecUtilsIface: &onCallReturnArgs{"RunCmd", []string{"*mocks.Cmd", "string", "[]string", "string"}, []interface{}{bytes.NewBuffer([]byte("testblah")), bytes.NewBuffer([]byte("")), nil}},
			onRetArgsKexecIface:     &onCallReturnArgs{"Command", []string{"string", "string", "string"}, []interface{}{mockCmd}},
		},
	}
	for i, tc := range tests {
		t.Run(fmt.Sprintf("%d:%s", i, tc.desc), func(t *testing.T) {
			call := mockExecRunner.On(tc.onRetArgsExecUtilsIface.onCallMethodName)
			for _, arg := range tc.onRetArgsExecUtilsIface.onCallMethodArgType {
				call.Arguments = append(call.Arguments, mock.AnythingOfType(arg))
			}
			for _, ret := range tc.onRetArgsExecUtilsIface.retArgList {
				call.ReturnArguments = append(call.ReturnArguments, ret)
			}
			call.Once()

			ifaceCall := mockKexecIface.On(tc.onRetArgsKexecIface.onCallMethodName)
			for _, arg := range tc.onRetArgsKexecIface.onCallMethodArgType {
				ifaceCall.Arguments = append(ifaceCall.Arguments, mock.AnythingOfType(arg))
			}
			for _, ret := range tc.onRetArgsKexecIface.retArgList {
				ifaceCall.ReturnArguments = append(ifaceCall.ReturnArguments, ret)
			}
			ifaceCall.Once()
			_, _, e := RunOVSVsctl()

			assert.Equal(t, e, tc.expectedErr)
			mockExecRunner.AssertExpectations(t)
			mockKexecIface.AssertExpectations(t)
		})
	}
}

func TestRunOVSAppctlWithTimeout(t *testing.T) {
	mockKexecIface := new(mock_k8s_io_utils_exec.Interface)
	mockExecRunner := new(mocks.ExecRunner)
	mockCmd := new(mock_k8s_io_utils_exec.Cmd)
	// below is defined in ovs.go
	runCmdExecRunner = mockExecRunner
	// note runner is defined in ovs.go file
	runner = &execHelper{exec: mockKexecIface}
	tests := []struct {
		desc                    string
		expectedErr             error
		timeout                 int
		onRetArgsExecUtilsIface *onCallReturnArgs
		onRetArgsKexecIface     *onCallReturnArgs
	}{
		{
			desc:                    "negative: run `ovs-appctl` command with timeout",
			expectedErr:             fmt.Errorf("failed to execute ovs-appctl command"),
			timeout:                 5,
			onRetArgsExecUtilsIface: &onCallReturnArgs{"RunCmd", []string{"*mocks.Cmd", "string", "[]string", "string"}, []interface{}{nil, nil, fmt.Errorf("failed to execute ovs-appctl command")}},
			onRetArgsKexecIface:     &onCallReturnArgs{"Command", []string{"string", "string", "string"}, []interface{}{mockCmd}},
		},
		{
			desc:                    "positive: run `ovs-appctl` command with timeout",
			expectedErr:             nil,
			timeout:                 5,
			onRetArgsExecUtilsIface: &onCallReturnArgs{"RunCmd", []string{"*mocks.Cmd", "string", "[]string", "string"}, []interface{}{bytes.NewBuffer([]byte("testblah")), bytes.NewBuffer([]byte("")), nil}},
			onRetArgsKexecIface:     &onCallReturnArgs{"Command", []string{"string", "string", "string"}, []interface{}{mockCmd}},
		},
	}
	for i, tc := range tests {
		t.Run(fmt.Sprintf("%d:%s", i, tc.desc), func(t *testing.T) {
			call := mockExecRunner.On(tc.onRetArgsExecUtilsIface.onCallMethodName)
			for _, arg := range tc.onRetArgsExecUtilsIface.onCallMethodArgType {
				call.Arguments = append(call.Arguments, mock.AnythingOfType(arg))
			}
			for _, ret := range tc.onRetArgsExecUtilsIface.retArgList {
				call.ReturnArguments = append(call.ReturnArguments, ret)
			}
			call.Once()

			ifaceCall := mockKexecIface.On(tc.onRetArgsKexecIface.onCallMethodName)
			for _, arg := range tc.onRetArgsKexecIface.onCallMethodArgType {
				ifaceCall.Arguments = append(ifaceCall.Arguments, mock.AnythingOfType(arg))
			}
			for _, ret := range tc.onRetArgsKexecIface.retArgList {
				ifaceCall.ReturnArguments = append(ifaceCall.ReturnArguments, ret)
			}
			ifaceCall.Once()

			_, _, e := RunOVSAppctlWithTimeout(tc.timeout)

			assert.Equal(t, e, tc.expectedErr)
			mockExecRunner.AssertExpectations(t)
			mockKexecIface.AssertExpectations(t)
		})
	}
}

func TestRunOVSAppctl(t *testing.T) {
	mockKexecIface := new(mock_k8s_io_utils_exec.Interface)
	mockExecRunner := new(mocks.ExecRunner)
	mockCmd := new(mock_k8s_io_utils_exec.Cmd)
	// below is defined in ovs.go
	runCmdExecRunner = mockExecRunner
	// note runner is defined in ovs.go file
	runner = &execHelper{exec: mockKexecIface}
	tests := []struct {
		desc                    string
		expectedErr             error
		onRetArgsExecUtilsIface *onCallReturnArgs
		onRetArgsKexecIface     *onCallReturnArgs
	}{
		{
			desc:                    "negative: run `ovs-appctl` command",
			expectedErr:             fmt.Errorf("failed to execute ovs-appctl command"),
			onRetArgsExecUtilsIface: &onCallReturnArgs{"RunCmd", []string{"*mocks.Cmd", "string", "[]string", "string"}, []interface{}{nil, nil, fmt.Errorf("failed to execute ovs-appctl command")}},
			onRetArgsKexecIface:     &onCallReturnArgs{"Command", []string{"string", "string"}, []interface{}{mockCmd}},
		},
		{
			desc:                    "positive: run `ovs-appctl` command",
			expectedErr:             nil,
			onRetArgsExecUtilsIface: &onCallReturnArgs{"RunCmd", []string{"*mocks.Cmd", "string", "[]string", "string"}, []interface{}{bytes.NewBuffer([]byte("testblah")), bytes.NewBuffer([]byte("")), nil}},
			onRetArgsKexecIface:     &onCallReturnArgs{"Command", []string{"string", "string"}, []interface{}{mockCmd}},
		},
	}
	for i, tc := range tests {
		t.Run(fmt.Sprintf("%d:%s", i, tc.desc), func(t *testing.T) {
			call := mockExecRunner.On(tc.onRetArgsExecUtilsIface.onCallMethodName)
			for _, arg := range tc.onRetArgsExecUtilsIface.onCallMethodArgType {
				call.Arguments = append(call.Arguments, mock.AnythingOfType(arg))
			}
			for _, ret := range tc.onRetArgsExecUtilsIface.retArgList {
				call.ReturnArguments = append(call.ReturnArguments, ret)
			}
			call.Once()

			ifaceCall := mockKexecIface.On(tc.onRetArgsKexecIface.onCallMethodName)
			for _, arg := range tc.onRetArgsKexecIface.onCallMethodArgType {
				ifaceCall.Arguments = append(ifaceCall.Arguments, mock.AnythingOfType(arg))
			}
			for _, ret := range tc.onRetArgsKexecIface.retArgList {
				ifaceCall.ReturnArguments = append(ifaceCall.ReturnArguments, ret)
			}
			ifaceCall.Once()

			_, _, e := RunOVSAppctl()

			assert.Equal(t, e, tc.expectedErr)
			mockExecRunner.AssertExpectations(t)
			mockKexecIface.AssertExpectations(t)
		})
	}
}

func TestRunOVNAppctlWithTimeout(t *testing.T) {
	mockKexecIface := new(mock_k8s_io_utils_exec.Interface)
	mockExecRunner := new(mocks.ExecRunner)
	mockCmd := new(mock_k8s_io_utils_exec.Cmd)
	// below is defined in ovs.go
	runCmdExecRunner = mockExecRunner
	// note runner is defined in ovs.go file
	runner = &execHelper{exec: mockKexecIface}
	tests := []struct {
		desc                    string
		expectedErr             error
		timeout                 int
		onRetArgsExecUtilsIface *onCallReturnArgs
		onRetArgsKexecIface     *onCallReturnArgs
	}{
		{
			desc:                    "negative: run `ovn-appctl` command with timeout",
			expectedErr:             fmt.Errorf("failed to execute ovn-appctl command"),
			timeout:                 5,
			onRetArgsExecUtilsIface: &onCallReturnArgs{"RunCmd", []string{"*mocks.Cmd", "string", "[]string", "string"}, []interface{}{nil, nil, fmt.Errorf("failed to execute ovn-appctl command")}},
			onRetArgsKexecIface:     &onCallReturnArgs{"Command", []string{"string", "string"}, []interface{}{mockCmd}},
		},
		{
			desc:                    "positive: run `ovn-appctl` command with timeout",
			expectedErr:             nil,
			timeout:                 15,
			onRetArgsExecUtilsIface: &onCallReturnArgs{"RunCmd", []string{"*mocks.Cmd", "string", "[]string", "string"}, []interface{}{bytes.NewBuffer([]byte("testblah")), bytes.NewBuffer([]byte("")), nil}},
			onRetArgsKexecIface:     &onCallReturnArgs{"Command", []string{"string", "string"}, []interface{}{mockCmd}},
		},
	}
	for i, tc := range tests {
		t.Run(fmt.Sprintf("%d:%s", i, tc.desc), func(t *testing.T) {
			call := mockExecRunner.On(tc.onRetArgsExecUtilsIface.onCallMethodName)
			for _, arg := range tc.onRetArgsExecUtilsIface.onCallMethodArgType {
				call.Arguments = append(call.Arguments, mock.AnythingOfType(arg))
			}
			for _, ret := range tc.onRetArgsExecUtilsIface.retArgList {
				call.ReturnArguments = append(call.ReturnArguments, ret)
			}
			call.Once()

			ifaceCall := mockKexecIface.On(tc.onRetArgsKexecIface.onCallMethodName)
			for _, arg := range tc.onRetArgsKexecIface.onCallMethodArgType {
				ifaceCall.Arguments = append(ifaceCall.Arguments, mock.AnythingOfType(arg))
			}
			for _, ret := range tc.onRetArgsKexecIface.retArgList {
				ifaceCall.ReturnArguments = append(ifaceCall.ReturnArguments, ret)
			}
			ifaceCall.Once()
			_, _, e := RunOVNAppctlWithTimeout(tc.timeout)

			assert.Equal(t, e, tc.expectedErr)
			mockExecRunner.AssertExpectations(t)
			mockKexecIface.AssertExpectations(t)
		})
	}
}

func TestRunOVNNbctlUnix(t *testing.T) {
	mockKexecIface := new(mock_k8s_io_utils_exec.Interface)
	mockExecRunner := new(mocks.ExecRunner)
	mockCmd := new(mock_k8s_io_utils_exec.Cmd)
	// below is defined in ovs.go
	runCmdExecRunner = mockExecRunner
	// note runner is defined in ovs.go file
	runner = &execHelper{exec: mockKexecIface}
	tests := []struct {
		desc                    string
		expectedErr             error
		onRetArgsExecUtilsIface *onCallReturnArgs
		onRetArgsKexecIface     *onCallReturnArgs
	}{
		{
			desc:                    "negative: run `ovn-nbctl` command with no env vars generated",
			expectedErr:             fmt.Errorf("failed to execute ovn-nbctl command"),
			onRetArgsExecUtilsIface: &onCallReturnArgs{"RunCmd", []string{"*mocks.Cmd", "string", "[]string", "string"}, []interface{}{nil, nil, fmt.Errorf("failed to execute ovn-nbctl command")}},
			onRetArgsKexecIface:     &onCallReturnArgs{"Command", []string{"string", "string"}, []interface{}{mockCmd}},
		},
		{
			desc:                    "positive: run `ovn-nbctl` command with no env vars generated",
			expectedErr:             nil,
			onRetArgsExecUtilsIface: &onCallReturnArgs{"RunCmd", []string{"*mocks.Cmd", "string", "[]string", "string"}, []interface{}{bytes.NewBuffer([]byte("testblah")), bytes.NewBuffer([]byte("")), nil}},
			onRetArgsKexecIface:     &onCallReturnArgs{"Command", []string{"string", "string"}, []interface{}{mockCmd}},
		},
	}
	for i, tc := range tests {
		t.Run(fmt.Sprintf("%d:%s", i, tc.desc), func(t *testing.T) {
			call := mockExecRunner.On(tc.onRetArgsExecUtilsIface.onCallMethodName)
			for _, arg := range tc.onRetArgsExecUtilsIface.onCallMethodArgType {
				call.Arguments = append(call.Arguments, mock.AnythingOfType(arg))
			}
			for _, ret := range tc.onRetArgsExecUtilsIface.retArgList {
				call.ReturnArguments = append(call.ReturnArguments, ret)
			}
			call.Once()

			ifaceCall := mockKexecIface.On(tc.onRetArgsKexecIface.onCallMethodName)
			for _, arg := range tc.onRetArgsKexecIface.onCallMethodArgType {
				ifaceCall.Arguments = append(ifaceCall.Arguments, mock.AnythingOfType(arg))
			}
			for _, ret := range tc.onRetArgsKexecIface.retArgList {
				ifaceCall.ReturnArguments = append(ifaceCall.ReturnArguments, ret)
			}
			ifaceCall.Once()
			_, _, e := RunOVNNbctlUnix()

			if tc.expectedErr != nil {
				assert.Error(t, e)
			}
			mockExecRunner.AssertExpectations(t)
			mockKexecIface.AssertExpectations(t)
		})
	}
}

func TestRunOVNNbctlWithTimeout(t *testing.T) {
	mockKexecIface := new(mock_k8s_io_utils_exec.Interface)
	mockExecRunner := new(mocks.ExecRunner)
	mockCmd := new(mock_k8s_io_utils_exec.Cmd)
	// below is defined in ovs.go
	runCmdExecRunner = mockExecRunner
	// note runner is defined in ovs.go file
	runner = &execHelper{exec: mockKexecIface}
	tests := []struct {
		desc                    string
		expectedErr             error
		timeout                 int
		onRetArgsExecUtilsIface *onCallReturnArgs
		onRetArgsKexecIface     *onCallReturnArgs
	}{
		{
			desc:                    "negative: run `ovn-nbctl` command with timeout",
			expectedErr:             fmt.Errorf("failed to execute ovn-nbctl command"),
			timeout:                 5,
			onRetArgsExecUtilsIface: &onCallReturnArgs{"RunCmd", []string{"*mocks.Cmd", "string", "[]string", "string"}, []interface{}{nil, nil, fmt.Errorf("failed to execute ovn-nbctl command")}},
			onRetArgsKexecIface:     &onCallReturnArgs{"Command", []string{"string", "string"}, []interface{}{mockCmd}},
		},
		{
			desc:                    "positive: run `ovn-nbctl` command with timeout",
			expectedErr:             nil,
			timeout:                 15,
			onRetArgsExecUtilsIface: &onCallReturnArgs{"RunCmd", []string{"*mocks.Cmd", "string", "[]string", "string"}, []interface{}{bytes.NewBuffer([]byte("testblah")), bytes.NewBuffer([]byte("")), nil}},
			onRetArgsKexecIface:     &onCallReturnArgs{"Command", []string{"string", "string"}, []interface{}{mockCmd}},
		},
	}
	for i, tc := range tests {
		t.Run(fmt.Sprintf("%d:%s", i, tc.desc), func(t *testing.T) {
			call := mockExecRunner.On(tc.onRetArgsExecUtilsIface.onCallMethodName)
			for _, arg := range tc.onRetArgsExecUtilsIface.onCallMethodArgType {
				call.Arguments = append(call.Arguments, mock.AnythingOfType(arg))
			}
			for _, ret := range tc.onRetArgsExecUtilsIface.retArgList {
				call.ReturnArguments = append(call.ReturnArguments, ret)
			}
			call.Once()

			ifaceCall := mockKexecIface.On(tc.onRetArgsKexecIface.onCallMethodName)
			for _, arg := range tc.onRetArgsKexecIface.onCallMethodArgType {
				ifaceCall.Arguments = append(ifaceCall.Arguments, mock.AnythingOfType(arg))
			}
			for _, ret := range tc.onRetArgsKexecIface.retArgList {
				ifaceCall.ReturnArguments = append(ifaceCall.ReturnArguments, ret)
			}
			ifaceCall.Once()
			_, _, e := RunOVNNbctlWithTimeout(tc.timeout)

			if tc.expectedErr != nil {
				assert.Error(t, e)
			}
			mockExecRunner.AssertExpectations(t)
			mockKexecIface.AssertExpectations(t)
		})
	}
}

func TestRunOVNNbctl(t *testing.T) {
	mockKexecIface := new(mock_k8s_io_utils_exec.Interface)
	mockExecRunner := new(mocks.ExecRunner)
	mockCmd := new(mock_k8s_io_utils_exec.Cmd)
	// below is defined in ovs.go
	runCmdExecRunner = mockExecRunner
	// note runner is defined in ovs.go file
	runner = &execHelper{exec: mockKexecIface}
	tests := []struct {
		desc                    string
		expectedErr             error
		onRetArgsExecUtilsIface *onCallReturnArgs
		onRetArgsKexecIface     *onCallReturnArgs
	}{
		{
			desc:                    "negative: run `ovn-nbctl` command",
			expectedErr:             fmt.Errorf("failed to execute ovn-nbctl command"),
			onRetArgsExecUtilsIface: &onCallReturnArgs{"RunCmd", []string{"*mocks.Cmd", "string", "[]string", "string"}, []interface{}{nil, nil, fmt.Errorf("failed to execute ovn-nbctl command")}},
			onRetArgsKexecIface:     &onCallReturnArgs{"Command", []string{"string", "string"}, []interface{}{mockCmd}},
		},
		{
			desc:                    "positive: run `ovn-nbctl` command",
			expectedErr:             nil,
			onRetArgsExecUtilsIface: &onCallReturnArgs{"RunCmd", []string{"*mocks.Cmd", "string", "[]string", "string"}, []interface{}{bytes.NewBuffer([]byte("testblah")), bytes.NewBuffer([]byte("")), nil}},
			onRetArgsKexecIface:     &onCallReturnArgs{"Command", []string{"string", "string"}, []interface{}{mockCmd}},
		},
	}
	for i, tc := range tests {
		t.Run(fmt.Sprintf("%d:%s", i, tc.desc), func(t *testing.T) {
			call := mockExecRunner.On(tc.onRetArgsExecUtilsIface.onCallMethodName)
			for _, arg := range tc.onRetArgsExecUtilsIface.onCallMethodArgType {
				call.Arguments = append(call.Arguments, mock.AnythingOfType(arg))
			}
			for _, ret := range tc.onRetArgsExecUtilsIface.retArgList {
				call.ReturnArguments = append(call.ReturnArguments, ret)
			}
			call.Once()
			ifaceCall := mockKexecIface.On(tc.onRetArgsKexecIface.onCallMethodName)
			for _, arg := range tc.onRetArgsKexecIface.onCallMethodArgType {
				ifaceCall.Arguments = append(ifaceCall.Arguments, mock.AnythingOfType(arg))
			}
			for _, ret := range tc.onRetArgsKexecIface.retArgList {
				ifaceCall.ReturnArguments = append(ifaceCall.ReturnArguments, ret)
			}
			ifaceCall.Once()
			_, _, e := RunOVNNbctl()

			if tc.expectedErr != nil {
				assert.Error(t, e)
			}
			mockExecRunner.AssertExpectations(t)
			mockKexecIface.AssertExpectations(t)
		})
	}
}

func TestRunOVNSbctlUnix(t *testing.T) {
	mockKexecIface := new(mock_k8s_io_utils_exec.Interface)
	mockExecRunner := new(mocks.ExecRunner)
	mockCmd := new(mock_k8s_io_utils_exec.Cmd)
	// below is defined in ovs.go
	runCmdExecRunner = mockExecRunner
	// note runner is defined in ovs.go file
	runner = &execHelper{exec: mockKexecIface}
	tests := []struct {
		desc                    string
		expectedErr             error
		onRetArgsExecUtilsIface *onCallReturnArgs
		onRetArgsKexecIface     *onCallReturnArgs
	}{
		{
			desc:                    "negative: run `ovn-sbctl` command with no env vars generated",
			expectedErr:             fmt.Errorf("failed to execute ovn-sbctl command"),
			onRetArgsExecUtilsIface: &onCallReturnArgs{"RunCmd", []string{"*mocks.Cmd", "string", "[]string", "string"}, []interface{}{nil, nil, fmt.Errorf("failed to execute ovn-sbctl command")}},
			onRetArgsKexecIface:     &onCallReturnArgs{"Command", []string{"string", "string"}, []interface{}{mockCmd}},
		},
		{
			desc:                    "positive: run `ovn-sbctl` command with no env vars generated",
			expectedErr:             nil,
			onRetArgsExecUtilsIface: &onCallReturnArgs{"RunCmd", []string{"*mocks.Cmd", "string", "[]string", "string"}, []interface{}{bytes.NewBuffer([]byte("testblah")), bytes.NewBuffer([]byte("")), nil}},
			onRetArgsKexecIface:     &onCallReturnArgs{"Command", []string{"string", "string"}, []interface{}{mockCmd}},
		},
	}
	for i, tc := range tests {
		t.Run(fmt.Sprintf("%d:%s", i, tc.desc), func(t *testing.T) {
			call := mockExecRunner.On(tc.onRetArgsExecUtilsIface.onCallMethodName)
			for _, arg := range tc.onRetArgsExecUtilsIface.onCallMethodArgType {
				call.Arguments = append(call.Arguments, mock.AnythingOfType(arg))
			}
			for _, ret := range tc.onRetArgsExecUtilsIface.retArgList {
				call.ReturnArguments = append(call.ReturnArguments, ret)
			}
			call.Once()
			ifaceCall := mockKexecIface.On(tc.onRetArgsKexecIface.onCallMethodName)
			for _, arg := range tc.onRetArgsKexecIface.onCallMethodArgType {
				ifaceCall.Arguments = append(ifaceCall.Arguments, mock.AnythingOfType(arg))
			}
			for _, ret := range tc.onRetArgsKexecIface.retArgList {
				ifaceCall.ReturnArguments = append(ifaceCall.ReturnArguments, ret)
			}
			ifaceCall.Once()
			_, _, e := RunOVNSbctlUnix()

			if tc.expectedErr != nil {
				assert.Error(t, e)
			}
			mockExecRunner.AssertExpectations(t)
			mockKexecIface.AssertExpectations(t)
		})
	}
}

func TestRunOVNSbctlWithTimeout(t *testing.T) {
	mockKexecIface := new(mock_k8s_io_utils_exec.Interface)
	mockExecRunner := new(mocks.ExecRunner)
	mockCmd := new(mock_k8s_io_utils_exec.Cmd)
	// below is defined in ovs.go
	runCmdExecRunner = mockExecRunner
	// note runner is defined in ovs.go file
	runner = &execHelper{exec: mockKexecIface}
	tests := []struct {
		desc                    string
		expectedErr             error
		timeout                 int
		onRetArgsExecUtilsIface *onCallReturnArgs
		onRetArgsKexecIface     *onCallReturnArgs
	}{
		{
			desc:                    "negative: run `ovn-sbctl` command with timeout",
			expectedErr:             fmt.Errorf("failed to execute ovn-sbctl command"),
			timeout:                 5,
			onRetArgsExecUtilsIface: &onCallReturnArgs{"RunCmd", []string{"*mocks.Cmd", "string", "[]string", "string"}, []interface{}{nil, nil, fmt.Errorf("failed to execute ovn-sbctl command")}},
			onRetArgsKexecIface:     &onCallReturnArgs{"Command", []string{"string", "string"}, []interface{}{mockCmd}},
		},
		{
			desc:                    "positive: run `ovn-sbctl` command with timeout",
			expectedErr:             nil,
			timeout:                 15,
			onRetArgsExecUtilsIface: &onCallReturnArgs{"RunCmd", []string{"*mocks.Cmd", "string", "[]string", "string"}, []interface{}{bytes.NewBuffer([]byte("testblah")), bytes.NewBuffer([]byte("")), nil}},
			onRetArgsKexecIface:     &onCallReturnArgs{"Command", []string{"string", "string"}, []interface{}{mockCmd}},
		},
	}
	for i, tc := range tests {
		t.Run(fmt.Sprintf("%d:%s", i, tc.desc), func(t *testing.T) {
			call := mockExecRunner.On(tc.onRetArgsExecUtilsIface.onCallMethodName)
			for _, arg := range tc.onRetArgsExecUtilsIface.onCallMethodArgType {
				call.Arguments = append(call.Arguments, mock.AnythingOfType(arg))
			}
			for _, ret := range tc.onRetArgsExecUtilsIface.retArgList {
				call.ReturnArguments = append(call.ReturnArguments, ret)
			}
			call.Once()

			ifaceCall := mockKexecIface.On(tc.onRetArgsKexecIface.onCallMethodName)
			for _, arg := range tc.onRetArgsKexecIface.onCallMethodArgType {
				ifaceCall.Arguments = append(ifaceCall.Arguments, mock.AnythingOfType(arg))
			}
			for _, ret := range tc.onRetArgsKexecIface.retArgList {
				ifaceCall.ReturnArguments = append(ifaceCall.ReturnArguments, ret)
			}
			ifaceCall.Once()
			_, _, e := RunOVNSbctlWithTimeout(tc.timeout)

			if tc.expectedErr != nil {
				assert.Error(t, e)
			}
			mockExecRunner.AssertExpectations(t)
			mockKexecIface.AssertExpectations(t)
		})
	}
}

func TestRunOVNSbctl(t *testing.T) {
	mockKexecIface := new(mock_k8s_io_utils_exec.Interface)
	mockExecRunner := new(mocks.ExecRunner)
	mockCmd := new(mock_k8s_io_utils_exec.Cmd)
	// below is defined in ovs.go
	runCmdExecRunner = mockExecRunner
	// note runner is defined in ovs.go file
	runner = &execHelper{exec: mockKexecIface}
	tests := []struct {
		desc                    string
		expectedErr             error
		onRetArgsExecUtilsIface *onCallReturnArgs
		onRetArgsKexecIface     *onCallReturnArgs
	}{
		{
			desc:                    "negative: run `ovn-sbctl` command",
			expectedErr:             fmt.Errorf("failed to execute ovn-sbctl command"),
			onRetArgsExecUtilsIface: &onCallReturnArgs{"RunCmd", []string{"*mocks.Cmd", "string", "[]string", "string"}, []interface{}{nil, nil, fmt.Errorf("failed to execute ovn-sbctl command")}},
			onRetArgsKexecIface:     &onCallReturnArgs{"Command", []string{"string", "string"}, []interface{}{mockCmd}},
		},
		{
			desc:                    "positive: run `ovn-sbctl` command",
			expectedErr:             nil,
			onRetArgsExecUtilsIface: &onCallReturnArgs{"RunCmd", []string{"*mocks.Cmd", "string", "[]string", "string"}, []interface{}{bytes.NewBuffer([]byte("testblah")), bytes.NewBuffer([]byte("")), nil}},
			onRetArgsKexecIface:     &onCallReturnArgs{"Command", []string{"string", "string"}, []interface{}{mockCmd}},
		},
	}
	for i, tc := range tests {
		t.Run(fmt.Sprintf("%d:%s", i, tc.desc), func(t *testing.T) {
			call := mockExecRunner.On(tc.onRetArgsExecUtilsIface.onCallMethodName)
			for _, arg := range tc.onRetArgsExecUtilsIface.onCallMethodArgType {
				call.Arguments = append(call.Arguments, mock.AnythingOfType(arg))
			}
			for _, ret := range tc.onRetArgsExecUtilsIface.retArgList {
				call.ReturnArguments = append(call.ReturnArguments, ret)
			}
			call.Once()

			ifaceCall := mockKexecIface.On(tc.onRetArgsKexecIface.onCallMethodName)
			for _, arg := range tc.onRetArgsKexecIface.onCallMethodArgType {
				ifaceCall.Arguments = append(ifaceCall.Arguments, mock.AnythingOfType(arg))
			}
			for _, ret := range tc.onRetArgsKexecIface.retArgList {
				ifaceCall.ReturnArguments = append(ifaceCall.ReturnArguments, ret)
			}
			ifaceCall.Once()
			_, _, e := RunOVNSbctl()

			if tc.expectedErr != nil {
				assert.Error(t, e)
			}
			mockExecRunner.AssertExpectations(t)
			mockKexecIface.AssertExpectations(t)
		})
	}
}

func TestRunOVSDBClient(t *testing.T) {
	mockKexecIface := new(mock_k8s_io_utils_exec.Interface)
	mockExecRunner := new(mocks.ExecRunner)
	mockCmd := new(mock_k8s_io_utils_exec.Cmd)
	// below is defined in ovs.go
	runCmdExecRunner = mockExecRunner
	// note runner is defined in ovs.go file
	runner = &execHelper{exec: mockKexecIface}
	tests := []struct {
		desc                    string
		expectedErr             error
		onRetArgsExecUtilsIface *onCallReturnArgs
		onRetArgsKexecIface     *onCallReturnArgs
	}{
		{
			desc:                    "negative: run `ovsdb-client` command",
			expectedErr:             fmt.Errorf("failed to execute ovsdb-client command"),
			onRetArgsExecUtilsIface: &onCallReturnArgs{"RunCmd", []string{"*mocks.Cmd", "string", "[]string", "string"}, []interface{}{nil, nil, fmt.Errorf("failed to execute ovsdb-client command")}},
			onRetArgsKexecIface:     &onCallReturnArgs{"Command", []string{"string", "string"}, []interface{}{mockCmd}},
		},
		{
			desc:                    "positive: run `ovsdb-client` command",
			expectedErr:             nil,
			onRetArgsExecUtilsIface: &onCallReturnArgs{"RunCmd", []string{"*mocks.Cmd", "string", "[]string", "string"}, []interface{}{bytes.NewBuffer([]byte("testblah")), bytes.NewBuffer([]byte("")), nil}},
			onRetArgsKexecIface:     &onCallReturnArgs{"Command", []string{"string", "string"}, []interface{}{mockCmd}},
		},
	}
	for i, tc := range tests {
		t.Run(fmt.Sprintf("%d:%s", i, tc.desc), func(t *testing.T) {
			call := mockExecRunner.On(tc.onRetArgsExecUtilsIface.onCallMethodName)
			for _, arg := range tc.onRetArgsExecUtilsIface.onCallMethodArgType {
				call.Arguments = append(call.Arguments, mock.AnythingOfType(arg))
			}
			for _, ret := range tc.onRetArgsExecUtilsIface.retArgList {
				call.ReturnArguments = append(call.ReturnArguments, ret)
			}
			call.Once()

			ifaceCall := mockKexecIface.On(tc.onRetArgsKexecIface.onCallMethodName)
			for _, arg := range tc.onRetArgsKexecIface.onCallMethodArgType {
				ifaceCall.Arguments = append(ifaceCall.Arguments, mock.AnythingOfType(arg))
			}
			for _, ret := range tc.onRetArgsKexecIface.retArgList {
				ifaceCall.ReturnArguments = append(ifaceCall.ReturnArguments, ret)
			}
			ifaceCall.Once()
			_, _, e := RunOVSDBClient()

			if tc.expectedErr != nil {
				assert.Error(t, e)
			}
			mockExecRunner.AssertExpectations(t)
			mockKexecIface.AssertExpectations(t)
		})
	}
}

func TestRunOVSDBClientOVNNB(t *testing.T) {
	mockKexecIface := new(mock_k8s_io_utils_exec.Interface)
	mockExecRunner := new(mocks.ExecRunner)
	mockCmd := new(mock_k8s_io_utils_exec.Cmd)
	// below is defined in ovs.go
	runCmdExecRunner = mockExecRunner
	// note runner is defined in ovs.go file
	runner = &execHelper{exec: mockKexecIface}
	tests := []struct {
		desc                    string
		expectedErr             error
		onRetArgsExecUtilsIface *onCallReturnArgs
		onRetArgsKexecIface     *onCallReturnArgs
	}{
		{
			desc:                    "negative: run `ovsdb-client` command against OVN NB database",
			expectedErr:             fmt.Errorf("failed to execute ovsdb-client command against OVN NB database"),
			onRetArgsExecUtilsIface: &onCallReturnArgs{"RunCmd", []string{"*mocks.Cmd", "string", "[]string", "string", "string"}, []interface{}{nil, nil, fmt.Errorf("failed to execute ovsdb-client command against OVN NB database")}},
			onRetArgsKexecIface:     &onCallReturnArgs{"Command", []string{"string", "string", "string"}, []interface{}{mockCmd}},
		},
		{
			desc:                    "positive: run `ovsdb-client` command against OVN NB database",
			expectedErr:             nil,
			onRetArgsExecUtilsIface: &onCallReturnArgs{"RunCmd", []string{"*mocks.Cmd", "string", "[]string", "string", "string"}, []interface{}{bytes.NewBuffer([]byte("testblah")), bytes.NewBuffer([]byte("")), nil}},
			onRetArgsKexecIface:     &onCallReturnArgs{"Command", []string{"string", "string", "string"}, []interface{}{mockCmd}},
		},
	}
	for i, tc := range tests {
		t.Run(fmt.Sprintf("%d:%s", i, tc.desc), func(t *testing.T) {
			call := mockExecRunner.On(tc.onRetArgsExecUtilsIface.onCallMethodName)
			for _, arg := range tc.onRetArgsExecUtilsIface.onCallMethodArgType {
				call.Arguments = append(call.Arguments, mock.AnythingOfType(arg))
			}
			for _, ret := range tc.onRetArgsExecUtilsIface.retArgList {
				call.ReturnArguments = append(call.ReturnArguments, ret)
			}
			call.Once()

			ifaceCall := mockKexecIface.On(tc.onRetArgsKexecIface.onCallMethodName)
			for _, arg := range tc.onRetArgsKexecIface.onCallMethodArgType {
				ifaceCall.Arguments = append(ifaceCall.Arguments, mock.AnythingOfType(arg))
			}
			for _, ret := range tc.onRetArgsKexecIface.retArgList {
				ifaceCall.ReturnArguments = append(ifaceCall.ReturnArguments, ret)
			}
			ifaceCall.Once()
			_, _, e := RunOVSDBClientOVNNB("list-dbs")

			if tc.expectedErr != nil {
				assert.Error(t, e)
			}
			mockExecRunner.AssertExpectations(t)
			mockKexecIface.AssertExpectations(t)
		})
	}
}

func TestRunOVNCtl(t *testing.T) {
	mockKexecIface := new(mock_k8s_io_utils_exec.Interface)
	mockExecRunner := new(mocks.ExecRunner)
	mockCmd := new(mock_k8s_io_utils_exec.Cmd)
	// below is defined in ovs.go
	runCmdExecRunner = mockExecRunner
	// note runner is defined in ovs.go file
	runner = &execHelper{exec: mockKexecIface}
	tests := []struct {
		desc                    string
		expectedErr             error
		onRetArgsExecUtilsIface *onCallReturnArgs
		onRetArgsKexecIface     *onCallReturnArgs
	}{
		{
			desc:                    "negative: run `ovn-ctl` command",
			expectedErr:             fmt.Errorf("failed to execute ovn-ctl command"),
			onRetArgsExecUtilsIface: &onCallReturnArgs{"RunCmd", []string{"*mocks.Cmd", "string", "[]string", "string", "string"}, []interface{}{nil, nil, fmt.Errorf("failed to execute ovn-ctl command")}},
			onRetArgsKexecIface:     &onCallReturnArgs{"Command", []string{"string", "string", "string"}, []interface{}{mockCmd}},
		},
		{
			desc:                    "positive: run `ovn-ctl` command",
			expectedErr:             nil,
			onRetArgsExecUtilsIface: &onCallReturnArgs{"RunCmd", []string{"*mocks.Cmd", "string", "[]string", "string", "string"}, []interface{}{bytes.NewBuffer([]byte("testblah")), bytes.NewBuffer([]byte("")), nil}},
			onRetArgsKexecIface:     &onCallReturnArgs{"Command", []string{"string", "string", "string"}, []interface{}{mockCmd}},
		},
	}
	for i, tc := range tests {
		t.Run(fmt.Sprintf("%d:%s", i, tc.desc), func(t *testing.T) {
			call := mockExecRunner.On(tc.onRetArgsExecUtilsIface.onCallMethodName)
			for _, arg := range tc.onRetArgsExecUtilsIface.onCallMethodArgType {
				call.Arguments = append(call.Arguments, mock.AnythingOfType(arg))
			}
			for _, ret := range tc.onRetArgsExecUtilsIface.retArgList {
				call.ReturnArguments = append(call.ReturnArguments, ret)
			}
			call.Once()

			ifaceCall := mockKexecIface.On(tc.onRetArgsKexecIface.onCallMethodName)
			for _, arg := range tc.onRetArgsKexecIface.onCallMethodArgType {
				ifaceCall.Arguments = append(ifaceCall.Arguments, mock.AnythingOfType(arg))
			}
			for _, ret := range tc.onRetArgsKexecIface.retArgList {
				ifaceCall.ReturnArguments = append(ifaceCall.ReturnArguments, ret)
			}
			ifaceCall.Once()
			_, _, e := RunOVNCtl()

			if tc.expectedErr != nil {
				assert.Error(t, e)
			}
			mockExecRunner.AssertExpectations(t)
			mockKexecIface.AssertExpectations(t)
		})
	}
}

func TestRunOVNNBAppCtl(t *testing.T) {
	mockKexecIface := new(mock_k8s_io_utils_exec.Interface)
	mockExecRunner := new(mocks.ExecRunner)
	mockCmd := new(mock_k8s_io_utils_exec.Cmd)
	// below is defined in ovs.go
	runCmdExecRunner = mockExecRunner
	// note runner is defined in ovs.go file
	runner = &execHelper{exec: mockKexecIface}
	tests := []struct {
		desc                    string
		expectedErr             error
		onRetArgsExecUtilsIface *onCallReturnArgs
		onRetArgsKexecIface     *onCallReturnArgs
	}{
		{
			desc:                    "negative: run `ovn-appctl -t nbdbCtlSockPath` command",
			expectedErr:             fmt.Errorf("failed to execute ovn-appctl -t nbdbCtlSockPath command"),
			onRetArgsExecUtilsIface: &onCallReturnArgs{"RunCmd", []string{"*mocks.Cmd", "string", "[]string", "string", "string"}, []interface{}{nil, nil, fmt.Errorf("failed to execute ovn-appctl -t nbdbCtlSockPath command")}},
			onRetArgsKexecIface:     &onCallReturnArgs{"Command", []string{"string", "string", "string"}, []interface{}{mockCmd}},
		},
		{
			desc:                    "positive: run `ovn-appctl -t nbdbCtlSockPath` command",
			expectedErr:             nil,
			onRetArgsExecUtilsIface: &onCallReturnArgs{"RunCmd", []string{"*mocks.Cmd", "string", "[]string", "string", "string"}, []interface{}{bytes.NewBuffer([]byte("testblah")), bytes.NewBuffer([]byte("")), nil}},
			onRetArgsKexecIface:     &onCallReturnArgs{"Command", []string{"string", "string", "string"}, []interface{}{mockCmd}},
		},
	}
	for i, tc := range tests {
		t.Run(fmt.Sprintf("%d:%s", i, tc.desc), func(t *testing.T) {
			call := mockExecRunner.On(tc.onRetArgsExecUtilsIface.onCallMethodName)
			for _, arg := range tc.onRetArgsExecUtilsIface.onCallMethodArgType {
				call.Arguments = append(call.Arguments, mock.AnythingOfType(arg))
			}
			for _, ret := range tc.onRetArgsExecUtilsIface.retArgList {
				call.ReturnArguments = append(call.ReturnArguments, ret)
			}
			call.Once()

			ifaceCall := mockKexecIface.On(tc.onRetArgsKexecIface.onCallMethodName)
			for _, arg := range tc.onRetArgsKexecIface.onCallMethodArgType {
				ifaceCall.Arguments = append(ifaceCall.Arguments, mock.AnythingOfType(arg))
			}
			for _, ret := range tc.onRetArgsKexecIface.retArgList {
				ifaceCall.ReturnArguments = append(ifaceCall.ReturnArguments, ret)
			}
			ifaceCall.Once()
			_, _, e := RunOVNNBAppCtl()

			if tc.expectedErr != nil {
				assert.Error(t, e)
			}
			mockExecRunner.AssertExpectations(t)
			mockKexecIface.AssertExpectations(t)
		})
	}
}

func TestRunOVNSBAppCtl(t *testing.T) {
	mockKexecIface := new(mock_k8s_io_utils_exec.Interface)
	mockExecRunner := new(mocks.ExecRunner)
	mockCmd := new(mock_k8s_io_utils_exec.Cmd)
	// below is defined in ovs.go
	runCmdExecRunner = mockExecRunner
	// note runner is defined in ovs.go file
	runner = &execHelper{exec: mockKexecIface}
	tests := []struct {
		desc                    string
		expectedErr             error
		onRetArgsExecUtilsIface *onCallReturnArgs
		onRetArgsKexecIface     *onCallReturnArgs
	}{
		{
			desc:                    "negative: run `ovn-appctl -t sbdbCtlSockPath` command",
			expectedErr:             fmt.Errorf("failed to execute ovn-appctl -t sbdbCtlSockPath command"),
			onRetArgsExecUtilsIface: &onCallReturnArgs{"RunCmd", []string{"*mocks.Cmd", "string", "[]string", "string", "string"}, []interface{}{nil, nil, fmt.Errorf("failed to execute ovn-appctl -t sbdbCtlSockPath command")}},
			onRetArgsKexecIface:     &onCallReturnArgs{"Command", []string{"string", "string", "string"}, []interface{}{mockCmd}},
		},
		{
			desc:                    "positive: run `ovn-appctl -t sbdbCtlSockPath` command",
			expectedErr:             nil,
			onRetArgsExecUtilsIface: &onCallReturnArgs{"RunCmd", []string{"*mocks.Cmd", "string", "[]string", "string", "string"}, []interface{}{bytes.NewBuffer([]byte("testblah")), bytes.NewBuffer([]byte("")), nil}},
			onRetArgsKexecIface:     &onCallReturnArgs{"Command", []string{"string", "string", "string"}, []interface{}{mockCmd}},
		},
	}
	for i, tc := range tests {
		t.Run(fmt.Sprintf("%d:%s", i, tc.desc), func(t *testing.T) {
			call := mockExecRunner.On(tc.onRetArgsExecUtilsIface.onCallMethodName)
			for _, arg := range tc.onRetArgsExecUtilsIface.onCallMethodArgType {
				call.Arguments = append(call.Arguments, mock.AnythingOfType(arg))
			}
			for _, ret := range tc.onRetArgsExecUtilsIface.retArgList {
				call.ReturnArguments = append(call.ReturnArguments, ret)
			}
			call.Once()

			ifaceCall := mockKexecIface.On(tc.onRetArgsKexecIface.onCallMethodName)
			for _, arg := range tc.onRetArgsKexecIface.onCallMethodArgType {
				ifaceCall.Arguments = append(ifaceCall.Arguments, mock.AnythingOfType(arg))
			}
			for _, ret := range tc.onRetArgsKexecIface.retArgList {
				ifaceCall.ReturnArguments = append(ifaceCall.ReturnArguments, ret)
			}
			ifaceCall.Once()
			_, _, e := RunOVNSBAppCtl()

			if tc.expectedErr != nil {
				assert.Error(t, e)
			}
			mockExecRunner.AssertExpectations(t)
			mockKexecIface.AssertExpectations(t)
		})
	}
}

func TestRunIP(t *testing.T) {
	mockKexecIface := new(mock_k8s_io_utils_exec.Interface)
	mockExecRunner := new(mocks.ExecRunner)
	mockCmd := new(mock_k8s_io_utils_exec.Cmd)
	// below is defined in ovs.go
	runCmdExecRunner = mockExecRunner
	// note runner is defined in ovs.go file
	runner = &execHelper{exec: mockKexecIface}
	tests := []struct {
		desc                    string
		expectedErr             error
		onRetArgsExecUtilsIface *onCallReturnArgs
		onRetArgsKexecIface     *onCallReturnArgs
	}{
		{
			desc:                    "positive: run IP ",
			expectedErr:             nil,
			onRetArgsExecUtilsIface: &onCallReturnArgs{"RunCmd", []string{"*mocks.Cmd", "string", "[]string"}, []interface{}{bytes.NewBuffer([]byte("testblah")), bytes.NewBuffer([]byte("")), nil}},
			onRetArgsKexecIface:     &onCallReturnArgs{"Command", []string{"string"}, []interface{}{mockCmd}},
		},
	}
	for i, tc := range tests {
		t.Run(fmt.Sprintf("%d:%s", i, tc.desc), func(t *testing.T) {
			call := mockExecRunner.On(tc.onRetArgsExecUtilsIface.onCallMethodName)
			for _, arg := range tc.onRetArgsExecUtilsIface.onCallMethodArgType {
				call.Arguments = append(call.Arguments, mock.AnythingOfType(arg))
			}
			for _, ret := range tc.onRetArgsExecUtilsIface.retArgList {
				call.ReturnArguments = append(call.ReturnArguments, ret)
			}
			call.Once()

			ifaceCall := mockKexecIface.On(tc.onRetArgsKexecIface.onCallMethodName)
			for _, arg := range tc.onRetArgsKexecIface.onCallMethodArgType {
				ifaceCall.Arguments = append(ifaceCall.Arguments, mock.AnythingOfType(arg))
			}
			for _, ret := range tc.onRetArgsKexecIface.retArgList {
				ifaceCall.ReturnArguments = append(ifaceCall.ReturnArguments, ret)
			}
			ifaceCall.Once()
			_, _, e := RunIP()

			assert.Equal(t, e, tc.expectedErr)
			mockExecRunner.AssertExpectations(t)
			mockKexecIface.AssertExpectations(t)
		})
	}
}

func TestAddFloodActionOFFlow(t *testing.T) {
	mockKexecIface := new(mock_k8s_io_utils_exec.Interface)
	mockCmd := new(mock_k8s_io_utils_exec.Cmd)
	mockExecRunner := new(mocks.ExecRunner)
	// below is defined in ovs.go
	runCmdExecRunner = mockExecRunner
	// note runner is defined in ovs.go file
	runner = &execHelper{exec: mockKexecIface}
	tests := []struct {
		desc                    string
		expectedErr             error
		onRetArgsExecUtilsIface *onCallReturnArgs
		onRetArgsKexecIface     *onCallReturnArgs
		onRetArgsCmdList        *onCallReturnArgs
	}{
		{
			desc:                    "negative: run `ovs-ofctl` command",
			expectedErr:             fmt.Errorf("failed to execute ovs-ofctl command"),
			onRetArgsExecUtilsIface: &onCallReturnArgs{"RunCmd", []string{"*mocks.Cmd", "string", "[]string", "string", "string", "string", "string", "string"}, []interface{}{nil, nil, fmt.Errorf("failed to execute ovs-ofctl command")}},
			onRetArgsKexecIface:     &onCallReturnArgs{"Command", []string{"string", "string", "string", "string", "string", "string"}, []interface{}{mockCmd}},
			onRetArgsCmdList:        &onCallReturnArgs{"SetStdin", []string{"*bytes.Buffer"}, nil},
		},
		{
			desc:                    "positive: run `ovs-ofctl` command",
			expectedErr:             nil,
			onRetArgsExecUtilsIface: &onCallReturnArgs{"RunCmd", []string{"*mocks.Cmd", "string", "[]string", "string", "string", "string", "string", "string"}, []interface{}{bytes.NewBuffer([]byte("testblah")), bytes.NewBuffer([]byte("")), fmt.Errorf("executable file not found in $PATH")}},
			onRetArgsKexecIface:     &onCallReturnArgs{"Command", []string{"string", "string", "string", "string", "string", "string"}, []interface{}{mockCmd}},
			onRetArgsCmdList:        &onCallReturnArgs{"SetStdin", []string{"*bytes.Buffer"}, nil},
		},
	}
	for i, tc := range tests {
		t.Run(fmt.Sprintf("%d:%s", i, tc.desc), func(t *testing.T) {
			call := mockExecRunner.On(tc.onRetArgsExecUtilsIface.onCallMethodName)
			for _, arg := range tc.onRetArgsExecUtilsIface.onCallMethodArgType {
				call.Arguments = append(call.Arguments, mock.AnythingOfType(arg))
			}
			for _, ret := range tc.onRetArgsExecUtilsIface.retArgList {
				call.ReturnArguments = append(call.ReturnArguments, ret)
			}
			call.Once()

			ifaceCall := mockKexecIface.On(tc.onRetArgsKexecIface.onCallMethodName)
			for _, arg := range tc.onRetArgsKexecIface.onCallMethodArgType {
				ifaceCall.Arguments = append(ifaceCall.Arguments, mock.AnythingOfType(arg))
			}
			for _, ret := range tc.onRetArgsKexecIface.retArgList {
				ifaceCall.ReturnArguments = append(ifaceCall.ReturnArguments, ret)
			}
			ifaceCall.Once()

			mockCall := mockCmd.On(tc.onRetArgsCmdList.onCallMethodName)
			for _, arg := range tc.onRetArgsCmdList.onCallMethodArgType {
				mockCall.Arguments = append(mockCall.Arguments, mock.AnythingOfType(arg))
			}
			for _, ret := range tc.onRetArgsCmdList.retArgList {
				mockCall.ReturnArguments = append(mockCall.ReturnArguments, ret)
			}
			mockCall.Once()

			_, _, e := AddFloodActionOFFlow("somename")

			if tc.expectedErr != nil {
				assert.Error(t, e)
			}
			mockExecRunner.AssertExpectations(t)
			mockKexecIface.AssertExpectations(t)
		})
	}
}

func TestReplaceOFFlows(t *testing.T) {
	mockKexecIface := new(mock_k8s_io_utils_exec.Interface)
	mockCmd := new(mock_k8s_io_utils_exec.Cmd)
	mockExecRunner := new(mocks.ExecRunner)
	// below is defined in ovs.go
	runCmdExecRunner = mockExecRunner
	// note runner is defined in ovs.go file
	runner = &execHelper{exec: mockKexecIface}
	tests := []struct {
		desc                    string
		expectedErr             error
		onRetArgsExecUtilsIface *onCallReturnArgs
		onRetArgsKexecIface     *onCallReturnArgs
		onRetArgsCmdList        *onCallReturnArgs
	}{
		{
			desc:                    "negative: run `ovs-ofctl` command",
			expectedErr:             fmt.Errorf("failed to execute ovs-ofctl command"),
			onRetArgsExecUtilsIface: &onCallReturnArgs{"RunCmd", []string{"*mocks.Cmd", "string", "[]string", "string", "string", "string", "string", "string", "string"}, []interface{}{nil, nil, fmt.Errorf("failed to execute ovs-ofctl command")}},
			onRetArgsKexecIface:     &onCallReturnArgs{"Command", []string{"string", "string", "string", "string", "string", "string", "string"}, []interface{}{mockCmd}},
			onRetArgsCmdList:        &onCallReturnArgs{"SetStdin", []string{"*bytes.Buffer"}, nil},
		},
		{
			desc:                    "positive: run `ovs-ofctl` command",
			expectedErr:             nil,
			onRetArgsExecUtilsIface: &onCallReturnArgs{"RunCmd", []string{"*mocks.Cmd", "string", "[]string", "string", "string", "string", "string", "string", "string"}, []interface{}{bytes.NewBuffer([]byte("testblah")), bytes.NewBuffer([]byte("")), nil}},
			onRetArgsKexecIface:     &onCallReturnArgs{"Command", []string{"string", "string", "string", "string", "string", "string", "string"}, []interface{}{mockCmd}},
			onRetArgsCmdList:        &onCallReturnArgs{"SetStdin", []string{"*bytes.Buffer"}, nil},
		},
	}
	for i, tc := range tests {
		t.Run(fmt.Sprintf("%d:%s", i, tc.desc), func(t *testing.T) {
			call := mockExecRunner.On(tc.onRetArgsExecUtilsIface.onCallMethodName)
			for _, arg := range tc.onRetArgsExecUtilsIface.onCallMethodArgType {
				call.Arguments = append(call.Arguments, mock.AnythingOfType(arg))
			}
			for _, ret := range tc.onRetArgsExecUtilsIface.retArgList {
				call.ReturnArguments = append(call.ReturnArguments, ret)
			}
			call.Once()

			ifaceCall := mockKexecIface.On(tc.onRetArgsKexecIface.onCallMethodName)
			for _, arg := range tc.onRetArgsKexecIface.onCallMethodArgType {
				ifaceCall.Arguments = append(ifaceCall.Arguments, mock.AnythingOfType(arg))
			}
			for _, ret := range tc.onRetArgsKexecIface.retArgList {
				ifaceCall.ReturnArguments = append(ifaceCall.ReturnArguments, ret)
			}
			ifaceCall.Once()

			mockCall := mockCmd.On(tc.onRetArgsCmdList.onCallMethodName)
			for _, arg := range tc.onRetArgsCmdList.onCallMethodArgType {
				mockCall.Arguments = append(mockCall.Arguments, mock.AnythingOfType(arg))
			}
			for _, ret := range tc.onRetArgsCmdList.retArgList {
				mockCall.ReturnArguments = append(mockCall.ReturnArguments, ret)
			}
			mockCall.Once()

			_, _, e := ReplaceOFFlows("somename", []string{})

			if tc.expectedErr != nil {
				assert.Error(t, e)
			}
			mockExecRunner.AssertExpectations(t)
			mockKexecIface.AssertExpectations(t)
		})
	}
}

func TestGetOVNDBServerInfo(t *testing.T) {
	mockKexecIface := new(mock_k8s_io_utils_exec.Interface)
	mockExecRunner := new(mocks.ExecRunner)
	mockCmd := new(mock_k8s_io_utils_exec.Cmd)
	// below is defined in ovs.go
	runCmdExecRunner = mockExecRunner
	// note runner is defined in ovs.go file
	runner = &execHelper{exec: mockKexecIface}
	tests := []struct {
		desc                    string
		expectedErr             bool
		onRetArgsExecUtilsIface *onCallReturnArgs
		onRetArgsKexecIface     *onCallReturnArgs
	}{
		{
			desc:                    "negative: executable not found",
			expectedErr:             true,
			onRetArgsExecUtilsIface: &onCallReturnArgs{"RunCmd", []string{"*mocks.Cmd", "string", "[]string", "string", "string", "string", "string"}, []interface{}{nil, nil, fmt.Errorf("executable file not found in $PATH")}},
			onRetArgsKexecIface:     &onCallReturnArgs{"Command", []string{"string", "string", "string", "string", "string"}, []interface{}{mockCmd}},
		},
		{
			desc:                    "negative: malformed json output",
			expectedErr:             true,
			onRetArgsExecUtilsIface: &onCallReturnArgs{"RunCmd", []string{"*mocks.Cmd", "string", "[]string", "string", "string", "string", "string"}, []interface{}{bytes.NewBuffer([]byte(`["rows":[{"connected":true,"index":["set",[]],"leader":true}]}]`)), bytes.NewBuffer([]byte("")), nil}},
			onRetArgsKexecIface:     &onCallReturnArgs{"Command", []string{"string", "string", "string", "string", "string"}, []interface{}{mockCmd}},
		},
		{
			desc:                    "negative: zero rows returned",
			expectedErr:             true,
			onRetArgsExecUtilsIface: &onCallReturnArgs{"RunCmd", []string{"*mocks.Cmd", "string", "[]string", "string", "string", "string", "string"}, []interface{}{bytes.NewBuffer([]byte(`[{"rows":[]}]`)), bytes.NewBuffer([]byte("")), nil}},
			onRetArgsKexecIface:     &onCallReturnArgs{"Command", []string{"string", "string", "string", "string", "string"}, []interface{}{mockCmd}},
		},
		{
			desc:                    "positive: run `ovsdb-client` command successfully",
			expectedErr:             false,
			onRetArgsExecUtilsIface: &onCallReturnArgs{"RunCmd", []string{"*mocks.Cmd", "string", "[]string", "string", "string", "string", "string"}, []interface{}{bytes.NewBuffer([]byte(`[{"rows":[{"connected":true,"index":["set",[]],"leader":true}]}]`)), bytes.NewBuffer([]byte("")), nil}},
			onRetArgsKexecIface:     &onCallReturnArgs{"Command", []string{"string", "string", "string", "string", "string"}, []interface{}{mockCmd}},
		},
	}
	for i, tc := range tests {
		t.Run(fmt.Sprintf("%d:%s", i, tc.desc), func(t *testing.T) {
			call := mockExecRunner.On(tc.onRetArgsExecUtilsIface.onCallMethodName)
			for _, arg := range tc.onRetArgsExecUtilsIface.onCallMethodArgType {
				call.Arguments = append(call.Arguments, mock.AnythingOfType(arg))
			}
			for _, ret := range tc.onRetArgsExecUtilsIface.retArgList {
				call.ReturnArguments = append(call.ReturnArguments, ret)
			}
			call.Once()

			ifaceCall := mockKexecIface.On(tc.onRetArgsKexecIface.onCallMethodName)
			for _, arg := range tc.onRetArgsKexecIface.onCallMethodArgType {
				ifaceCall.Arguments = append(ifaceCall.Arguments, mock.AnythingOfType(arg))
			}
			for _, ret := range tc.onRetArgsKexecIface.retArgList {
				ifaceCall.ReturnArguments = append(ifaceCall.ReturnArguments, ret)
			}
			ifaceCall.Once()

			_, e := GetOVNDBServerInfo(15, "nb", "OVN_Northbound")

			if tc.expectedErr {
				assert.Error(t, e)
			}
			mockExecRunner.AssertExpectations(t)
			mockKexecIface.AssertExpectations(t)
		})
	}
}

func TestDetectSCTPSupport(t *testing.T) {
	mockKexecIface := new(mock_k8s_io_utils_exec.Interface)
	mockExecRunner := new(mocks.ExecRunner)
	mockCmd := new(mock_k8s_io_utils_exec.Cmd)
	// below is defined in ovs.go
	runCmdExecRunner = mockExecRunner
	// note runner is defined in ovs.go file
	runner = &execHelper{exec: mockKexecIface}

	tests := []struct {
		desc                    string
		expectedErr             bool
		onRetArgsExecUtilsIface *onCallReturnArgs
		onRetArgsKexecIface     *onCallReturnArgs
	}{
		{
			desc:                    "negative: fails to query OVN NB DB for SCTP support",
			expectedErr:             true,
			onRetArgsExecUtilsIface: &onCallReturnArgs{"RunCmd", []string{"*mocks.Cmd", "string", "[]string", "string", "string", "string", "string", "string", "string", "string"}, []interface{}{nil, nil, fmt.Errorf("fails to query OVN NB DB")}},
			onRetArgsKexecIface:     &onCallReturnArgs{"Command", []string{"string", "string", "string", "string", "string", "string", "string", "string"}, []interface{}{mockCmd}},
		},
		{
			desc:        "negative: json unmarshal error",
			expectedErr: true,
			onRetArgsExecUtilsIface: &onCallReturnArgs{
				"RunCmd",
				[]string{"*mocks.Cmd", "string", "[]string", "string", "string", "string", "string", "string", "string", "string"},
				[]interface{}{ // below three rows are stdout, stderr and error respectively returned by runWithEnvVars method
					bytes.NewBuffer([]byte(`"data":"headings":["Column","Type"]}`)), //stdout value: mocks malformed json returned
					bytes.NewBuffer([]byte("")),
					nil,
				},
			},
			onRetArgsKexecIface: &onCallReturnArgs{"Command", []string{"string", "string", "string", "string", "string", "string", "string", "string"}, []interface{}{mockCmd}},
		},
		{
			desc:        "positive: SCTP present in protocol list",
			expectedErr: false,
			onRetArgsExecUtilsIface: &onCallReturnArgs{
				"RunCmd",
				[]string{"*mocks.Cmd", "string", "[]string", "string", "string", "string", "string", "string", "string", "string"},
				[]interface{}{ // below three rows are stdout, stderr and error respectively returned by runWithEnvVars method
					// below is snippet of valid stdout returned and is truncated for unit testing and readability
					bytes.NewBuffer([]byte(`{"data":[["protocol",{"key":{"enum":["set",["sctp","tcp","udp"]],"type":"string"},"min":0}]],"headings":["Column","Type"]}`)),
					bytes.NewBuffer([]byte("")),
					nil,
				},
			},
			onRetArgsKexecIface: &onCallReturnArgs{"Command", []string{"string", "string", "string", "string", "string", "string", "string", "string"}, []interface{}{mockCmd}},
		},
		{
			desc:        "negative: SCTP not present in protocol list",
			expectedErr: false,
			onRetArgsExecUtilsIface: &onCallReturnArgs{
				"RunCmd",
				[]string{"*mocks.Cmd", "string", "[]string", "string", "string", "string", "string", "string", "string", "string"},
				[]interface{}{ // below three rows are stdout, stderr and error respectively returned by runWithEnvVars method
					// below is snippet of valid stdout returned and is truncated for unit testing and readability
					bytes.NewBuffer([]byte(`{"data":[["protocol",{"key":{"enum":["set",["tcp","udp"]],"type":"string"},"min":0}]],"headings":["Column","Type"]}`)),
					bytes.NewBuffer([]byte("")),
					nil,
				},
			},
			onRetArgsKexecIface: &onCallReturnArgs{"Command", []string{"string", "string", "string", "string", "string", "string", "string", "string"}, []interface{}{mockCmd}},
		},
	}
	for i, tc := range tests {
		t.Run(fmt.Sprintf("%d:%s", i, tc.desc), func(t *testing.T) {
			call := mockExecRunner.On(tc.onRetArgsExecUtilsIface.onCallMethodName)
			for _, arg := range tc.onRetArgsExecUtilsIface.onCallMethodArgType {
				call.Arguments = append(call.Arguments, mock.AnythingOfType(arg))
			}
			for _, ret := range tc.onRetArgsExecUtilsIface.retArgList {
				call.ReturnArguments = append(call.ReturnArguments, ret)
			}
			call.Once()

			ifaceCall := mockKexecIface.On(tc.onRetArgsKexecIface.onCallMethodName)
			for _, arg := range tc.onRetArgsKexecIface.onCallMethodArgType {
				ifaceCall.Arguments = append(ifaceCall.Arguments, mock.AnythingOfType(arg))
			}
			for _, ret := range tc.onRetArgsKexecIface.retArgList {
				ifaceCall.ReturnArguments = append(ifaceCall.ReturnArguments, ret)
			}
			ifaceCall.Once()

			_, e := DetectSCTPSupport()

			if tc.expectedErr {
				assert.Error(t, e)
			}
			mockExecRunner.AssertExpectations(t)
			mockKexecIface.AssertExpectations(t)
		})
	}
}<|MERGE_RESOLUTION|>--- conflicted
+++ resolved
@@ -751,25 +751,15 @@
 		{
 			desc:         "positive, test when 'runner' is nil",
 			expectedErr:  nil,
-<<<<<<< HEAD
-			onRetArgs:    &onCallReturnArgs{"LookPath", []string{"string"}, []interface{}{"ip", nil}},
-			fnCallTimes:  10,
-=======
 			onRetArgs:    &onCallReturnArgs{"LookPath", []string{"string"}, []interface{}{"ip", nil, "arping", nil}},
 			fnCallTimes:  11,
->>>>>>> 9e5a45a9
 			setRunnerNil: true,
 		},
 		{
 			desc:         "positive, test when 'runner' is not nil",
 			expectedErr:  nil,
-<<<<<<< HEAD
-			onRetArgs:    &onCallReturnArgs{"LookPath", []string{"string"}, []interface{}{"", nil}},
-			fnCallTimes:  10,
-=======
 			onRetArgs:    &onCallReturnArgs{"LookPath", []string{"string"}, []interface{}{"", nil, "", nil}},
 			fnCallTimes:  11,
->>>>>>> 9e5a45a9
 			setRunnerNil: false,
 		},
 	}
