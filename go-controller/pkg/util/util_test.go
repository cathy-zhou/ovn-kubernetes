--- conflicted
+++ resolved
@@ -46,11 +46,7 @@
 		for _, tc := range testcases {
 			ip := ovntest.MustParseIP(tc.IP)
 			mac := IPAddrToHWAddr(ip)
-<<<<<<< HEAD
-			Expect(mac).To(Equal(tc.expectedMAC), " test case \"%s\" returned %s instead of %s from IP %s", tc.name, mac, tc.expectedMAC, ip.String())
-=======
 			Expect(mac.String()).To(Equal(tc.expectedMAC), " test case \"%s\" returned %s instead of %s from IP %s", tc.name, mac.String(), tc.expectedMAC, ip.String())
->>>>>>> 99190807
 		}
 	})
 })