--- conflicted
+++ resolved
@@ -4,6 +4,7 @@
 	"bytes"
 	"encoding/json"
 	"fmt"
+	"io/ioutil"
 	"os"
 	"path/filepath"
 	"runtime"
@@ -35,10 +36,7 @@
 	ovnAppctlCommand   = "ovn-appctl"
 	ovsdbClientCommand = "ovsdb-client"
 	ovsdbToolCommand   = "ovsdb-tool"
-<<<<<<< HEAD
-=======
 	arpingCommand      = "arping"
->>>>>>> 9e5a45a9
 	ipCommand          = "ip"
 	powershellCommand  = "powershell"
 	netshCommand       = "netsh"
@@ -549,11 +547,7 @@
 // RunOVSDBTool runs an 'ovsdb-tool [OPTIONS] COMMAND [ARG...] command'.
 func RunOVSDBTool(args ...string) (string, string, error) {
 	stdout, stderr, err := run(runner.ovsdbToolPath, args...)
-<<<<<<< HEAD
 	return strings.Trim(strings.TrimSpace(stdout.String()), "\""), strings.TrimSpace(stderr.String()), err
-=======
-	return strings.Trim(strings.TrimSpace(stdout.String()), "\""), stderr.String(), err
->>>>>>> 9e5a45a9
 }
 
 // RunOVSDBClientOVN runs an 'ovsdb-client [OPTIONS] COMMAND [SERVER] [ARG...] command' against OVN NB database.
