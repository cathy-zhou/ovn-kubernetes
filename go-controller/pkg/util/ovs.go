--- conflicted
+++ resolved
@@ -461,12 +461,9 @@
 	cmd.SetStdin(stdin)
 	stdout, stderr, err := runCmd(cmd, runner.ofctlPath, args...)
 	return strings.Trim(stdout.String(), "\" \n"), stderr.String(), err
-<<<<<<< HEAD
-=======
 }
 
 // GetOvnRunDir returns the OVN's rundir.
 func GetOvnRunDir() string {
 	return runner.ovnRunDir
->>>>>>> cb9e794a
 }