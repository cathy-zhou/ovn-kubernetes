package util

import (
	"bytes"
	"fmt"
	"net"
	"sort"
	"strings"

	"k8s.io/klog"

	"github.com/ovn-org/ovn-kubernetes/go-controller/pkg/config"
)

const (
	// PhysicalNetworkName is the name that maps to an OVS bridge that provides
	// access to physical/external network
	PhysicalNetworkName = "physnet"
	// LocalNetworkName is the name that maps to an OVS bridge that provides
	// access to local service
	LocalNetworkName = "locnet"
	// V4LocalnetGatewayIP is the SNAT IP using which host-local services are accessed
	V4LocalnetGatewayIP = "169.254.33.2/24"
	// V4LocalnetGatewayNextHop is the IP address to which packets to local services are forwarded
	V4LocalnetGatewayNextHop = "169.254.33.1"
	// V4LocalnetGatewayNextHopMac is te fixed MAC address for the br-nexthop interface. the last
	// 4 hex bytes translates to the br-nexthop's IP address
	LocalnetGatewayNextHopMac = "00:00:a9:fe:21:01"
	// V4LocalnetGatewayNextHopSubnet represents the subnet that bridges OVN logical topology and
	// host network
	V4LocalnetGatewayNextHopSubnet = "169.254.33.1/24"
	// V6LocalnetGatewayIP is the IPv6 counterpart of IPv4 constant above
	V6LocalnetGatewayIP = "fd99::2/64"
	// V6LocalnetGatewayNextHop is the IPv6 counterpart of IPv4 constant above
	V6LocalnetGatewayNextHop = "fd99::1"
	// V6LocalnetGatewayNextHopSubnet is the IPv6 counterpart of IPv4 constant above
	V6LocalnetGatewayNextHopSubnet = "fd99::1/64"
	// OvnClusterRouter is the name of the distributed router
	OvnClusterRouter = "ovn_cluster_router"
	// DefaultOpenFlowCookie is the identification of the default open flow rules added to each node
	DefaultOpenFlowCookie = "0xdeff105"
)

func LocalnetGatewayIP() string {
	if config.IPv6Mode {
		return V6LocalnetGatewayIP
	}
	return V4LocalnetGatewayIP
}

func LocalnetGatewayNextHop() string {
	if config.IPv6Mode {
		return V6LocalnetGatewayNextHop
	}
	return V4LocalnetGatewayNextHop
}

func LocalnetGatewayNextHopSubnet() string {
	if config.IPv6Mode {
		return V6LocalnetGatewayNextHopSubnet
	}
	return V4LocalnetGatewayNextHopSubnet
}

// GetK8sClusterRouter returns back the OVN distributed router. This is meant to be used on the
// master alone. If the worker nodes need to know about distributed cluster router (which they
// don't need to), then they need to use ovn-nbctl call and shouldn't make any assumption on
// how the distributed router is named.
func GetK8sClusterRouter() string {
	return OvnClusterRouter
}

// GetDefaultGatewayRouterIP returns the first gateway logical router name
// and IP address as listed in the OVN database
func GetDefaultGatewayRouterIP() (string, net.IP, error) {
	stdout, stderr, err := RunOVNNbctl("--data=bare", "--format=table",
		"--no-heading", "--columns=name,options", "find", "logical_router",
		"options:lb_force_snat_ip!=-")
	if err != nil {
		return "", nil, fmt.Errorf("failed to get logical routers, stdout: %q, "+
			"stderr: %q, err: %v", stdout, stderr, err)
	}
	// Convert \r\n to \n to support Windows line endings
	stdout = strings.Replace(strings.TrimSpace(stdout), "\r\n", "\n", -1)
	gatewayRouters := strings.Split(stdout, "\n")
	if len(gatewayRouters) == 0 {
		return "", nil, fmt.Errorf("failed to get default gateway router (no routers found)")
	}

	type gwRouter struct {
		name string
		ip   net.IP
	}

	// Get the list of all gateway router names and IPs
	routers := make([]gwRouter, 0, len(gatewayRouters))
	for _, gwRouterLine := range gatewayRouters {
		parts := strings.Fields(gwRouterLine)
		for _, p := range parts {
			const forceTag string = "lb_force_snat_ip="
			if strings.HasPrefix(p, forceTag) {
				ipStr := p[len(forceTag):]
				if ip := net.ParseIP(ipStr); ip != nil {
					routers = append(routers, gwRouter{parts[0], ip})
				} else {
					klog.Warningf("failed to parse gateway router %q IP %q", parts[0], ipStr)
				}
			}
		}
	}
	if len(routers) == 0 {
		return "", nil, fmt.Errorf("failed to parse gateway routers")
	}

	// Stably sort the list
	sort.Slice(routers, func(i, j int) bool {
		return bytes.Compare(routers[i].ip, routers[j].ip) < 0
	})
	return routers[0].name, routers[0].ip, nil
}

// getGatewayLoadBalancers find TCP UDP load-balancers from gateway router.
func getGatewayLoadBalancers(gatewayRouter string) (string, string, error) {
	lbTCP, stderr, err := RunOVNNbctl("--data=bare", "--no-heading",
		"--columns=_uuid", "find", "load_balancer",
		"external_ids:TCP_lb_gateway_router="+gatewayRouter)
	if err != nil {
		return "", "", fmt.Errorf("Failed to get gateway router %q TCP "+
			"loadbalancer, stderr: %q, error: %v", gatewayRouter, stderr, err)
	}

	lbUDP, stderr, err := RunOVNNbctl("--data=bare", "--no-heading",
		"--columns=_uuid", "find", "load_balancer",
		"external_ids:UDP_lb_gateway_router="+gatewayRouter)
	if err != nil {
		return "", "", fmt.Errorf("Failed to get gateway router %q UDP "+
			"loadbalancer, stderr: %q, error: %v", gatewayRouter, stderr, err)
	}

	return lbTCP, lbUDP, nil
}

// GatewayInit creates a gateway router for the local chassis.
func GatewayInit(clusterIPSubnet []string, joinSubnetStr, systemID, nodeName, ifaceID, nicIP, nicMacAddress,
	defaultGW string, rampoutIPSubnet string, nodePortEnable bool, lspArgs []string) error {

	ip, physicalIPNet, err := net.ParseCIDR(nicIP)
	if err != nil {
		return fmt.Errorf("error parsing %s (%v)", nicIP, err)
	}
	n, _ := physicalIPNet.Mask.Size()
	physicalIPMask := fmt.Sprintf("%s/%d", ip.String(), n)
	physicalIP := ip.String()

	if defaultGW != "" {
		defaultgwByte := net.ParseIP(defaultGW)
		defaultGW = defaultgwByte.String()
	}

	k8sClusterRouter := GetK8sClusterRouter()
	// Create a gateway router.
	gatewayRouter := "GR_" + nodeName
	stdout, stderr, err := RunOVNNbctl("--", "--may-exist", "lr-add",
		gatewayRouter, "--", "set", "logical_router", gatewayRouter,
		"options:chassis="+systemID, "external_ids:physical_ip="+physicalIP)
	if err != nil {
		return fmt.Errorf("Failed to create logical router %v, stdout: %q, "+
			"stderr: %q, error: %v", gatewayRouter, stdout, stderr, err)
	}

	_, joinSubnet, _ := net.ParseCIDR(joinSubnetStr)
	prefixLen, _ := joinSubnet.Mask.Size()
	gwLRPIp := NextIP(joinSubnet.IP)
	drLRPIp := NextIP(gwLRPIp)
	gwLRPMac := IPAddrToHWAddr(gwLRPIp)
	drLRPMac := IPAddrToHWAddr(drLRPIp)

	joinSwitch := "join_" + nodeName
	// create the per-node join switch
	stdout, stderr, err = RunOVNNbctl("--", "--may-exist", "ls-add", joinSwitch)
	if err != nil {
		return fmt.Errorf("Failed to create logical switch %q, stdout: %q, stderr: %q, error: %v",
			joinSwitch, stdout, stderr, err)
	}

	gwSwitchPort := "jtor-" + gatewayRouter
	gwRouterPort := "rtoj-" + gatewayRouter
	stdout, stderr, err = RunOVNNbctl(
		"--", "--may-exist", "lsp-add", joinSwitch, gwSwitchPort,
		"--", "set", "logical_switch_port", gwSwitchPort, "type=router", "options:router-port="+gwRouterPort,
		"addresses=router")
<<<<<<< HEAD
	if err != nil {
		return fmt.Errorf("failed to add port %q to logical switch %q, "+
			"stdout: %q, stderr: %q, error: %v", gwSwitchPort, joinSwitch, stdout, stderr, err)
	}

	_, stderr, err = RunOVNNbctl(
		"--", "--may-exist", "lrp-add", gatewayRouter, gwRouterPort, gwLRPMac,
		fmt.Sprintf("%s/%d", gwLRPIp.String(), prefixLen))
	if err != nil {
		return fmt.Errorf("Failed to add logical router port %q, stderr: %q, error: %v", gwRouterPort, stderr, err)
	}

=======
	if err != nil {
		return fmt.Errorf("failed to add port %q to logical switch %q, "+
			"stdout: %q, stderr: %q, error: %v", gwSwitchPort, joinSwitch, stdout, stderr, err)
	}

	_, stderr, err = RunOVNNbctl(
		"--", "--may-exist", "lrp-add", gatewayRouter, gwRouterPort, gwLRPMac,
		fmt.Sprintf("%s/%d", gwLRPIp.String(), prefixLen))
	if err != nil {
		return fmt.Errorf("Failed to add logical router port %q, stderr: %q, error: %v", gwRouterPort, stderr, err)
	}

>>>>>>> 4c22af99
	// jtod/dtoj - patch ports that connect the per-node join switch to distributed router
	drSwitchPort := "jtod-" + nodeName
	drRouterPort := "dtoj-" + nodeName

	// Connect the per-node join switch to the distributed router.
	stdout, stderr, err = RunOVNNbctl(
		"--", "--may-exist", "lsp-add", joinSwitch, drSwitchPort,
		"--", "set", "logical_switch_port", drSwitchPort, "type=router", "options:router-port="+drRouterPort,
		"addresses=router")
	if err != nil {
		return fmt.Errorf("failed to add port %q to logical switch %q, "+
			"stdout: %q, stderr: %q, error: %v", drSwitchPort, joinSwitch, stdout, stderr, err)
	}

	_, stderr, err = RunOVNNbctl(
		"--", "--may-exist", "lrp-add", k8sClusterRouter, drRouterPort, drLRPMac,
		fmt.Sprintf("%s/%d", drLRPIp.String(), prefixLen))
	if err != nil {
		return fmt.Errorf("Failed to add logical router port %q, stderr: %q, error: %v", drRouterPort, stderr, err)
	}

	// When there are multiple gateway routers (which would be the likely
	// default for any sane deployment), we need to SNAT traffic
	// heading to the logical space with the Gateway router's IP so that
	// return traffic comes back to the same gateway router.
	stdout, stderr, err = RunOVNNbctl("set", "logical_router",
		gatewayRouter, "options:lb_force_snat_ip="+gwLRPIp.String())
	if err != nil {
		return fmt.Errorf("Failed to set logical router, stdout: %q, "+
			"stderr: %q, error: %v", stdout, stderr, err)
	}

	for _, entry := range clusterIPSubnet {
		// Add a static route in GR with distributed router as the nexthop.
		stdout, stderr, err = RunOVNNbctl("--may-exist", "lr-route-add",
			gatewayRouter, entry, drLRPIp.String())
		if err != nil {
			return fmt.Errorf("Failed to add a static route in GR with distributed "+
				"router as the nexthop, stdout: %q, stderr: %q, error: %v",
				stdout, stderr, err)
		}
	}

	if nodePortEnable {
		// Create 2 load-balancers for north-south traffic for each gateway
		// router.  One handles UDP and another handles TCP.
		var k8sNSLbTCP, k8sNSLbUDP string
		k8sNSLbTCP, k8sNSLbUDP, err = getGatewayLoadBalancers(gatewayRouter)
		if err != nil {
			return err
		}
		if k8sNSLbTCP == "" {
			k8sNSLbTCP, stderr, err = RunOVNNbctl("--", "create",
				"load_balancer",
				"external_ids:TCP_lb_gateway_router="+gatewayRouter,
				"protocol=tcp")
			if err != nil {
				return fmt.Errorf("Failed to create load balancer: "+
					"stderr: %q, error: %v", stderr, err)
			}
		}
		if k8sNSLbUDP == "" {
			k8sNSLbUDP, stderr, err = RunOVNNbctl("--", "create",
				"load_balancer",
				"external_ids:UDP_lb_gateway_router="+gatewayRouter,
				"protocol=udp")
			if err != nil {
				return fmt.Errorf("Failed to create load balancer: "+
					"stderr: %q, error: %v", stderr, err)
			}
		}

		// Add north-south load-balancers to the gateway router.
		stdout, stderr, err = RunOVNNbctl("set", "logical_router",
			gatewayRouter, "load_balancer="+k8sNSLbTCP)
		if err != nil {
			return fmt.Errorf("Failed to set north-south load-balancers to the "+
				"gateway router, stdout: %q, stderr: %q, error: %v",
				stdout, stderr, err)
		}
		stdout, stderr, err = RunOVNNbctl("add", "logical_router",
			gatewayRouter, "load_balancer", k8sNSLbUDP)
		if err != nil {
			return fmt.Errorf("Failed to add north-south load-balancers to the "+
				"gateway router, stdout: %q, stderr: %q, error: %v",
				stdout, stderr, err)
		}
	}

	// Create the external switch for the physical interface to connect to.
	externalSwitch := "ext_" + nodeName
	stdout, stderr, err = RunOVNNbctl("--may-exist", "ls-add",
		externalSwitch)
	if err != nil {
		return fmt.Errorf("Failed to create logical switch, stdout: %q, "+
			"stderr: %q, error: %v", stdout, stderr, err)
	}

	// Add external interface as a logical port to external_switch.
	// This is a learning switch port with "unknown" address. The external
	// world is accessed via this port.
	cmdArgs := []string{
		"--", "--may-exist", "lsp-add", externalSwitch, ifaceID,
		"--", "lsp-set-addresses", ifaceID, "unknown",
		"--", "lsp-set-type", ifaceID, "localnet",
		"--", "lsp-set-options", ifaceID, "network_name=" + PhysicalNetworkName}
	cmdArgs = append(cmdArgs, lspArgs...)
	stdout, stderr, err = RunOVNNbctl(cmdArgs...)
	if err != nil {
		return fmt.Errorf("Failed to add logical port to switch, stdout: %q, "+
			"stderr: %q, error: %v", stdout, stderr, err)
	}

	// Connect GR to external_switch with mac address of external interface
	// and that IP address. In the case of `local` gateway mode, whenever ovnkube-node container
	// restarts a new br-local bridge will be created with a new `nicMacAddress`. As a result,
	// direct addition of logical_router_port with --may-exists will not work since the MAC
	// has changed. So, we need to delete that port, if it exists, and it back.
	stdout, stderr, err = RunOVNNbctl(
		"--", "--if-exists", "lrp-del", "rtoe-"+gatewayRouter,
		"--", "lrp-add", gatewayRouter, "rtoe-"+gatewayRouter, nicMacAddress, physicalIPMask,
		"--", "set", "logical_router_port", "rtoe-"+gatewayRouter,
		"external-ids:gateway-physical-ip=yes")
	if err != nil {
		return fmt.Errorf("Failed to add logical port to router, stdout: %q, "+
			"stderr: %q, error: %v", stdout, stderr, err)
	}

	// Connect the external_switch to the router.
	stdout, stderr, err = RunOVNNbctl("--", "--may-exist", "lsp-add",
		externalSwitch, "etor-"+gatewayRouter, "--", "set",
		"logical_switch_port", "etor-"+gatewayRouter, "type=router",
		"options:router-port=rtoe-"+gatewayRouter,
		"addresses="+"\""+nicMacAddress+"\"")
	if err != nil {
		return fmt.Errorf("Failed to add logical port to router, stdout: %q, "+
			"stderr: %q, error: %v", stdout, stderr, err)
	}

	// Add a static route in GR with physical gateway as the default next hop.
	if defaultGW != "" {
		var allIPs string
		if config.IPv6Mode {
			allIPs = "::/0"
		} else {
			allIPs = "0.0.0.0/0"
		}
		stdout, stderr, err = RunOVNNbctl("--may-exist", "lr-route-add",
			gatewayRouter, allIPs, defaultGW,
			fmt.Sprintf("rtoe-%s", gatewayRouter))
		if err != nil {
			return fmt.Errorf("Failed to add a static route in GR with physical "+
				"gateway as the default next hop, stdout: %q, "+
				"stderr: %q, error: %v", stdout, stderr, err)
		}
	}

	if rampoutIPSubnet != "" {
		rampoutIPSubnets := strings.Split(rampoutIPSubnet, ",")
		for _, rampoutIPSubnet = range rampoutIPSubnets {
			_, _, err = net.ParseCIDR(rampoutIPSubnet)
			if err != nil {
				continue
			}

			// Add source IP address based routes in distributed router
			// for this gateway router.
			stdout, stderr, err = RunOVNNbctl("--may-exist",
				"--policy=src-ip", "lr-route-add", k8sClusterRouter,
				rampoutIPSubnet, gwLRPIp.String())
			if err != nil {
				return fmt.Errorf("Failed to add source IP address based "+
					"routes in distributed router, stdout: %q, "+
					"stderr: %q, error: %v", stdout, stderr, err)
			}
		}
	}

	// Default SNAT rules.
	for _, entry := range clusterIPSubnet {
		stdout, stderr, err = RunOVNNbctl("--may-exist", "lr-nat-add",
			gatewayRouter, "snat", physicalIP, entry)
		if err != nil {
			return fmt.Errorf("Failed to create default SNAT rules, stdout: %q, "+
				"stderr: %q, error: %v", stdout, stderr, err)
		}
	}

	return nil
}

// LocalGatewayInit creates a gateway router to access local service.
func LocalGatewayInit(clusterIPSubnet []string, joinSubnetStr, systemID, nodeName, nodeIPMask, ifaceID,
	nicIP, nicMacAddress, defaultGW string) error {

	ip, physicalIPNet, err := net.ParseCIDR(nicIP)
	if err != nil {
		return fmt.Errorf("error parsing %s (%v)", nicIP, err)
	}
	n, _ := physicalIPNet.Mask.Size()
	physicalIPMask := fmt.Sprintf("%s/%d", ip.String(), n)
	physicalIP := ip.String()

	if defaultGW != "" {
		defaultgwByte := net.ParseIP(defaultGW)
		defaultGW = defaultgwByte.String()
	}

	k8sClusterRouter := GetK8sClusterRouter()
	// Create a gateway router.
	gatewayRouter := "GR_local_" + nodeName
	stdout, stderr, err := RunOVNNbctl("--", "--may-exist", "lr-add",
		gatewayRouter, "--", "set", "logical_router", gatewayRouter,
		"options:chassis="+systemID, "external_ids:physical_ip="+physicalIP)
	if err != nil {
		return fmt.Errorf("Failed to create logical router %v, stdout: %q, "+
			"stderr: %q, error: %v", gatewayRouter, stdout, stderr, err)
	}

	joinSwitch := "join_" + nodeName
	_, joinSubnet, _ := net.ParseCIDR(joinSubnetStr)
	prefixLen, _ := joinSubnet.Mask.Size()
	drLRPIp := NextIP(NextIP(joinSubnet.IP))
	gwLRPIp := NextIP(drLRPIp)
	gwLRPMac := IPAddrToHWAddr(gwLRPIp)

	gwSwitchPort := "jtor-" + gatewayRouter
	gwRouterPort := "rtoj-" + gatewayRouter
	stdout, stderr, err = RunOVNNbctl(
		"--", "--may-exist", "lsp-add", joinSwitch, gwSwitchPort,
		"--", "set", "logical_switch_port", gwSwitchPort, "type=router", "options:router-port="+gwRouterPort,
		"addresses=router")
	if err != nil {
		return fmt.Errorf("failed to add port %q to logical switch %q, "+
			"stdout: %q, stderr: %q, error: %v", gwSwitchPort, joinSwitch, stdout, stderr, err)
	}

	_, stderr, err = RunOVNNbctl(
		"--", "--may-exist", "lrp-add", gatewayRouter, gwRouterPort, gwLRPMac,
		fmt.Sprintf("%s/%d", gwLRPIp.String(), prefixLen))
	if err != nil {
		return fmt.Errorf("Failed to add logical router port %q, stderr: %q, error: %v", gwRouterPort, stderr, err)
	}

	for _, entry := range clusterIPSubnet {
		// Add a static route in GR with distributed router as the nexthop.
		stdout, stderr, err = RunOVNNbctl("--may-exist", "lr-route-add",
			gatewayRouter, entry, drLRPIp.String())
		if err != nil {
			return fmt.Errorf("Failed to add a static route in GR with distributed "+
				"router as the nexthop, stdout: %q, stderr: %q, error: %v",
				stdout, stderr, err)
		}
	}

	nodeIP, _, err := net.ParseCIDR(nodeIPMask)
	if err != nil {
		return fmt.Errorf("error parsing node's IP address %s (%v)", nodeIPMask, err)
	}
	stdout, stderr, err = RunOVNNbctl("--may-exist", "lr-route-add",
		k8sClusterRouter, nodeIP.String()+"/32", gwLRPIp.String())
	if err != nil {
		return fmt.Errorf("Failed to add a route to nodeIP %q in router "+
			"with local_node GR as the nexthop, stdout: %q, stderr: %q, error: %v",
			nodeIP.String(), stdout, stderr, err)
	}

	// Create the external switch for the physical interface to connect to.
	externalSwitch := "ext_local_" + nodeName
	stdout, stderr, err = RunOVNNbctl("--may-exist", "ls-add",
		externalSwitch)
	if err != nil {
		return fmt.Errorf("Failed to create logical switch, stdout: %q, "+
			"stderr: %q, error: %v", stdout, stderr, err)
	}

	// Add external interface as a logical port to external_switch.
	// This is a learning switch port with "unknown" address. The external
	// world is accessed via this port.
	cmdArgs := []string{
		"--", "--may-exist", "lsp-add", externalSwitch, ifaceID,
		"--", "lsp-set-addresses", ifaceID, "unknown",
		"--", "lsp-set-type", ifaceID, "localnet",
		"--", "lsp-set-options", ifaceID, "network_name=" + LocalNetworkName,
	}
	stdout, stderr, err = RunOVNNbctl(cmdArgs...)
	if err != nil {
		return fmt.Errorf("Failed to add logical port to switch, stdout: %q, "+
			"stderr: %q, error: %v", stdout, stderr, err)
	}

	// Connect GR to external_switch with mac address of external interface
	// and that IP address. In the case of `local` gateway mode, whenever ovnkube-node container
	// restarts a new br-local bridge will be created with a new `nicMacAddress`. As a result,
	// direct addition of logical_router_port with --may-exists will not work since the MAC
	// has changed. So, we need to delete that port, if it exists, and it back.
	stdout, stderr, err = RunOVNNbctl(
		"--", "--if-exists", "lrp-del", "rtoe-"+gatewayRouter,
		"--", "lrp-add", gatewayRouter, "rtoe-"+gatewayRouter, nicMacAddress, physicalIPMask,
		"--", "set", "logical_router_port", "rtoe-"+gatewayRouter,
		"external-ids:gateway-physical-ip=yes")
	if err != nil {
		return fmt.Errorf("Failed to add logical port to router, stdout: %q, "+
			"stderr: %q, error: %v", stdout, stderr, err)
	}

	// Connect the external_switch to the router.
	stdout, stderr, err = RunOVNNbctl("--", "--may-exist", "lsp-add",
		externalSwitch, "etor-"+gatewayRouter, "--", "set",
		"logical_switch_port", "etor-"+gatewayRouter, "type=router",
		"options:router-port=rtoe-"+gatewayRouter,
		"addresses="+"\""+nicMacAddress+"\"")
	if err != nil {
		return fmt.Errorf("Failed to add logical port to router, stdout: %q, "+
			"stderr: %q, error: %v", stdout, stderr, err)
	}

	// Add a static route in GR with physical gateway as the default next hop.
	if defaultGW != "" {
		stdout, stderr, err = RunOVNNbctl("--may-exist", "lr-route-add",
			gatewayRouter, "0.0.0.0/0", defaultGW,
			fmt.Sprintf("rtoe-%s", gatewayRouter))
		if err != nil {
			return fmt.Errorf("Failed to add a static route in GR with physical "+
				"gateway as the default next hop, stdout: %q, "+
				"stderr: %q, error: %v", stdout, stderr, err)
		}
	}

	// Default SNAT rules.
	for _, entry := range clusterIPSubnet {
		stdout, stderr, err = RunOVNNbctl("--may-exist", "lr-nat-add",
			gatewayRouter, "snat", physicalIP, entry)
		if err != nil {
			return fmt.Errorf("Failed to create default SNAT rules, stdout: %q, "+
				"stderr: %q, error: %v", stdout, stderr, err)
		}
	}

	return nil
}<|MERGE_RESOLUTION|>--- conflicted
+++ resolved
@@ -189,7 +189,6 @@
 		"--", "--may-exist", "lsp-add", joinSwitch, gwSwitchPort,
 		"--", "set", "logical_switch_port", gwSwitchPort, "type=router", "options:router-port="+gwRouterPort,
 		"addresses=router")
-<<<<<<< HEAD
 	if err != nil {
 		return fmt.Errorf("failed to add port %q to logical switch %q, "+
 			"stdout: %q, stderr: %q, error: %v", gwSwitchPort, joinSwitch, stdout, stderr, err)
@@ -202,20 +201,6 @@
 		return fmt.Errorf("Failed to add logical router port %q, stderr: %q, error: %v", gwRouterPort, stderr, err)
 	}
 
-=======
-	if err != nil {
-		return fmt.Errorf("failed to add port %q to logical switch %q, "+
-			"stdout: %q, stderr: %q, error: %v", gwSwitchPort, joinSwitch, stdout, stderr, err)
-	}
-
-	_, stderr, err = RunOVNNbctl(
-		"--", "--may-exist", "lrp-add", gatewayRouter, gwRouterPort, gwLRPMac,
-		fmt.Sprintf("%s/%d", gwLRPIp.String(), prefixLen))
-	if err != nil {
-		return fmt.Errorf("Failed to add logical router port %q, stderr: %q, error: %v", gwRouterPort, stderr, err)
-	}
-
->>>>>>> 4c22af99
 	// jtod/dtoj - patch ports that connect the per-node join switch to distributed router
 	drSwitchPort := "jtod-" + nodeName
 	drRouterPort := "dtoj-" + nodeName
