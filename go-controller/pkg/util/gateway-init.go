package util

import (
	"bytes"
	"fmt"
	"net"
	"sort"
	"strings"

	"k8s.io/klog"

	"github.com/ovn-org/ovn-kubernetes/go-controller/pkg/config"
)

const (
	// PhysicalNetworkName is the name that maps to an OVS bridge that provides
	// access to physical/external network
	PhysicalNetworkName = "physnet"
	// LocalNetworkName is the name that maps to an OVS bridge that provides
	// access to local service
	LocalNetworkName = "locnet"
	// V4LocalnetGatewayIP is the SNAT IP using which host-local services are accessed
	V4LocalnetGatewayIP = "169.254.33.2/24"
	// V4LocalnetGatewayNextHop is the IP address to which packets to local services are forwarded
	V4LocalnetGatewayNextHop = "169.254.33.1"
	// V4LocalnetGatewayNextHopMac is te fixed MAC address for the br-nexthop interface. the last
	// 4 hex bytes translates to the br-nexthop's IP address
	LocalnetGatewayNextHopMac = "00:00:a9:fe:21:01"
	// V4LocalnetGatewayNextHopSubnet represents the subnet that bridges OVN logical topology and
	// host network
	V4LocalnetGatewayNextHopSubnet = "169.254.33.1/24"
	// V6LocalnetGatewayIP is the IPv6 counterpart of IPv4 constant above
	V6LocalnetGatewayIP = "fd99::2/64"
	// V6LocalnetGatewayNextHop is the IPv6 counterpart of IPv4 constant above
	V6LocalnetGatewayNextHop = "fd99::1"
	// V6LocalnetGatewayNextHopSubnet is the IPv6 counterpart of IPv4 constant above
	V6LocalnetGatewayNextHopSubnet = "fd99::1/64"
	// OvnClusterRouter is the name of the distributed router
<<<<<<< HEAD
	OvnClusterRouter = "ovn_cluster_router"
	// DefaultOpenFlowCookie is the identification of the default open flow rules added to each node
	DefaultOpenFlowCookie = "0xdeff105"
=======
	OvnClusterRouter     = "ovn_cluster_router"
	JoinSwitchPrefix     = "join_"
	ExternalSwitchPrefix = "ext_"
	GWRouterPrefix       = "GR_"
>>>>>>> 1373bd01
)

func LocalnetGatewayIP() string {
	if config.IPv6Mode {
		return V6LocalnetGatewayIP
	}
	return V4LocalnetGatewayIP
}

func LocalnetGatewayNextHop() string {
	if config.IPv6Mode {
		return V6LocalnetGatewayNextHop
	}
	return V4LocalnetGatewayNextHop
}

func LocalnetGatewayNextHopSubnet() string {
	if config.IPv6Mode {
		return V6LocalnetGatewayNextHopSubnet
	}
	return V4LocalnetGatewayNextHopSubnet
}

// GetK8sClusterRouter returns back the OVN distributed router. This is meant to be used on the
// master alone. If the worker nodes need to know about distributed cluster router (which they
// don't need to), then they need to use ovn-nbctl call and shouldn't make any assumption on
// how the distributed router is named.
func GetK8sClusterRouter() string {
	return OvnClusterRouter
}

// GetDefaultGatewayRouterIP returns the first gateway logical router name
// and IP address as listed in the OVN database
func GetDefaultGatewayRouterIP() (string, net.IP, error) {
	stdout, stderr, err := RunOVNNbctl("--data=bare", "--format=table",
		"--no-heading", "--columns=name,options", "find", "logical_router",
		"options:lb_force_snat_ip!=-")
	if err != nil {
		return "", nil, fmt.Errorf("failed to get logical routers, stdout: %q, "+
			"stderr: %q, err: %v", stdout, stderr, err)
	}
	// Convert \r\n to \n to support Windows line endings
	stdout = strings.Replace(strings.TrimSpace(stdout), "\r\n", "\n", -1)
	gatewayRouters := strings.Split(stdout, "\n")
	if len(gatewayRouters) == 0 {
		return "", nil, fmt.Errorf("failed to get default gateway router (no routers found)")
	}

	type gwRouter struct {
		name string
		ip   net.IP
	}

	// Get the list of all gateway router names and IPs
	routers := make([]gwRouter, 0, len(gatewayRouters))
	for _, gwRouterLine := range gatewayRouters {
		parts := strings.Fields(gwRouterLine)
		for _, p := range parts {
			const forceTag string = "lb_force_snat_ip="
			if strings.HasPrefix(p, forceTag) {
				ipStr := p[len(forceTag):]
				if ip := net.ParseIP(ipStr); ip != nil {
					routers = append(routers, gwRouter{parts[0], ip})
				} else {
					klog.Warningf("failed to parse gateway router %q IP %q", parts[0], ipStr)
				}
			}
		}
	}
	if len(routers) == 0 {
		return "", nil, fmt.Errorf("failed to parse gateway routers")
	}

	// Stably sort the list
	sort.Slice(routers, func(i, j int) bool {
		return bytes.Compare(routers[i].ip, routers[j].ip) < 0
	})
	return routers[0].name, routers[0].ip, nil
}

// getGatewayLoadBalancers find TCP UDP load-balancers from gateway router.
func getGatewayLoadBalancers(gatewayRouter string) (string, string, error) {
	lbTCP, stderr, err := RunOVNNbctl("--data=bare", "--no-heading",
		"--columns=_uuid", "find", "load_balancer",
		"external_ids:TCP_lb_gateway_router="+gatewayRouter)
	if err != nil {
		return "", "", fmt.Errorf("Failed to get gateway router %q TCP "+
			"loadbalancer, stderr: %q, error: %v", gatewayRouter, stderr, err)
	}

	lbUDP, stderr, err := RunOVNNbctl("--data=bare", "--no-heading",
		"--columns=_uuid", "find", "load_balancer",
		"external_ids:UDP_lb_gateway_router="+gatewayRouter)
	if err != nil {
		return "", "", fmt.Errorf("Failed to get gateway router %q UDP "+
			"loadbalancer, stderr: %q, error: %v", gatewayRouter, stderr, err)
	}

	return lbTCP, lbUDP, nil
}

// GatewayInit creates a gateway router for the local chassis.
func GatewayInit(clusterIPSubnet []string, joinSubnet *net.IPNet, systemID, nodeName, ifaceID, nicIP, nicMacAddress,
	defaultGW string, rampoutIPSubnet string, nodePortEnable bool, lspArgs []string) error {

	ip, physicalIPNet, err := net.ParseCIDR(nicIP)
	if err != nil {
		return fmt.Errorf("error parsing %s (%v)", nicIP, err)
	}
	n, _ := physicalIPNet.Mask.Size()
	physicalIPMask := fmt.Sprintf("%s/%d", ip.String(), n)
	physicalIP := ip.String()

	if defaultGW != "" {
		defaultgwByte := net.ParseIP(defaultGW)
		defaultGW = defaultgwByte.String()
	}

	k8sClusterRouter := GetK8sClusterRouter()
	// Create a gateway router.
	gatewayRouter := GWRouterPrefix + nodeName
	stdout, stderr, err := RunOVNNbctl("--", "--may-exist", "lr-add",
		gatewayRouter, "--", "set", "logical_router", gatewayRouter,
		"options:chassis="+systemID, "external_ids:physical_ip="+physicalIP)
	if err != nil {
		return fmt.Errorf("Failed to create logical router %v, stdout: %q, "+
			"stderr: %q, error: %v", gatewayRouter, stdout, stderr, err)
	}

	prefixLen, _ := joinSubnet.Mask.Size()
	gwLRPIp := NextIP(joinSubnet.IP)
	drLRPIp := NextIP(gwLRPIp)
	gwLRPMac := IPAddrToHWAddr(gwLRPIp)
	drLRPMac := IPAddrToHWAddr(drLRPIp)

	joinSwitch := JoinSwitchPrefix + nodeName
	// create the per-node join switch
	stdout, stderr, err = RunOVNNbctl("--", "--may-exist", "ls-add", joinSwitch)
	if err != nil {
		return fmt.Errorf("Failed to create logical switch %q, stdout: %q, stderr: %q, error: %v",
			joinSwitch, stdout, stderr, err)
	}

	gwSwitchPort := "jtor-" + gatewayRouter
	gwRouterPort := "rtoj-" + gatewayRouter
	stdout, stderr, err = RunOVNNbctl(
		"--", "--may-exist", "lsp-add", joinSwitch, gwSwitchPort,
		"--", "set", "logical_switch_port", gwSwitchPort, "type=router", "options:router-port="+gwRouterPort,
		"addresses=router")
	if err != nil {
		return fmt.Errorf("failed to add port %q to logical switch %q, "+
			"stdout: %q, stderr: %q, error: %v", gwSwitchPort, joinSwitch, stdout, stderr, err)
	}

	_, stderr, err = RunOVNNbctl(
		"--", "--may-exist", "lrp-add", gatewayRouter, gwRouterPort, gwLRPMac,
		fmt.Sprintf("%s/%d", gwLRPIp.String(), prefixLen))
	if err != nil {
		return fmt.Errorf("Failed to add logical router port %q, stderr: %q, error: %v", gwRouterPort, stderr, err)
	}

	// jtod/dtoj - patch ports that connect the per-node join switch to distributed router
	drSwitchPort := "jtod-" + nodeName
	drRouterPort := "dtoj-" + nodeName

	// Connect the per-node join switch to the distributed router.
	stdout, stderr, err = RunOVNNbctl(
		"--", "--may-exist", "lsp-add", joinSwitch, drSwitchPort,
		"--", "set", "logical_switch_port", drSwitchPort, "type=router", "options:router-port="+drRouterPort,
		"addresses=router")
	if err != nil {
		return fmt.Errorf("failed to add port %q to logical switch %q, "+
			"stdout: %q, stderr: %q, error: %v", drSwitchPort, joinSwitch, stdout, stderr, err)
	}

	_, stderr, err = RunOVNNbctl(
		"--", "--may-exist", "lrp-add", k8sClusterRouter, drRouterPort, drLRPMac,
		fmt.Sprintf("%s/%d", drLRPIp.String(), prefixLen))
	if err != nil {
		return fmt.Errorf("Failed to add logical router port %q, stderr: %q, error: %v", drRouterPort, stderr, err)
	}

	// When there are multiple gateway routers (which would be the likely
	// default for any sane deployment), we need to SNAT traffic
	// heading to the logical space with the Gateway router's IP so that
	// return traffic comes back to the same gateway router.
	stdout, stderr, err = RunOVNNbctl("set", "logical_router",
		gatewayRouter, "options:lb_force_snat_ip="+gwLRPIp.String())
	if err != nil {
		return fmt.Errorf("Failed to set logical router, stdout: %q, "+
			"stderr: %q, error: %v", stdout, stderr, err)
	}

	for _, entry := range clusterIPSubnet {
		// Add a static route in GR with distributed router as the nexthop.
		stdout, stderr, err = RunOVNNbctl("--may-exist", "lr-route-add",
			gatewayRouter, entry, drLRPIp.String())
		if err != nil {
			return fmt.Errorf("Failed to add a static route in GR with distributed "+
				"router as the nexthop, stdout: %q, stderr: %q, error: %v",
				stdout, stderr, err)
		}
	}

	if nodePortEnable {
		// Create 2 load-balancers for north-south traffic for each gateway
		// router.  One handles UDP and another handles TCP.
		var k8sNSLbTCP, k8sNSLbUDP string
		k8sNSLbTCP, k8sNSLbUDP, err = getGatewayLoadBalancers(gatewayRouter)
		if err != nil {
			return err
		}
		if k8sNSLbTCP == "" {
			k8sNSLbTCP, stderr, err = RunOVNNbctl("--", "create",
				"load_balancer",
				"external_ids:TCP_lb_gateway_router="+gatewayRouter,
				"protocol=tcp")
			if err != nil {
				return fmt.Errorf("Failed to create load balancer: "+
					"stderr: %q, error: %v", stderr, err)
			}
		}
		if k8sNSLbUDP == "" {
			k8sNSLbUDP, stderr, err = RunOVNNbctl("--", "create",
				"load_balancer",
				"external_ids:UDP_lb_gateway_router="+gatewayRouter,
				"protocol=udp")
			if err != nil {
				return fmt.Errorf("Failed to create load balancer: "+
					"stderr: %q, error: %v", stderr, err)
			}
		}

		// Add north-south load-balancers to the gateway router.
		stdout, stderr, err = RunOVNNbctl("set", "logical_router",
			gatewayRouter, "load_balancer="+k8sNSLbTCP)
		if err != nil {
			return fmt.Errorf("Failed to set north-south load-balancers to the "+
				"gateway router, stdout: %q, stderr: %q, error: %v",
				stdout, stderr, err)
		}
		stdout, stderr, err = RunOVNNbctl("add", "logical_router",
			gatewayRouter, "load_balancer", k8sNSLbUDP)
		if err != nil {
			return fmt.Errorf("Failed to add north-south load-balancers to the "+
				"gateway router, stdout: %q, stderr: %q, error: %v",
				stdout, stderr, err)
		}
	}

	// Create the external switch for the physical interface to connect to.
	externalSwitch := ExternalSwitchPrefix + nodeName
	stdout, stderr, err = RunOVNNbctl("--may-exist", "ls-add",
		externalSwitch)
	if err != nil {
		return fmt.Errorf("Failed to create logical switch, stdout: %q, "+
			"stderr: %q, error: %v", stdout, stderr, err)
	}

	// Add external interface as a logical port to external_switch.
	// This is a learning switch port with "unknown" address. The external
	// world is accessed via this port.
	cmdArgs := []string{
		"--", "--may-exist", "lsp-add", externalSwitch, ifaceID,
		"--", "lsp-set-addresses", ifaceID, "unknown",
		"--", "lsp-set-type", ifaceID, "localnet",
		"--", "lsp-set-options", ifaceID, "network_name=" + PhysicalNetworkName}
	cmdArgs = append(cmdArgs, lspArgs...)
	stdout, stderr, err = RunOVNNbctl(cmdArgs...)
	if err != nil {
		return fmt.Errorf("Failed to add logical port to switch, stdout: %q, "+
			"stderr: %q, error: %v", stdout, stderr, err)
	}

	// Connect GR to external_switch with mac address of external interface
	// and that IP address. In the case of `local` gateway mode, whenever ovnkube-node container
	// restarts a new br-local bridge will be created with a new `nicMacAddress`. As a result,
	// direct addition of logical_router_port with --may-exists will not work since the MAC
	// has changed. So, we need to delete that port, if it exists, and it back.
	stdout, stderr, err = RunOVNNbctl(
		"--", "--if-exists", "lrp-del", "rtoe-"+gatewayRouter,
		"--", "lrp-add", gatewayRouter, "rtoe-"+gatewayRouter, nicMacAddress, physicalIPMask,
		"--", "set", "logical_router_port", "rtoe-"+gatewayRouter,
		"external-ids:gateway-physical-ip=yes")
	if err != nil {
		return fmt.Errorf("Failed to add logical port to router, stdout: %q, "+
			"stderr: %q, error: %v", stdout, stderr, err)
	}

	// Connect the external_switch to the router.
	stdout, stderr, err = RunOVNNbctl("--", "--may-exist", "lsp-add",
		externalSwitch, "etor-"+gatewayRouter, "--", "set",
		"logical_switch_port", "etor-"+gatewayRouter, "type=router",
		"options:router-port=rtoe-"+gatewayRouter,
		"addresses="+"\""+nicMacAddress+"\"")
	if err != nil {
		return fmt.Errorf("Failed to add logical port to router, stdout: %q, "+
			"stderr: %q, error: %v", stdout, stderr, err)
	}

	// Add a static route in GR with physical gateway as the default next hop.
	if defaultGW != "" {
		var allIPs string
		if config.IPv6Mode {
			allIPs = "::/0"
		} else {
			allIPs = "0.0.0.0/0"
		}
		stdout, stderr, err = RunOVNNbctl("--may-exist", "lr-route-add",
			gatewayRouter, allIPs, defaultGW,
			fmt.Sprintf("rtoe-%s", gatewayRouter))
		if err != nil {
			return fmt.Errorf("Failed to add a static route in GR with physical "+
				"gateway as the default next hop, stdout: %q, "+
				"stderr: %q, error: %v", stdout, stderr, err)
		}
	}

	if rampoutIPSubnet != "" {
		rampoutIPSubnets := strings.Split(rampoutIPSubnet, ",")
		for _, rampoutIPSubnet = range rampoutIPSubnets {
			_, _, err = net.ParseCIDR(rampoutIPSubnet)
			if err != nil {
				continue
			}

			// Add source IP address based routes in distributed router
			// for this gateway router.
			stdout, stderr, err = RunOVNNbctl("--may-exist",
				"--policy=src-ip", "lr-route-add", k8sClusterRouter,
				rampoutIPSubnet, gwLRPIp.String())
			if err != nil {
				return fmt.Errorf("Failed to add source IP address based "+
					"routes in distributed router, stdout: %q, "+
					"stderr: %q, error: %v", stdout, stderr, err)
			}
		}
	}

	// Default SNAT rules.
	for _, entry := range clusterIPSubnet {
		stdout, stderr, err = RunOVNNbctl("--may-exist", "lr-nat-add",
			gatewayRouter, "snat", physicalIP, entry)
		if err != nil {
			return fmt.Errorf("Failed to create default SNAT rules, stdout: %q, "+
				"stderr: %q, error: %v", stdout, stderr, err)
		}
	}

	return nil
}

// LocalGatewayInit creates a gateway router to access local service.
func LocalGatewayInit(clusterIPSubnet []string, joinSubnetStr, systemID, nodeName, nodeIPMask, ifaceID,
	nicIP, nicMacAddress, defaultGW string) error {

	ip, physicalIPNet, err := net.ParseCIDR(nicIP)
	if err != nil {
		return fmt.Errorf("error parsing %s (%v)", nicIP, err)
	}
	n, _ := physicalIPNet.Mask.Size()
	physicalIPMask := fmt.Sprintf("%s/%d", ip.String(), n)
	physicalIP := ip.String()

	if defaultGW != "" {
		defaultgwByte := net.ParseIP(defaultGW)
		defaultGW = defaultgwByte.String()
	}

	k8sClusterRouter := GetK8sClusterRouter()
	// Create a gateway router.
	gatewayRouter := "GR_local_" + nodeName
	stdout, stderr, err := RunOVNNbctl("--", "--may-exist", "lr-add",
		gatewayRouter, "--", "set", "logical_router", gatewayRouter,
		"options:chassis="+systemID, "external_ids:physical_ip="+physicalIP)
	if err != nil {
		return fmt.Errorf("Failed to create logical router %v, stdout: %q, "+
			"stderr: %q, error: %v", gatewayRouter, stdout, stderr, err)
	}

	joinSwitch := "join_" + nodeName
	_, joinSubnet, _ := net.ParseCIDR(joinSubnetStr)
	prefixLen, _ := joinSubnet.Mask.Size()
	drLRPIp := NextIP(NextIP(joinSubnet.IP))
	gwLRPIp := NextIP(drLRPIp)
	gwLRPMac := IPAddrToHWAddr(gwLRPIp)

	gwSwitchPort := "jtor-" + gatewayRouter
	gwRouterPort := "rtoj-" + gatewayRouter
	stdout, stderr, err = RunOVNNbctl(
		"--", "--may-exist", "lsp-add", joinSwitch, gwSwitchPort,
		"--", "set", "logical_switch_port", gwSwitchPort, "type=router", "options:router-port="+gwRouterPort,
		"addresses=router")
	if err != nil {
		return fmt.Errorf("failed to add port %q to logical switch %q, "+
			"stdout: %q, stderr: %q, error: %v", gwSwitchPort, joinSwitch, stdout, stderr, err)
	}

	_, stderr, err = RunOVNNbctl(
		"--", "--may-exist", "lrp-add", gatewayRouter, gwRouterPort, gwLRPMac,
		fmt.Sprintf("%s/%d", gwLRPIp.String(), prefixLen))
	if err != nil {
		return fmt.Errorf("Failed to add logical router port %q, stderr: %q, error: %v", gwRouterPort, stderr, err)
	}

	for _, entry := range clusterIPSubnet {
		// Add a static route in GR with distributed router as the nexthop.
		stdout, stderr, err = RunOVNNbctl("--may-exist", "lr-route-add",
			gatewayRouter, entry, drLRPIp.String())
		if err != nil {
			return fmt.Errorf("Failed to add a static route in GR with distributed "+
				"router as the nexthop, stdout: %q, stderr: %q, error: %v",
				stdout, stderr, err)
		}
	}

	nodeIP, _, err := net.ParseCIDR(nodeIPMask)
	if err != nil {
		return fmt.Errorf("error parsing node's IP address %s (%v)", nodeIPMask, err)
	}
	stdout, stderr, err = RunOVNNbctl("--may-exist", "lr-route-add",
		k8sClusterRouter, nodeIP.String()+"/32", gwLRPIp.String())
	if err != nil {
		return fmt.Errorf("Failed to add a route to nodeIP %q in router "+
			"with local_node GR as the nexthop, stdout: %q, stderr: %q, error: %v",
			nodeIP.String(), stdout, stderr, err)
	}

	// Create the external switch for the physical interface to connect to.
	externalSwitch := "ext_local_" + nodeName
	stdout, stderr, err = RunOVNNbctl("--may-exist", "ls-add",
		externalSwitch)
	if err != nil {
		return fmt.Errorf("Failed to create logical switch, stdout: %q, "+
			"stderr: %q, error: %v", stdout, stderr, err)
	}

	// Add external interface as a logical port to external_switch.
	// This is a learning switch port with "unknown" address. The external
	// world is accessed via this port.
	cmdArgs := []string{
		"--", "--may-exist", "lsp-add", externalSwitch, ifaceID,
		"--", "lsp-set-addresses", ifaceID, "unknown",
		"--", "lsp-set-type", ifaceID, "localnet",
		"--", "lsp-set-options", ifaceID, "network_name=" + LocalNetworkName,
	}
	stdout, stderr, err = RunOVNNbctl(cmdArgs...)
	if err != nil {
		return fmt.Errorf("Failed to add logical port to switch, stdout: %q, "+
			"stderr: %q, error: %v", stdout, stderr, err)
	}

	// Connect GR to external_switch with mac address of external interface
	// and that IP address. In the case of `local` gateway mode, whenever ovnkube-node container
	// restarts a new br-local bridge will be created with a new `nicMacAddress`. As a result,
	// direct addition of logical_router_port with --may-exists will not work since the MAC
	// has changed. So, we need to delete that port, if it exists, and it back.
	stdout, stderr, err = RunOVNNbctl(
		"--", "--if-exists", "lrp-del", "rtoe-"+gatewayRouter,
		"--", "lrp-add", gatewayRouter, "rtoe-"+gatewayRouter, nicMacAddress, physicalIPMask,
		"--", "set", "logical_router_port", "rtoe-"+gatewayRouter,
		"external-ids:gateway-physical-ip=yes")
	if err != nil {
		return fmt.Errorf("Failed to add logical port to router, stdout: %q, "+
			"stderr: %q, error: %v", stdout, stderr, err)
	}

	// Connect the external_switch to the router.
	stdout, stderr, err = RunOVNNbctl("--", "--may-exist", "lsp-add",
		externalSwitch, "etor-"+gatewayRouter, "--", "set",
		"logical_switch_port", "etor-"+gatewayRouter, "type=router",
		"options:router-port=rtoe-"+gatewayRouter,
		"addresses="+"\""+nicMacAddress+"\"")
	if err != nil {
		return fmt.Errorf("Failed to add logical port to router, stdout: %q, "+
			"stderr: %q, error: %v", stdout, stderr, err)
	}

	// Add a static route in GR with physical gateway as the default next hop.
	if defaultGW != "" {
		var allIPs string
		if config.IPv6Mode {
			allIPs = "::/0"
		} else {
			allIPs = "0.0.0.0/0"
		}
		stdout, stderr, err = RunOVNNbctl("--may-exist", "lr-route-add",
			gatewayRouter, allIPs, defaultGW,
			fmt.Sprintf("rtoe-%s", gatewayRouter))
		if err != nil {
			return fmt.Errorf("Failed to add a static route in GR with physical "+
				"gateway as the default next hop, stdout: %q, "+
				"stderr: %q, error: %v", stdout, stderr, err)
		}
	}

	// Default SNAT rules.
	for _, entry := range clusterIPSubnet {
		stdout, stderr, err = RunOVNNbctl("--may-exist", "lr-nat-add",
			gatewayRouter, "snat", physicalIP, entry)
		if err != nil {
			return fmt.Errorf("Failed to create default SNAT rules, stdout: %q, "+
				"stderr: %q, error: %v", stdout, stderr, err)
		}
	}

	return nil
}<|MERGE_RESOLUTION|>--- conflicted
+++ resolved
@@ -23,8 +23,8 @@
 	V4LocalnetGatewayIP = "169.254.33.2/24"
 	// V4LocalnetGatewayNextHop is the IP address to which packets to local services are forwarded
 	V4LocalnetGatewayNextHop = "169.254.33.1"
-	// V4LocalnetGatewayNextHopMac is te fixed MAC address for the br-nexthop interface. the last
-	// 4 hex bytes translates to the br-nexthop's IP address
+	// V4LocalnetGatewayNextHopMac is te fixed MAC address for the LocalnetGatewayNextHopPort. the last
+	// 4 hex bytes translates to the LocalnetGatewayNextHopPort's IP address
 	LocalnetGatewayNextHopMac = "00:00:a9:fe:21:01"
 	// V4LocalnetGatewayNextHopSubnet represents the subnet that bridges OVN logical topology and
 	// host network
@@ -36,16 +36,15 @@
 	// V6LocalnetGatewayNextHopSubnet is the IPv6 counterpart of IPv4 constant above
 	V6LocalnetGatewayNextHopSubnet = "fd99::1/64"
 	// OvnClusterRouter is the name of the distributed router
-<<<<<<< HEAD
 	OvnClusterRouter = "ovn_cluster_router"
 	// DefaultOpenFlowCookie is the identification of the default open flow rules added to each node
 	DefaultOpenFlowCookie = "0xdeff105"
-=======
-	OvnClusterRouter     = "ovn_cluster_router"
-	JoinSwitchPrefix     = "join_"
-	ExternalSwitchPrefix = "ext_"
-	GWRouterPrefix       = "GR_"
->>>>>>> 1373bd01
+	// LocalnetGatewayNextHopPort is the name of the gateway port on the host to which all
+	// the packets leaving the OVN logical topology will be forwarded
+	LocalnetGatewayNextHopPort = "ovn-k8s-gw0"
+	JoinSwitchPrefix           = "join_"
+	ExternalSwitchPrefix       = "ext_"
+	GWRouterPrefix             = "GR_"
 )
 
 func LocalnetGatewayIP() string {
@@ -399,7 +398,7 @@
 }
 
 // LocalGatewayInit creates a gateway router to access local service.
-func LocalGatewayInit(clusterIPSubnet []string, joinSubnetStr, systemID, nodeName, nodeIPMask, ifaceID,
+func LocalGatewayInit(clusterIPSubnet []string, joinSubnet *net.IPNet, systemID, nodeName, nodeIPMask, ifaceID,
 	nicIP, nicMacAddress, defaultGW string) error {
 
 	ip, physicalIPNet, err := net.ParseCIDR(nicIP)
@@ -426,8 +425,7 @@
 			"stderr: %q, error: %v", gatewayRouter, stdout, stderr, err)
 	}
 
-	joinSwitch := "join_" + nodeName
-	_, joinSubnet, _ := net.ParseCIDR(joinSubnetStr)
+	joinSwitch := JoinSwitchPrefix + nodeName
 	prefixLen, _ := joinSubnet.Mask.Size()
 	drLRPIp := NextIP(NextIP(joinSubnet.IP))
 	gwLRPIp := NextIP(drLRPIp)
