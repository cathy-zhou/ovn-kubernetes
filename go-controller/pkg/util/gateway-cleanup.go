--- conflicted
+++ resolved
@@ -11,11 +11,7 @@
 )
 
 // GatewayCleanup removes all the NB DB objects created for a node's gateway
-<<<<<<< HEAD
 func GatewayCleanup(nodeName string) error {
-=======
-func GatewayCleanup(nodeName string, nodeSubnet *net.IPNet) error {
->>>>>>> 2ac10b5d
 	// Get the cluster router
 	clusterRouter, err := GetK8sClusterRouter()
 	if err != nil {
@@ -46,16 +42,6 @@
 			"--columns=_uuid", "find", "logical_router_static_route",
 			"ip_prefix=0.0.0.0/0", "nexthop="+routerIP)
 	}
-<<<<<<< HEAD
-=======
-
-	if nodeSubnet != nil {
-		_, mgtPortIP := GetNodeWellKnownAddresses(nodeSubnet)
-		if mgtPortIP.IP.String() != "" {
-			nextHops = append(nextHops, mgtPortIP.IP.String())
-		}
-	}
->>>>>>> 2ac10b5d
 	staticRouteCleanup(clusterRouter, nextHops)
 
 	// Remove the patch port that connects join switch to gateway router
