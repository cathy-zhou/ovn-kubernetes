--- conflicted
+++ resolved
@@ -17,6 +17,7 @@
 )
 
 const (
+	defaultStartPriority           = 2000
 	egressFirewallAppliedCorrectly = "EgressFirewall Rules applied"
 	egressFirewallAddError         = "EgressFirewall Rules not correctly added"
 	egressFirewallUpdateError      = "EgressFirewall Rules not correctly updated"
@@ -110,11 +111,11 @@
 		return errList
 	}
 
-<<<<<<< HEAD
-	err = ef.addACLToJoinSwitch(nsInfo.addressSet.GetIPv4HashName(), nsInfo.addressSet.GetIPv6HashName())
-=======
-	err = ef.addLogicalRouterPolicyToClusterRouter(nsInfo.addressSet.GetIPv4HashName(), nsInfo.addressSet.GetIPv6HashName(), egressFirewallStartPriorityInt)
->>>>>>> c2329b04
+	if config.Gateway.Mode != config.GatewayModeLocal {
+		err = ef.addACLToJoinSwitch(nsInfo.addressSet.GetIPv4HashName(), nsInfo.addressSet.GetIPv6HashName())
+	} else {
+		err = ef.addLogicalRouterPolicyToClusterRouter(nsInfo.addressSet.GetIPv4HashName(), nsInfo.addressSet.GetIPv6HashName(), egressFirewallStartPriorityInt)
+	}
 	if err != nil {
 		return []error{err}
 	}
@@ -137,36 +138,38 @@
 		nsInfo.egressFirewallPolicy = nil
 		nsInfo.Unlock()
 	}
-<<<<<<< HEAD
-
-	stdout, stderr, err := util.RunOVNNbctl("--data=bare", "--no-heading",
-		"--columns=_uuid", "find", "ACL",
-		fmt.Sprintf("external-ids:egressFirewall=%s", egressFirewall.Namespace))
-	if err != nil {
-		return []error{fmt.Errorf("error executing find ACL command, stderr: %q, %+v", stderr, err)}
-=======
-	stdout, stderr, err := util.RunOVNNbctl("--data=bare", "--no-heading", "--columns=_uuid", "find", "logical_router_policy", fmt.Sprintf("external-ids:egressFirewall=%s", egressFirewall.Namespace))
-	if err != nil {
-		return []error{fmt.Errorf("error deleting egressFirewall for namespace %s, cannot get logical router policies from LR %s - %s:%s",
-			egressFirewall.Namespace, ovnClusterRouter, err, stderr)}
->>>>>>> c2329b04
-	}
+
 	var errList []error
-
-	uuids := strings.Fields(stdout)
-	for _, uuid := range uuids {
-<<<<<<< HEAD
-		_, stderr, err := util.RunOVNNbctl("remove", "logical_switch", ovnJoinSwitch, "acls", uuid)
-		if err != nil {
-			errList = append(errList, fmt.Errorf("failed to remove the ACL %s for "+
-				"egressFirewall %s/%s from %s switch, stderr: %q (%v)", uuid, egressFirewall.Namespace,
-				egressFirewall.Name, ovnJoinSwitch, stderr, err))
-=======
-		_, stderr, err := util.RunOVNNbctl("lr-policy-del", ovnClusterRouter, uuid)
-		if err != nil {
-			errList = append(errList, fmt.Errorf("failed to delete the rules for "+
-				"egressFirewall in namespace %s on logical switch %s, stderr: %q (%v)", egressFirewall.Namespace, ovnClusterRouter, stderr, err))
->>>>>>> c2329b04
+	if config.Gateway.Mode == config.GatewayModeLocal {
+		stdout, stderr, err := util.RunOVNNbctl("--data=bare", "--no-heading", "--columns=_uuid", "find", "logical_router_policy", fmt.Sprintf("external-ids:egressFirewall=%s", egressFirewall.Namespace))
+		if err != nil {
+			return []error{fmt.Errorf("error deleting egressFirewall for namespace %s, cannot get logical router policies from LR %s - %s:%s",
+				egressFirewall.Namespace, ovnClusterRouter, err, stderr)}
+		}
+
+		uuids := strings.Fields(stdout)
+		for _, uuid := range uuids {
+			_, stderr, err := util.RunOVNNbctl("lr-policy-del", ovnClusterRouter, uuid)
+			if err != nil {
+				errList = append(errList, fmt.Errorf("failed to delete the rules for "+
+					"egressFirewall in namespace %s on logical switch %s, stderr: %q (%v)", egressFirewall.Namespace, ovnClusterRouter, stderr, err))
+			}
+		}
+	} else {
+		stdout, stderr, err := util.RunOVNNbctl("--data=bare", "--no-heading",
+			"--columns=_uuid", "find", "ACL",
+			fmt.Sprintf("external-ids:egressFirewall=%s", egressFirewall.Namespace))
+		if err != nil {
+			return []error{fmt.Errorf("error executing find ACL command, stderr: %q, %+v", stderr, err)}
+		}
+		uuids := strings.Fields(stdout)
+		for _, uuid := range uuids {
+			_, stderr, err := util.RunOVNNbctl("remove", "logical_switch", ovnJoinSwitch, "acls", uuid)
+			if err != nil {
+				errList = append(errList, fmt.Errorf("failed to remove the ACL %s for "+
+					"egressFirewall %s/%s from %s switch, stderr: %q (%v)", uuid, egressFirewall.Namespace,
+					egressFirewall.Name, ovnJoinSwitch, stderr, err))
+			}
 		}
 	}
 	return errList
@@ -178,11 +181,7 @@
 	})
 }
 
-<<<<<<< HEAD
 func (ef *egressFirewall) addACLToJoinSwitch(hashedAddressSetNameIPv4, hashedAddressSetNameIPv6 string) error {
-=======
-func (ef *egressFirewall) addLogicalRouterPolicyToClusterRouter(hashedAddressSetNameIPv4, hashedAddressSetNameIPv6 string, efStartPriority int) error {
->>>>>>> c2329b04
 	for _, rule := range ef.egressRules {
 		var match string
 		var action string
@@ -191,17 +190,24 @@
 		} else {
 			action = "drop"
 		}
-		if !utilnet.IsIPv6CIDRString(rule.to.cidrSelector) {
-			match = fmt.Sprintf("match=\"ip4.dst == %s && ip4.src == $%s", rule.to.cidrSelector, hashedAddressSetNameIPv4)
-		} else {
-			match = fmt.Sprintf("match=\"ip6.dst == %s && ip6.src == $%s", rule.to.cidrSelector, hashedAddressSetNameIPv6)
+
+		ipAddress, _, err := net.ParseCIDR(rule.to.cidrSelector)
+		if err != nil {
+			return fmt.Errorf("error rule.to.cidrSelector %s is not a valid CIDR (%+v)", rule.to.cidrSelector, err)
+		}
+		if !utilnet.IsIPv6(ipAddress) {
+			match = fmt.Sprintf("match=\"ip4.dst == %s && ip4.src == $%s\"", rule.to.cidrSelector, hashedAddressSetNameIPv4)
+		} else {
+			match = fmt.Sprintf("match=\"ip6.dst == %s && ip6.src == $%s\"", rule.to.cidrSelector, hashedAddressSetNameIPv6)
 		}
 
 		if len(rule.ports) > 0 {
-			match = fmt.Sprintf("%s && ( %s )", match, egressGetL4Match(rule.ports))
-		}
-
-<<<<<<< HEAD
+			match = fmt.Sprintf("%s && ( %s )\"", match[:len(match)-1], egressGetL4Match(rule.ports))
+		}
+		uuid, stderr, err := util.RunOVNNbctl("--data=bare", "--no-heading",
+			"--columns=_uuid", "find", "ACL", match, "action="+action,
+			fmt.Sprintf("external-ids:egressFirewall=%s", ef.namespace))
+
 		if err != nil {
 			return fmt.Errorf("error executing find ACL command, stderr: %q, %+v", stderr, err)
 		}
@@ -221,7 +227,31 @@
 				return fmt.Errorf("error adding ACL for egressFirewall %s/%s to %s failed, stderr: %q, %+v",
 					ef.name, ef.namespace, ovnJoinSwitch, stderr, err)
 
-=======
+			}
+		}
+	}
+	return nil
+}
+
+func (ef *egressFirewall) addLogicalRouterPolicyToClusterRouter(hashedAddressSetNameIPv4, hashedAddressSetNameIPv6 string, efStartPriority int) error {
+	for _, rule := range ef.egressRules {
+		var match string
+		var action string
+		if rule.access == egressfirewallapi.EgressFirewallRuleAllow {
+			action = "allow"
+		} else {
+			action = "drop"
+		}
+		if !utilnet.IsIPv6CIDRString(rule.to.cidrSelector) {
+			match = fmt.Sprintf("match=\"ip4.dst == %s && ip4.src == $%s", rule.to.cidrSelector, hashedAddressSetNameIPv4)
+		} else {
+			match = fmt.Sprintf("match=\"ip6.dst == %s && ip6.src == $%s", rule.to.cidrSelector, hashedAddressSetNameIPv6)
+		}
+
+		if len(rule.ports) > 0 {
+			match = fmt.Sprintf("%s && ( %s )", match, egressGetL4Match(rule.ports))
+		}
+
 		match = fmt.Sprintf("%s && %s\"", match, getClusterSubnetsExclusion())
 
 		_, stderr, err := util.RunOVNNbctl("--id=@logical_router_policy", "create", "logical_router_policy",
@@ -234,7 +264,6 @@
 			if !strings.Contains(stderr, "already existed") {
 				return fmt.Errorf("failed to add policy route '%s' to %s "+
 					"stderr: %s, error: %v", match, ovnClusterRouter, stderr, err)
->>>>>>> c2329b04
 			}
 		}
 	}
@@ -302,8 +331,6 @@
 		}
 	}
 	return l4Match
-<<<<<<< HEAD
-=======
 }
 
 func getClusterSubnetsExclusion() string {
@@ -319,5 +346,4 @@
 		}
 	}
 	return exclusion
->>>>>>> c2329b04
 }