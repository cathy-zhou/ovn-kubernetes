package ovn

import (
	"fmt"
	"net"
	"strings"
	"time"

	"github.com/ovn-org/ovn-kubernetes/go-controller/pkg/config"
	util "github.com/ovn-org/ovn-kubernetes/go-controller/pkg/util"
	"github.com/sirupsen/logrus"
	kapi "k8s.io/api/core/v1"
	"k8s.io/apimachinery/pkg/util/wait"
)

// Builds the logical switch port name for a given pod.
func podLogicalPortName(pod *kapi.Pod) string {
	return pod.Namespace + "_" + pod.Name
}

func (oc *Controller) syncPods(pods []interface{}) {
	// get the list of logical switch ports (equivalent to pods)
	expectedLogicalPorts := make(map[string]bool)
	for _, podInterface := range pods {
		pod, ok := podInterface.(*kapi.Pod)
		if !ok {
			logrus.Errorf("Spurious object in syncPods: %v", podInterface)
			continue
		}
		_, err := util.UnmarshalPodAnnotation(pod.Annotations)
		if podScheduled(pod) && podWantsNetwork(pod) && err == nil {
			logicalPort := podLogicalPortName(pod)
			expectedLogicalPorts[logicalPort] = true
		}
	}

	// get the list of logical ports from OVN
	output, stderr, err := util.RunOVNNbctl("--data=bare", "--no-heading",
		"--columns=name", "find", "logical_switch_port", "external_ids:pod=true")
	if err != nil {
		logrus.Errorf("Error in obtaining list of logical ports, "+
			"stderr: %q, err: %v",
			stderr, err)
		return
	}
	existingLogicalPorts := strings.Fields(output)
	for _, existingPort := range existingLogicalPorts {
		if _, ok := expectedLogicalPorts[existingPort]; !ok {
			// not found, delete this logical port
			logrus.Infof("Stale logical port found: %s. This logical port will be deleted.", existingPort)
			out, stderr, err := util.RunOVNNbctl("--if-exists", "lsp-del",
				existingPort)
			if err != nil {
				logrus.Errorf("Error in deleting pod's logical port "+
					"stdout: %q, stderr: %q err: %v",
					out, stderr, err)
			}
			if !oc.portGroupSupport {
				oc.deletePodAcls(existingPort)
			}
		}
	}
}

func (oc *Controller) deletePodAcls(logicalPort string) {
	// delete the ACL rules on OVN that corresponding pod has been deleted
	uuids, stderr, err := util.RunOVNNbctl("--data=bare", "--no-heading",
		"--columns=_uuid", "find", "ACL",
		fmt.Sprintf("external_ids:logical_port=%s", logicalPort))
	if err != nil {
		logrus.Errorf("Error in getting list of acls "+
			"stdout: %q, stderr: %q, error: %v", uuids, stderr, err)
		return
	}

	if uuids == "" {
		logrus.Debugf("deletePodAcls: returning because find " +
			"returned no ACLs")
		return
	}

	uuidSlice := strings.Fields(uuids)
	for _, uuid := range uuidSlice {
		// Get logical switch
		out, stderr, err := util.RunOVNNbctl("--data=bare",
			"--no-heading", "--columns=_uuid", "find", "logical_switch",
			fmt.Sprintf("acls{>=}%s", uuid))
		if err != nil {
			logrus.Errorf("find failed to get the logical_switch of acl "+
				"uuid=%s, stderr: %q, (%v)", uuid, stderr, err)
			continue
		}

		if out == "" {
			continue
		}
		logicalSwitch := out

		_, stderr, err = util.RunOVNNbctl("--if-exists", "remove",
			"logical_switch", logicalSwitch, "acls", uuid)
		if err != nil {
			logrus.Errorf("failed to delete the allow-from rule %s for"+
				" logical_switch=%s, logical_port=%s, stderr: %q, (%v)",
				uuid, logicalSwitch, logicalPort, stderr, err)
			continue
		}
	}
}

func (oc *Controller) getLogicalPortUUID(logicalPort string) (string, error) {
	if oc.logicalPortUUIDCache[logicalPort] != "" {
		return oc.logicalPortUUIDCache[logicalPort], nil
	}

	out, stderr, err := util.RunOVNNbctl("--if-exists", "get",
		"logical_switch_port", logicalPort, "_uuid")
	if err != nil {
		return "", fmt.Errorf("Error while getting uuid for logical_switch_port "+
			"%s, stderr: %q, err: %v", logicalPort, stderr, err)
	}

	if out == "" {
		return "", fmt.Errorf("empty uuid for logical_switch_port %s", logicalPort)
	}

	oc.logicalPortUUIDCache[logicalPort] = out
	return oc.logicalPortUUIDCache[logicalPort], nil
}

func (oc *Controller) deleteLogicalPort(pod *kapi.Pod) {
	if pod.Spec.HostNetwork {
		return
	}

	podDesc := pod.Namespace + "/" + pod.Name
	logrus.Infof("Deleting pod: %s", podDesc)
	logicalPort := podLogicalPortName(pod)
	out, stderr, err := util.RunOVNNbctl("--if-exists", "lsp-del",
		logicalPort)
	if err != nil {
		logrus.Errorf("Error in deleting pod %s logical port "+
			"stdout: %q, stderr: %q, (%v)",
			podDesc, out, stderr, err)
	}

	var podIP net.IP
	podAnnotation, err := util.UnmarshalPodAnnotation(pod.Annotations)
	if err != nil {
		logrus.Debugf("failed to read pod %s annotation when deleting "+
			"logical port; falling back to PodIP %s: %v",
			podDesc, pod.Status.PodIP, err)
		podIP = net.ParseIP(pod.Status.PodIP)
	} else {
		podIP = podAnnotation.IP.IP
	}

	delete(oc.logicalPortCache, logicalPort)

	oc.lspMutex.Lock()
	delete(oc.logicalPortUUIDCache, logicalPort)
	oc.lspMutex.Unlock()

	// Remove the port from the default deny multicast policy
	if oc.multicastSupport {
		if err := oc.podDeleteDefaultDenyMulticastPolicy(logicalPort); err != nil {
			logrus.Errorf(err.Error())
		}
	}

	if err := oc.deletePodFromNamespace(pod.Namespace, podIP, logicalPort); err != nil {
		logrus.Errorf(err.Error())
	}
}

func (oc *Controller) waitForNodeLogicalSwitch(nodeName string) (*net.IPNet, error) {
	// Wait for the node logical switch to be created by the ClusterController.
	// The node switch will be created when the node's logical network infrastructure
	// is created by the node watch.
	var subnet *net.IPNet
	if err := wait.PollImmediate(10*time.Millisecond, 30*time.Second, func() (bool, error) {
		oc.lsMutex.Lock()
		defer oc.lsMutex.Unlock()
		var ok bool
		subnet, ok = oc.logicalSwitchCache[nodeName]
		return ok, nil
	}); err != nil {
		return nil, fmt.Errorf("timed out waiting for logical switch %q subnet: %v", nodeName, err)
	}
	return subnet, nil
}

func getPodAddresses(portName string) (net.HardwareAddr, net.IP, bool, error) {
	podMac, podIP, err := util.GetPortAddresses(portName)
	if err != nil {
		return nil, nil, false, err
	}
	if podMac == nil || podIP == nil {
		// wait longer
		return nil, nil, false, nil
	}
	return podMac, podIP, true, nil
}

func waitForPodAddresses(portName string) (net.HardwareAddr, net.IP, error) {
	var (
		podMac net.HardwareAddr
		podIP  net.IP
		done   bool
		err    error
	)

	// First try to get the pod addresses quickly then fall back to polling every second.
	err = wait.PollImmediate(50*time.Millisecond, 300*time.Millisecond, func() (bool, error) {
		podMac, podIP, done, err = getPodAddresses(portName)
		return done, err
	})
	if err == wait.ErrWaitTimeout {
		err = wait.PollImmediate(time.Second, 30*time.Second, func() (bool, error) {
			podMac, podIP, done, err = getPodAddresses(portName)
			return done, err
		})
	}

	if err != nil || podMac == nil || podIP == nil {
		return nil, nil, fmt.Errorf("Error while obtaining addresses for %s: %v", portName, err)
	}

	return podMac, podIP, nil
}

func getRoutesGatewayIP(pod *kapi.Pod, gatewayIPnet *net.IPNet) ([]util.PodRoute, net.IP, error) {
	// if there are other network attachments for the pod, then check if those network-attachment's
	// annotation has default-route key. If present, then we need to skip adding default route for
	// OVN interface
	networks, err := util.GetPodNetSelAnnotation(pod, util.NetworkAttachmentAnnotation)
	if err != nil {
		return nil, nil, fmt.Errorf("error while getting network attachment definition for [%s/%s]: %v",
			pod.Namespace, pod.Name, err)
	}
	otherDefaultRoute := false
	for _, network := range networks {
		if len(network.GatewayRequest) != 0 && network.GatewayRequest[0] != nil {
			otherDefaultRoute = true
			break
		}
	}
	var gatewayIP net.IP
	routes := make([]util.PodRoute, 0)
	if otherDefaultRoute {
		for _, clusterSubnet := range config.Default.ClusterSubnets {
			var route util.PodRoute
			route.Dest = clusterSubnet.CIDR
			route.NextHop = gatewayIPnet.IP
			routes = append(routes, route)
		}
	} else {
		gatewayIP = gatewayIPnet.IP
	}
	return routes, gatewayIP, nil
}

func (oc *Controller) addLogicalPort(pod *kapi.Pod) error {
	var out, stderr string
	var err error

	// Keep track of how long syncs take.
	start := time.Now()
	defer func() {
		logrus.Infof("[%s/%s] addLogicalPort took %v", pod.Namespace, pod.Name, time.Since(start))
	}()

	logicalSwitch := pod.Spec.NodeName
	nodeSubnet, err := oc.waitForNodeLogicalSwitch(pod.Spec.NodeName)
	if err != nil {
		return err
	}

	portName := podLogicalPortName(pod)
	logrus.Debugf("Creating logical port for %s on switch %s", portName, logicalSwitch)

	annotation, err := util.UnmarshalPodAnnotation(pod.Annotations)
	// If pod already has annotations, just add the lsp with static ip/mac.
	// Else, create the lsp with dynamic addresses.
	if err == nil {
		out, stderr, err = util.RunOVNNbctl(
			"--may-exist", "lsp-add", logicalSwitch, portName,
			"--", "lsp-set-addresses", portName, fmt.Sprintf("%s %s", annotation.MAC, annotation.IP.IP),
			"--", "set", "logical_switch_port", portName, "external-ids:namespace="+pod.Namespace,
			"external-ids:logical_switch="+logicalSwitch, "external-ids:pod=true",
			"--", "--if-exists", "clear", "logical_switch_port", portName, "dynamic_addresses")
		if err != nil {
			return fmt.Errorf("Failed to add logical port to switch "+
				"stdout: %q, stderr: %q (%v)", out, stderr, err)
		}
		// now set the port security for the logical switch port
		out, stderr, err = util.RunOVNNbctl("lsp-set-port-security", portName,
			fmt.Sprintf("%s %s", annotation.MAC, annotation.IP))
		if err != nil {
			return fmt.Errorf("error while setting port security for logical port %s "+
				"stdout: %q, stderr: %q (%v)", portName, out, stderr, err)
		}
		oc.logicalPortCache[portName] = logicalSwitch
<<<<<<< HEAD
		oc.addPodToNamespace(pod.Namespace, annotation.IP.IP, portName)
		return nil
	}

	addressStr := "dynamic"
	networks, err := util.GetPodNetSelAnnotation(pod, util.DefNetworkAnnotation)
	if err != nil || (networks != nil && len(networks) != 1) {
		return fmt.Errorf("error while getting custom MAC config for port %q from "+
			"default-network's network-attachment: %v", portName, err)
	} else if networks != nil && networks[0].MacRequest != "" {
		logrus.Debugf("Pod %s/%s requested custom MAC: %s", pod.Namespace, pod.Name, networks[0].MacRequest)
		addressStr = networks[0].MacRequest + " dynamic"
	}
	out, stderr, err = util.RunOVNNbctl(
		"--", "--may-exist", "lsp-add", logicalSwitch, portName,
		"--", "lsp-set-addresses", portName, addressStr,
		"--", "set", "logical_switch_port", portName, "external-ids:namespace="+pod.Namespace,
		"external-ids:logical_switch="+logicalSwitch, "external-ids:pod=true")
	if err != nil {
		return fmt.Errorf("Error while creating logical port %s stdout: %q, stderr: %q (%v)",
			portName, out, stderr, err)
	}

	oc.logicalPortCache[portName] = logicalSwitch

	gatewayIPnet, err := oc.getGatewayFromSwitch(logicalSwitch)
=======
		return oc.addPodToNamespace(pod.Namespace, annotation.IP.IP, portName)
	}

	addressStr := "dynamic"
	networks, err := util.GetPodNetSelAnnotation(pod, util.DefNetworkAnnotation)
	if err != nil || (networks != nil && len(networks) != 1) {
		return fmt.Errorf("error while getting custom MAC config for port %q from "+
			"default-network's network-attachment: %v", portName, err)
	} else if networks != nil && networks[0].MacRequest != "" {
		logrus.Debugf("Pod %s/%s requested custom MAC: %s", pod.Namespace, pod.Name, networks[0].MacRequest)
		addressStr = networks[0].MacRequest + " dynamic"
	}
	out, stderr, err = util.RunOVNNbctl(
		"--", "--may-exist", "lsp-add", logicalSwitch, portName,
		"--", "lsp-set-addresses", portName, addressStr,
		"--", "set", "logical_switch_port", portName, "external-ids:namespace="+pod.Namespace,
		"external-ids:logical_switch="+logicalSwitch, "external-ids:pod=true")
>>>>>>> 761ce404
	if err != nil {
		return fmt.Errorf("Error while creating logical port %s stdout: %q, stderr: %q (%v)",
			portName, out, stderr, err)
	}

	oc.logicalPortCache[portName] = logicalSwitch

	gatewayIP, _ := util.GetNodeWellKnownAddresses(nodeSubnet)

	podMac, podIP, err := waitForPodAddresses(portName)
	if err != nil {
		return err
	}

	podCIDR := &net.IPNet{IP: podIP, Mask: gatewayIPnet.Mask}

	// now set the port security for the logical switch port
	out, stderr, err = util.RunOVNNbctl("lsp-set-port-security", portName,
		fmt.Sprintf("%s %s", podMac, podCIDR))
	if err != nil {
		return fmt.Errorf("error while setting port security for logical port %s "+
			"stdout: %q, stderr: %q (%v)", portName, out, stderr, err)
	}

	routes, gatewayIP, err := getRoutesGatewayIP(pod, gatewayIPnet)
	if err != nil {
		return err
	}
	marshalledAnnotation, err := util.MarshalPodAnnotation(&util.PodAnnotation{
		IP:     podCIDR,
		MAC:    podMac,
		GW:     gatewayIP,
		Routes: routes,
	})
	if err != nil {
		return fmt.Errorf("error creating pod network annotation: %v", err)
	}

	// Enforce the default deny multicast policy
	if oc.multicastSupport {
		if err := oc.podAddDefaultDenyMulticastPolicy(portName); err != nil {
			return err
		}
	}

	if err := oc.addPodToNamespace(pod.Namespace, podIP, portName); err != nil {
		return err
	}

	logrus.Debugf("Annotation values: ip=%s ; mac=%s ; gw=%s\nAnnotation=%s",
		podCIDR, podMac, gatewayIPnet, marshalledAnnotation)
	err = oc.kube.SetAnnotationsOnPod(pod, marshalledAnnotation)
	if err != nil {
		return fmt.Errorf("failed to set annotation on pod %s - %v", pod.Name, err)
	}

	// observe the pod creation latency metric.
	recordPodCreated(pod)

	return nil
}<|MERGE_RESOLUTION|>--- conflicted
+++ resolved
@@ -300,9 +300,7 @@
 				"stdout: %q, stderr: %q (%v)", portName, out, stderr, err)
 		}
 		oc.logicalPortCache[portName] = logicalSwitch
-<<<<<<< HEAD
-		oc.addPodToNamespace(pod.Namespace, annotation.IP.IP, portName)
-		return nil
+		return oc.addPodToNamespace(pod.Namespace, annotation.IP.IP, portName)
 	}
 
 	addressStr := "dynamic"
@@ -326,34 +324,7 @@
 
 	oc.logicalPortCache[portName] = logicalSwitch
 
-	gatewayIPnet, err := oc.getGatewayFromSwitch(logicalSwitch)
-=======
-		return oc.addPodToNamespace(pod.Namespace, annotation.IP.IP, portName)
-	}
-
-	addressStr := "dynamic"
-	networks, err := util.GetPodNetSelAnnotation(pod, util.DefNetworkAnnotation)
-	if err != nil || (networks != nil && len(networks) != 1) {
-		return fmt.Errorf("error while getting custom MAC config for port %q from "+
-			"default-network's network-attachment: %v", portName, err)
-	} else if networks != nil && networks[0].MacRequest != "" {
-		logrus.Debugf("Pod %s/%s requested custom MAC: %s", pod.Namespace, pod.Name, networks[0].MacRequest)
-		addressStr = networks[0].MacRequest + " dynamic"
-	}
-	out, stderr, err = util.RunOVNNbctl(
-		"--", "--may-exist", "lsp-add", logicalSwitch, portName,
-		"--", "lsp-set-addresses", portName, addressStr,
-		"--", "set", "logical_switch_port", portName, "external-ids:namespace="+pod.Namespace,
-		"external-ids:logical_switch="+logicalSwitch, "external-ids:pod=true")
->>>>>>> 761ce404
-	if err != nil {
-		return fmt.Errorf("Error while creating logical port %s stdout: %q, stderr: %q (%v)",
-			portName, out, stderr, err)
-	}
-
-	oc.logicalPortCache[portName] = logicalSwitch
-
-	gatewayIP, _ := util.GetNodeWellKnownAddresses(nodeSubnet)
+	gatewayIPnet, _ := util.GetNodeWellKnownAddresses(nodeSubnet)
 
 	podMac, podIP, err := waitForPodAddresses(portName)
 	if err != nil {
