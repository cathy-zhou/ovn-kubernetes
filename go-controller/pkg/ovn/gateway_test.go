package ovn

import (
	"net"

	"github.com/ovn-org/ovn-kubernetes/go-controller/pkg/config"
	ovntest "github.com/ovn-org/ovn-kubernetes/go-controller/pkg/testing"
	"github.com/ovn-org/ovn-kubernetes/go-controller/pkg/util"

	. "github.com/onsi/ginkgo"
	. "github.com/onsi/gomega"
)

var _ = Describe("Gateway Init Operations", func() {
	It("correctly sorts gateway routers", func() {
		fexec := ovntest.NewFakeExec()
		fexec.AddFakeCmd(&ovntest.ExpectedCmd{
			Cmd: "ovn-nbctl --timeout=15 --data=bare --format=table --no-heading --columns=name,options find logical_router options:lb_force_snat_ip!=-",
			Output: `node5      chassis=842fdade-747a-43b8-b40a-d8e8e26379fa lb_force_snat_ip=100.64.0.5
node2 chassis=6a47b33b-89d3-4d65-ac31-b19b549326c7 lb_force_snat_ip=100.64.0.2
node1 chassis=d17ddb5a-050d-42ab-ab50-7c6ce79a8f2e lb_force_snat_ip=100.64.0.1
node4 chassis=912d592c-904c-40cd-9ef1-c2e5b49a33dd lb_force_snat_ip=100.64.0.4`,
		})

		err := util.SetExec(fexec)
		Expect(err).NotTo(HaveOccurred())
	})

	It("ignores malformatted gateway router entires", func() {
		fexec := ovntest.NewFakeExec()
		fexec.AddFakeCmd(&ovntest.ExpectedCmd{
			Cmd: "ovn-nbctl --timeout=15 --data=bare --format=table --no-heading --columns=name,options find logical_router options:lb_force_snat_ip!=-",
			Output: `node5      chassis=842fdade-747a-43b8-b40a-d8e8e26379fa lb_force_snat_ip=100.64.0.5
node2 chassis=6a47b33b-89d3-4d65-ac31-b19b549326c7 lb_force_snat_ip=asdfsadf
node1 chassis=d17ddb5a-050d-42ab-ab50-7c6ce79a8f2e lb_force_xxxxxxx=100.64.0.1
node4 chassis=912d592c-904c-40cd-9ef1-c2e5b49a33dd lb_force_snat_ip=100.64.0.4`,
		})

		err := util.SetExec(fexec)
		Expect(err).NotTo(HaveOccurred())
	})

	It("creates an IPv4 gateway in OVN", func() {
		clusterIPSubnets := ovntest.MustParseIPNets("10.128.0.0/14")
		hostSubnets := ovntest.MustParseIPNets("10.130.0.0/23")
		joinLRPIPs := ovntest.MustParseIPNets("100.64.0.3/16")
		defLRPIPs := ovntest.MustParseIPNets("100.64.0.1/16")
		nodeName := "test-node"
		l3GatewayConfig := &util.L3GatewayConfig{
			Mode:           config.GatewayModeLocal,
			ChassisID:      "SYSTEM-ID",
			InterfaceID:    "INTERFACE-ID",
			MACAddress:     ovntest.MustParseMAC("11:22:33:44:55:66"),
			IPAddresses:    ovntest.MustParseIPNets("169.254.33.2/24"),
			NextHops:       ovntest.MustParseIPs("169.254.33.1"),
			NodePortEnable: true,
		}
		sctpSupport := false

		fexec := ovntest.NewFakeExec()
		err := util.SetExec(fexec)
		Expect(err).NotTo(HaveOccurred())

		fexec.AddFakeCmdsNoOutputNoError([]string{
			"ovn-nbctl --timeout=15 -- --may-exist lr-add GR_test-node -- set logical_router GR_test-node options:chassis=SYSTEM-ID external_ids:physical_ip=169.254.33.2 external_ids:physical_ips=169.254.33.2",
			"ovn-nbctl --timeout=15 -- --may-exist lsp-add " + ovnJoinSwitch + " jtor-GR_test-node -- set logical_switch_port jtor-GR_test-node type=router options:router-port=rtoj-GR_test-node addresses=router",
			"ovn-nbctl --timeout=15 -- --if-exists lrp-del rtoj-GR_test-node -- lrp-add GR_test-node rtoj-GR_test-node 0a:58:64:40:00:03 100.64.0.3/16",
			"ovn-nbctl --timeout=15 set logical_router GR_test-node options:lb_force_snat_ip=100.64.0.3",
			"ovn-nbctl --timeout=15 set logical_router GR_test-node options:learn_from_arp_request=false",
			"ovn-nbctl --timeout=15 set logical_router GR_test-node options:dynamic_neigh_routers=true",
			"ovn-nbctl --timeout=15 --may-exist lr-route-add GR_test-node 10.128.0.0/14 100.64.0.1",
		})

		const (
			tcpLBUUID string = "1a3dfc82-2749-4931-9190-c30e7c0ecea3"
			udpLBUUID string = "6d3142fc-53e8-4ac1-88e6-46094a5a9957"
		)
		fexec.AddFakeCmd(&ovntest.ExpectedCmd{
			Cmd:    "ovn-nbctl --timeout=15 --data=bare --no-heading --columns=_uuid find load_balancer external_ids:TCP_lb_gateway_router=GR_test-node",
			Output: tcpLBUUID,
		})
		fexec.AddFakeCmdsNoOutputNoError([]string{
			"ovn-nbctl --timeout=15 --data=bare --no-heading --columns=_uuid find load_balancer external_ids:UDP_lb_gateway_router=GR_test-node",
			"ovn-nbctl --timeout=15 --data=bare --no-heading --columns=_uuid find load_balancer external_ids:SCTP_lb_gateway_router=GR_test-node",
		})
		fexec.AddFakeCmd(&ovntest.ExpectedCmd{
			Cmd:    "ovn-nbctl --timeout=15 -- create load_balancer external_ids:UDP_lb_gateway_router=GR_test-node protocol=udp",
			Output: udpLBUUID,
		})
		fexec.AddFakeCmdsNoOutputNoError([]string{
			"ovn-nbctl --timeout=15 set logical_router GR_test-node load_balancer=" + tcpLBUUID + "," + udpLBUUID,
			"ovn-nbctl --timeout=15 get logical_switch test-node load_balancer",
			"ovn-nbctl --timeout=15 ls-lb-add test-node " + tcpLBUUID,
			"ovn-nbctl --timeout=15 ls-lb-add test-node " + udpLBUUID,
		})

		fexec.AddFakeCmdsNoOutputNoError([]string{
			"ovn-nbctl --timeout=15 --may-exist ls-add ext_test-node",
			"ovn-nbctl --timeout=15 -- --may-exist lsp-add ext_test-node INTERFACE-ID -- lsp-set-addresses INTERFACE-ID unknown -- lsp-set-type INTERFACE-ID localnet -- lsp-set-options INTERFACE-ID network_name=physnet",
			"ovn-nbctl --timeout=15 -- --if-exists lrp-del rtoe-GR_test-node -- lrp-add GR_test-node rtoe-GR_test-node 11:22:33:44:55:66 169.254.33.2/24 -- set logical_router_port rtoe-GR_test-node external-ids:gateway-physical-ip=yes",
			"ovn-nbctl --timeout=15 -- --may-exist lsp-add ext_test-node etor-GR_test-node -- set logical_switch_port etor-GR_test-node type=router options:router-port=rtoe-GR_test-node addresses=\"11:22:33:44:55:66\"",
			"ovn-nbctl --timeout=15 --may-exist lr-route-add GR_test-node 0.0.0.0/0 169.254.33.1 rtoe-GR_test-node",
<<<<<<< HEAD
			"ovn-nbctl --timeout=15 --may-exist lr-route-add ovn_cluster_router 100.64.0.3 100.64.0.3",
			//"ovn-nbctl --timeout=15 --may-exist lr-route-add ovn_cluster_router fd98::3 fd98::3",
			"ovn-nbctl --timeout=15 --may-exist --policy=src-ip lr-route-add ovn_cluster_router 10.130.0.0/23 100.64.0.3",
			"ovn-nbctl --timeout=15 --may-exist lr-nat-add GR_test-node snat 169.254.33.2 10.128.0.0/14",
=======
			"ovn-nbctl --timeout=15 --may-exist --policy=src-ip lr-route-add ovn_cluster_router 10.130.0.0/23 100.64.0.1",
			"ovn-nbctl --timeout=15 --if-exists lr-nat-del GR_test-node snat 10.128.0.0/14 -- lr-nat-add GR_test-node snat 169.254.33.2 10.128.0.0/14",
>>>>>>> fd31dbee
		})

		err = gatewayInit(nodeName, clusterIPSubnets, hostSubnets, l3GatewayConfig, sctpSupport, joinLRPIPs, defLRPIPs)
		Expect(err).NotTo(HaveOccurred())
		Expect(fexec.CalledMatchesExpected()).To(BeTrue())
	})

	It("creates an IPv6 gateway in OVN", func() {
		clusterIPSubnets := ovntest.MustParseIPNets("fd01::/48")
		hostSubnets := ovntest.MustParseIPNets("fd01:0:0:2::/64")
		joinLRPIPs := ovntest.MustParseIPNets("fd98::3/64")
		defLRPIPs := ovntest.MustParseIPNets("fd98::1/64")
		nodeName := "test-node"
		l3GatewayConfig := &util.L3GatewayConfig{
			Mode:           config.GatewayModeLocal,
			ChassisID:      "SYSTEM-ID",
			InterfaceID:    "INTERFACE-ID",
			MACAddress:     ovntest.MustParseMAC("11:22:33:44:55:66"),
			IPAddresses:    ovntest.MustParseIPNets("fd99::2/64"),
			NextHops:       ovntest.MustParseIPs("fd99::1"),
			NodePortEnable: true,
		}
		sctpSupport := false

		fexec := ovntest.NewFakeExec()
		err := util.SetExec(fexec)
		Expect(err).NotTo(HaveOccurred())

		// 0a:58:ee:33:fc:1a generated from util.IPAddrToHWAddr(net.ParseIP("fd98::1")).String()
		// 0a:58:5f:8a:48:8c generated from util.IPAddrToHWAddr(net.ParseIP("fd98::2")).String()
		fexec.AddFakeCmdsNoOutputNoError([]string{
			"ovn-nbctl --timeout=15 -- --may-exist lr-add GR_test-node -- set logical_router GR_test-node options:chassis=SYSTEM-ID external_ids:physical_ip=fd99::2 external_ids:physical_ips=fd99::2",
			"ovn-nbctl --timeout=15 -- --may-exist lsp-add " + ovnJoinSwitch + " jtor-GR_test-node -- set logical_switch_port jtor-GR_test-node type=router options:router-port=rtoj-GR_test-node addresses=router",
			"ovn-nbctl --timeout=15 -- --if-exists lrp-del rtoj-GR_test-node -- lrp-add GR_test-node rtoj-GR_test-node 0a:58:87:f0:33:ca fd98::3/64",
			"ovn-nbctl --timeout=15 set logical_router GR_test-node options:lb_force_snat_ip=fd98::3",
			"ovn-nbctl --timeout=15 set logical_router GR_test-node options:learn_from_arp_request=false",
			"ovn-nbctl --timeout=15 set logical_router GR_test-node options:dynamic_neigh_routers=true",
			"ovn-nbctl --timeout=15 --may-exist lr-route-add GR_test-node fd01::/48 fd98::1",
		})

		const (
			tcpLBUUID string = "1a3dfc82-2749-4931-9190-c30e7c0ecea3"
			udpLBUUID string = "6d3142fc-53e8-4ac1-88e6-46094a5a9957"
		)
		fexec.AddFakeCmd(&ovntest.ExpectedCmd{
			Cmd:    "ovn-nbctl --timeout=15 --data=bare --no-heading --columns=_uuid find load_balancer external_ids:TCP_lb_gateway_router=GR_test-node",
			Output: tcpLBUUID,
		})
		fexec.AddFakeCmdsNoOutputNoError([]string{
			"ovn-nbctl --timeout=15 --data=bare --no-heading --columns=_uuid find load_balancer external_ids:UDP_lb_gateway_router=GR_test-node",
			"ovn-nbctl --timeout=15 --data=bare --no-heading --columns=_uuid find load_balancer external_ids:SCTP_lb_gateway_router=GR_test-node",
		})
		fexec.AddFakeCmd(&ovntest.ExpectedCmd{
			Cmd:    "ovn-nbctl --timeout=15 -- create load_balancer external_ids:UDP_lb_gateway_router=GR_test-node protocol=udp",
			Output: udpLBUUID,
		})
		fexec.AddFakeCmdsNoOutputNoError([]string{
			"ovn-nbctl --timeout=15 set logical_router GR_test-node load_balancer=" + tcpLBUUID + "," + udpLBUUID,
			"ovn-nbctl --timeout=15 get logical_switch test-node load_balancer",
			"ovn-nbctl --timeout=15 ls-lb-add test-node " + tcpLBUUID,
			"ovn-nbctl --timeout=15 ls-lb-add test-node " + udpLBUUID,
		})

		fexec.AddFakeCmdsNoOutputNoError([]string{
			"ovn-nbctl --timeout=15 --may-exist ls-add ext_test-node",
			"ovn-nbctl --timeout=15 -- --may-exist lsp-add ext_test-node INTERFACE-ID -- lsp-set-addresses INTERFACE-ID unknown -- lsp-set-type INTERFACE-ID localnet -- lsp-set-options INTERFACE-ID network_name=physnet",
			"ovn-nbctl --timeout=15 -- --if-exists lrp-del rtoe-GR_test-node -- lrp-add GR_test-node rtoe-GR_test-node 11:22:33:44:55:66 fd99::2/64 -- set logical_router_port rtoe-GR_test-node external-ids:gateway-physical-ip=yes",
			"ovn-nbctl --timeout=15 -- --may-exist lsp-add ext_test-node etor-GR_test-node -- set logical_switch_port etor-GR_test-node type=router options:router-port=rtoe-GR_test-node addresses=\"11:22:33:44:55:66\"",
			"ovn-nbctl --timeout=15 --may-exist lr-route-add GR_test-node ::/0 fd99::1 rtoe-GR_test-node",
<<<<<<< HEAD
			"ovn-nbctl --timeout=15 --may-exist lr-route-add ovn_cluster_router fd98::3 fd98::3",
			"ovn-nbctl --timeout=15 --may-exist --policy=src-ip lr-route-add ovn_cluster_router fd01:0:0:2::/64 fd98::3",
			"ovn-nbctl --timeout=15 --may-exist lr-nat-add GR_test-node snat fd99::2 fd01::/48",
=======
			"ovn-nbctl --timeout=15 --may-exist --policy=src-ip lr-route-add ovn_cluster_router fd01:0:0:2::/64 fd98::1",
			"ovn-nbctl --timeout=15 --if-exists lr-nat-del GR_test-node snat fd01::/48 -- lr-nat-add GR_test-node snat fd99::2 fd01::/48",
>>>>>>> fd31dbee
		})

		err = gatewayInit(nodeName, clusterIPSubnets, hostSubnets, l3GatewayConfig, sctpSupport, joinLRPIPs, defLRPIPs)
		Expect(err).NotTo(HaveOccurred())
		Expect(fexec.CalledMatchesExpected()).To(BeTrue())
	})

	It("creates a dual-stack gateway in OVN", func() {
		clusterIPSubnets := ovntest.MustParseIPNets("10.128.0.0/14", "fd01::/48")
		hostSubnets := ovntest.MustParseIPNets("10.130.0.0/23", "fd01:0:0:2::/64")
		joinLRPIPs := ovntest.MustParseIPNets("100.64.0.3/16", "fd98::3/64")
		defLRPIPs := ovntest.MustParseIPNets("100.64.0.1/16", "fd98::1/64")
		nodeName := "test-node"
		l3GatewayConfig := &util.L3GatewayConfig{
			Mode:           config.GatewayModeLocal,
			ChassisID:      "SYSTEM-ID",
			InterfaceID:    "INTERFACE-ID",
			MACAddress:     ovntest.MustParseMAC("11:22:33:44:55:66"),
			IPAddresses:    ovntest.MustParseIPNets("169.254.33.2/24", "fd99::2/64"),
			NextHops:       ovntest.MustParseIPs("169.254.33.1", "fd99::1"),
			NodePortEnable: true,
		}
		sctpSupport := false

		fexec := ovntest.NewFakeExec()
		err := util.SetExec(fexec)
		Expect(err).NotTo(HaveOccurred())

		fexec.AddFakeCmdsNoOutputNoError([]string{
			"ovn-nbctl --timeout=15 -- --may-exist lr-add GR_test-node -- set logical_router GR_test-node options:chassis=SYSTEM-ID external_ids:physical_ip=169.254.33.2 external_ids:physical_ips=169.254.33.2,fd99::2",
<<<<<<< HEAD
			"ovn-nbctl --timeout=15 -- --may-exist lsp-add " + ovnJoinSwitch + " jtor-GR_test-node -- set logical_switch_port jtor-GR_test-node type=router options:router-port=rtoj-GR_test-node addresses=router",
			"ovn-nbctl --timeout=15 -- --if-exists lrp-del rtoj-GR_test-node -- lrp-add GR_test-node rtoj-GR_test-node 0a:58:64:40:00:03 100.64.0.3/16 fd98::3/64",
			"ovn-nbctl --timeout=15 set logical_router GR_test-node options:lb_force_snat_ip=100.64.0.3",
			"ovn-nbctl --timeout=15 set logical_router GR_test-node options:learn_from_arp_request=false",
			"ovn-nbctl --timeout=15 set logical_router GR_test-node options:dynamic_neigh_routers=true",
			"ovn-nbctl --timeout=15 --may-exist lr-route-add GR_test-node 10.128.0.0/14 100.64.0.1",
			"ovn-nbctl --timeout=15 --may-exist lr-route-add GR_test-node fd01::/48 fd98::1",
=======
			"ovn-nbctl --timeout=15 -- --may-exist ls-add join_test-node",
			"ovn-nbctl --timeout=15 -- --may-exist lsp-add join_test-node jtor-GR_test-node -- set logical_switch_port jtor-GR_test-node type=router options:router-port=rtoj-GR_test-node addresses=router",
			"ovn-nbctl --timeout=15 -- --if-exists lrp-del rtoj-GR_test-node -- lrp-add GR_test-node rtoj-GR_test-node 0a:58:64:40:00:01 100.64.0.1/29 fd98::1/125",
			"ovn-nbctl --timeout=15 -- --may-exist lsp-add join_test-node jtod-test-node -- set logical_switch_port jtod-test-node type=router options:router-port=dtoj-test-node addresses=router",
			"ovn-nbctl --timeout=15 -- --if-exists lrp-del dtoj-test-node -- lrp-add ovn_cluster_router dtoj-test-node 0a:58:64:40:00:02 100.64.0.2/29 fd98::2/125",
			"ovn-nbctl --timeout=15 set logical_router GR_test-node options:lb_force_snat_ip=100.64.0.1 fd98::1",
			"ovn-nbctl --timeout=15 --may-exist lr-route-add GR_test-node 10.128.0.0/14 100.64.0.2",
			"ovn-nbctl --timeout=15 --may-exist lr-route-add GR_test-node fd01::/48 fd98::2",
>>>>>>> fd31dbee
		})

		const (
			tcpLBUUID string = "1a3dfc82-2749-4931-9190-c30e7c0ecea3"
			udpLBUUID string = "6d3142fc-53e8-4ac1-88e6-46094a5a9957"
		)
		fexec.AddFakeCmd(&ovntest.ExpectedCmd{
			Cmd:    "ovn-nbctl --timeout=15 --data=bare --no-heading --columns=_uuid find load_balancer external_ids:TCP_lb_gateway_router=GR_test-node",
			Output: tcpLBUUID,
		})
		fexec.AddFakeCmdsNoOutputNoError([]string{
			"ovn-nbctl --timeout=15 --data=bare --no-heading --columns=_uuid find load_balancer external_ids:UDP_lb_gateway_router=GR_test-node",
			"ovn-nbctl --timeout=15 --data=bare --no-heading --columns=_uuid find load_balancer external_ids:SCTP_lb_gateway_router=GR_test-node",
		})
		fexec.AddFakeCmd(&ovntest.ExpectedCmd{
			Cmd:    "ovn-nbctl --timeout=15 -- create load_balancer external_ids:UDP_lb_gateway_router=GR_test-node protocol=udp",
			Output: udpLBUUID,
		})
		fexec.AddFakeCmdsNoOutputNoError([]string{
			"ovn-nbctl --timeout=15 set logical_router GR_test-node load_balancer=" + tcpLBUUID + "," + udpLBUUID,
			"ovn-nbctl --timeout=15 get logical_switch test-node load_balancer",
			"ovn-nbctl --timeout=15 ls-lb-add test-node " + tcpLBUUID,
			"ovn-nbctl --timeout=15 ls-lb-add test-node " + udpLBUUID,
		})

		fexec.AddFakeCmdsNoOutputNoError([]string{
			"ovn-nbctl --timeout=15 --may-exist ls-add ext_test-node",
			"ovn-nbctl --timeout=15 -- --may-exist lsp-add ext_test-node INTERFACE-ID -- lsp-set-addresses INTERFACE-ID unknown -- lsp-set-type INTERFACE-ID localnet -- lsp-set-options INTERFACE-ID network_name=physnet",
			"ovn-nbctl --timeout=15 -- --if-exists lrp-del rtoe-GR_test-node -- lrp-add GR_test-node rtoe-GR_test-node 11:22:33:44:55:66 169.254.33.2/24 fd99::2/64 -- set logical_router_port rtoe-GR_test-node external-ids:gateway-physical-ip=yes",
			"ovn-nbctl --timeout=15 -- --may-exist lsp-add ext_test-node etor-GR_test-node -- set logical_switch_port etor-GR_test-node type=router options:router-port=rtoe-GR_test-node addresses=\"11:22:33:44:55:66\"",
			"ovn-nbctl --timeout=15 --may-exist lr-route-add GR_test-node 0.0.0.0/0 169.254.33.1 rtoe-GR_test-node",
			"ovn-nbctl --timeout=15 --may-exist lr-route-add GR_test-node ::/0 fd99::1 rtoe-GR_test-node",
<<<<<<< HEAD
			"ovn-nbctl --timeout=15 --may-exist lr-route-add ovn_cluster_router 100.64.0.3 100.64.0.3",
			"ovn-nbctl --timeout=15 --may-exist lr-route-add ovn_cluster_router fd98::3 fd98::3",
			"ovn-nbctl --timeout=15 --may-exist --policy=src-ip lr-route-add ovn_cluster_router 10.130.0.0/23 100.64.0.3",
			"ovn-nbctl --timeout=15 --may-exist --policy=src-ip lr-route-add ovn_cluster_router fd01:0:0:2::/64 fd98::3",
			"ovn-nbctl --timeout=15 --may-exist lr-nat-add GR_test-node snat 169.254.33.2 10.128.0.0/14",
			"ovn-nbctl --timeout=15 --may-exist lr-nat-add GR_test-node snat fd99::2 fd01::/48",
=======
			"ovn-nbctl --timeout=15 --may-exist --policy=src-ip lr-route-add ovn_cluster_router 10.130.0.0/23 100.64.0.1",
			"ovn-nbctl --timeout=15 --may-exist --policy=src-ip lr-route-add ovn_cluster_router fd01:0:0:2::/64 fd98::1",
			"ovn-nbctl --timeout=15 --if-exists lr-nat-del GR_test-node snat 10.128.0.0/14 -- lr-nat-add GR_test-node snat 169.254.33.2 10.128.0.0/14",
			"ovn-nbctl --timeout=15 --if-exists lr-nat-del GR_test-node snat fd01::/48 -- lr-nat-add GR_test-node snat fd99::2 fd01::/48",
>>>>>>> fd31dbee
		})

		err = gatewayInit(nodeName, clusterIPSubnets, hostSubnets, l3GatewayConfig, sctpSupport, joinLRPIPs, defLRPIPs)
		Expect(err).NotTo(HaveOccurred())
		Expect(fexec.CalledMatchesExpected()).To(BeTrue())
	})

	It("cleans up a single-stack gateway in OVN", func() {
		nodeName := "test-node"
		hostSubnet := ovntest.MustParseIPNet("10.130.0.0/23")
		const (
			nodeRouteUUID string = "0cac12cf-3e0f-4682-b028-5ea2e0001962"
			tcpLBUUID     string = "1a3dfc82-2749-4931-9190-c30e7c0ecea3"
		)

		fexec := ovntest.NewFakeExec()
		err := util.SetExec(fexec)
		Expect(err).NotTo(HaveOccurred())

		fexec.AddFakeCmd(&ovntest.ExpectedCmd{
			Cmd:    "ovn-nbctl --timeout=15 --if-exist get logical_router_port rtoj-GR_test-node networks",
			Output: "[\"100.64.0.1/16\"]",
		})
		fexec.AddFakeCmd(&ovntest.ExpectedCmd{
			Cmd:    "ovn-nbctl --timeout=15 --data=bare --no-heading --columns=_uuid find logical_router_static_route nexthop=\"100.64.0.1\"",
			Output: nodeRouteUUID,
		})
		fexec.AddFakeCmdsNoOutputNoError([]string{
			"ovn-nbctl --timeout=15 --if-exists remove logical_router ovn_cluster_router static_routes " + nodeRouteUUID,
		})
		fexec.AddFakeCmdsNoOutputNoError([]string{
			"ovn-nbctl --timeout=15 --if-exist lsp-del jtor-GR_test-node",
			"ovn-nbctl --timeout=15 --if-exist lr-del GR_test-node",
			"ovn-nbctl --timeout=15 --if-exist ls-del ext_test-node",
		})

		fexec.AddFakeCmd(&ovntest.ExpectedCmd{
			Cmd:    "ovn-nbctl --timeout=15 --data=bare --no-heading --columns=_uuid find load_balancer external_ids:TCP_lb_gateway_router=GR_test-node",
			Output: tcpLBUUID,
		})
		fexec.AddFakeCmd(&ovntest.ExpectedCmd{
			Cmd:    "ovn-nbctl --timeout=15 --data=bare --no-heading --columns=_uuid find load_balancer external_ids:UDP_lb_gateway_router=GR_test-node",
			Output: "",
		})
		fexec.AddFakeCmd(&ovntest.ExpectedCmd{
			Cmd:    "ovn-nbctl --timeout=15 --data=bare --no-heading --columns=_uuid find load_balancer external_ids:SCTP_lb_gateway_router=GR_test-node",
			Output: "",
		})
		fexec.AddFakeCmdsNoOutputNoError([]string{
			"ovn-nbctl --timeout=15 lb-del " + tcpLBUUID,
		})
		cleanupPBRandNATRules(fexec, nodeName, []*net.IPNet{hostSubnet})

		err = gatewayCleanup(nodeName)
		Expect(err).NotTo(HaveOccurred())
		Expect(fexec.CalledMatchesExpected()).To(BeTrue())
	})

	It("cleans up a dual-stack gateway in OVN", func() {
		nodeName := "test-node"
		hostSubnets := ovntest.MustParseIPNets("10.130.0.0/23", "fd01:0:0:2::/64")
		const (
			v4RouteUUID    string = "0cac12cf-3e0f-4682-b028-5ea2e0001962"
			v6RouteUUID    string = "0cac12cf-4682-3e0f-b028-5ea2e0001962"
			v4mgtRouteUUID string = "0cac12cf-3e0f-4682-b028-5ea2e0001963"
			v6mgtRouteUUID string = "0cac12cf-4682-3e0f-b028-5ea2e0001963"
			tcpLBUUID      string = "1a3dfc82-2749-4931-9190-c30e7c0ecea3"
		)

		fexec := ovntest.NewFakeExec()
		err := util.SetExec(fexec)
		Expect(err).NotTo(HaveOccurred())

		fexec.AddFakeCmd(&ovntest.ExpectedCmd{
			Cmd:    "ovn-nbctl --timeout=15 --if-exist get logical_router_port rtoj-GR_test-node networks",
			Output: "[\"100.64.0.1/16\", \"fd98::1/64\"]",
		})
		fexec.AddFakeCmd(&ovntest.ExpectedCmd{
			Cmd:    "ovn-nbctl --timeout=15 --data=bare --no-heading --columns=_uuid find logical_router_static_route nexthop=\"100.64.0.1\"",
			Output: v4RouteUUID,
		})
		fexec.AddFakeCmdsNoOutputNoError([]string{
			"ovn-nbctl --timeout=15 --if-exists remove logical_router ovn_cluster_router static_routes " + v4RouteUUID,
		})
		fexec.AddFakeCmd(&ovntest.ExpectedCmd{
			Cmd:    "ovn-nbctl --timeout=15 --data=bare --no-heading --columns=_uuid find logical_router_static_route nexthop=\"fd98::1\"",
			Output: v6RouteUUID,
		})
		fexec.AddFakeCmdsNoOutputNoError([]string{
			"ovn-nbctl --timeout=15 --if-exists remove logical_router ovn_cluster_router static_routes " + v6RouteUUID,
		})

		fexec.AddFakeCmdsNoOutputNoError([]string{
			"ovn-nbctl --timeout=15 --if-exist lsp-del jtor-GR_test-node",
			"ovn-nbctl --timeout=15 --if-exist lr-del GR_test-node",
			"ovn-nbctl --timeout=15 --if-exist ls-del ext_test-node",
		})

		fexec.AddFakeCmd(&ovntest.ExpectedCmd{
			Cmd:    "ovn-nbctl --timeout=15 --data=bare --no-heading --columns=_uuid find load_balancer external_ids:TCP_lb_gateway_router=GR_test-node",
			Output: tcpLBUUID,
		})
		fexec.AddFakeCmd(&ovntest.ExpectedCmd{
			Cmd:    "ovn-nbctl --timeout=15 --data=bare --no-heading --columns=_uuid find load_balancer external_ids:UDP_lb_gateway_router=GR_test-node",
			Output: "",
		})
		fexec.AddFakeCmd(&ovntest.ExpectedCmd{
			Cmd:    "ovn-nbctl --timeout=15 --data=bare --no-heading --columns=_uuid find load_balancer external_ids:SCTP_lb_gateway_router=GR_test-node",
			Output: "",
		})
		fexec.AddFakeCmdsNoOutputNoError([]string{
			"ovn-nbctl --timeout=15 lb-del " + tcpLBUUID,
		})
		cleanupPBRandNATRules(fexec, nodeName, hostSubnets)

		err = gatewayCleanup(nodeName)
		Expect(err).NotTo(HaveOccurred())
		Expect(fexec.CalledMatchesExpected()).To(BeTrue())
	})
})<|MERGE_RESOLUTION|>--- conflicted
+++ resolved
@@ -100,15 +100,9 @@
 			"ovn-nbctl --timeout=15 -- --if-exists lrp-del rtoe-GR_test-node -- lrp-add GR_test-node rtoe-GR_test-node 11:22:33:44:55:66 169.254.33.2/24 -- set logical_router_port rtoe-GR_test-node external-ids:gateway-physical-ip=yes",
 			"ovn-nbctl --timeout=15 -- --may-exist lsp-add ext_test-node etor-GR_test-node -- set logical_switch_port etor-GR_test-node type=router options:router-port=rtoe-GR_test-node addresses=\"11:22:33:44:55:66\"",
 			"ovn-nbctl --timeout=15 --may-exist lr-route-add GR_test-node 0.0.0.0/0 169.254.33.1 rtoe-GR_test-node",
-<<<<<<< HEAD
 			"ovn-nbctl --timeout=15 --may-exist lr-route-add ovn_cluster_router 100.64.0.3 100.64.0.3",
-			//"ovn-nbctl --timeout=15 --may-exist lr-route-add ovn_cluster_router fd98::3 fd98::3",
 			"ovn-nbctl --timeout=15 --may-exist --policy=src-ip lr-route-add ovn_cluster_router 10.130.0.0/23 100.64.0.3",
-			"ovn-nbctl --timeout=15 --may-exist lr-nat-add GR_test-node snat 169.254.33.2 10.128.0.0/14",
-=======
-			"ovn-nbctl --timeout=15 --may-exist --policy=src-ip lr-route-add ovn_cluster_router 10.130.0.0/23 100.64.0.1",
 			"ovn-nbctl --timeout=15 --if-exists lr-nat-del GR_test-node snat 10.128.0.0/14 -- lr-nat-add GR_test-node snat 169.254.33.2 10.128.0.0/14",
->>>>>>> fd31dbee
 		})
 
 		err = gatewayInit(nodeName, clusterIPSubnets, hostSubnets, l3GatewayConfig, sctpSupport, joinLRPIPs, defLRPIPs)
@@ -178,14 +172,9 @@
 			"ovn-nbctl --timeout=15 -- --if-exists lrp-del rtoe-GR_test-node -- lrp-add GR_test-node rtoe-GR_test-node 11:22:33:44:55:66 fd99::2/64 -- set logical_router_port rtoe-GR_test-node external-ids:gateway-physical-ip=yes",
 			"ovn-nbctl --timeout=15 -- --may-exist lsp-add ext_test-node etor-GR_test-node -- set logical_switch_port etor-GR_test-node type=router options:router-port=rtoe-GR_test-node addresses=\"11:22:33:44:55:66\"",
 			"ovn-nbctl --timeout=15 --may-exist lr-route-add GR_test-node ::/0 fd99::1 rtoe-GR_test-node",
-<<<<<<< HEAD
 			"ovn-nbctl --timeout=15 --may-exist lr-route-add ovn_cluster_router fd98::3 fd98::3",
 			"ovn-nbctl --timeout=15 --may-exist --policy=src-ip lr-route-add ovn_cluster_router fd01:0:0:2::/64 fd98::3",
-			"ovn-nbctl --timeout=15 --may-exist lr-nat-add GR_test-node snat fd99::2 fd01::/48",
-=======
-			"ovn-nbctl --timeout=15 --may-exist --policy=src-ip lr-route-add ovn_cluster_router fd01:0:0:2::/64 fd98::1",
 			"ovn-nbctl --timeout=15 --if-exists lr-nat-del GR_test-node snat fd01::/48 -- lr-nat-add GR_test-node snat fd99::2 fd01::/48",
->>>>>>> fd31dbee
 		})
 
 		err = gatewayInit(nodeName, clusterIPSubnets, hostSubnets, l3GatewayConfig, sctpSupport, joinLRPIPs, defLRPIPs)
@@ -216,7 +205,6 @@
 
 		fexec.AddFakeCmdsNoOutputNoError([]string{
 			"ovn-nbctl --timeout=15 -- --may-exist lr-add GR_test-node -- set logical_router GR_test-node options:chassis=SYSTEM-ID external_ids:physical_ip=169.254.33.2 external_ids:physical_ips=169.254.33.2,fd99::2",
-<<<<<<< HEAD
 			"ovn-nbctl --timeout=15 -- --may-exist lsp-add " + ovnJoinSwitch + " jtor-GR_test-node -- set logical_switch_port jtor-GR_test-node type=router options:router-port=rtoj-GR_test-node addresses=router",
 			"ovn-nbctl --timeout=15 -- --if-exists lrp-del rtoj-GR_test-node -- lrp-add GR_test-node rtoj-GR_test-node 0a:58:64:40:00:03 100.64.0.3/16 fd98::3/64",
 			"ovn-nbctl --timeout=15 set logical_router GR_test-node options:lb_force_snat_ip=100.64.0.3",
@@ -224,16 +212,6 @@
 			"ovn-nbctl --timeout=15 set logical_router GR_test-node options:dynamic_neigh_routers=true",
 			"ovn-nbctl --timeout=15 --may-exist lr-route-add GR_test-node 10.128.0.0/14 100.64.0.1",
 			"ovn-nbctl --timeout=15 --may-exist lr-route-add GR_test-node fd01::/48 fd98::1",
-=======
-			"ovn-nbctl --timeout=15 -- --may-exist ls-add join_test-node",
-			"ovn-nbctl --timeout=15 -- --may-exist lsp-add join_test-node jtor-GR_test-node -- set logical_switch_port jtor-GR_test-node type=router options:router-port=rtoj-GR_test-node addresses=router",
-			"ovn-nbctl --timeout=15 -- --if-exists lrp-del rtoj-GR_test-node -- lrp-add GR_test-node rtoj-GR_test-node 0a:58:64:40:00:01 100.64.0.1/29 fd98::1/125",
-			"ovn-nbctl --timeout=15 -- --may-exist lsp-add join_test-node jtod-test-node -- set logical_switch_port jtod-test-node type=router options:router-port=dtoj-test-node addresses=router",
-			"ovn-nbctl --timeout=15 -- --if-exists lrp-del dtoj-test-node -- lrp-add ovn_cluster_router dtoj-test-node 0a:58:64:40:00:02 100.64.0.2/29 fd98::2/125",
-			"ovn-nbctl --timeout=15 set logical_router GR_test-node options:lb_force_snat_ip=100.64.0.1 fd98::1",
-			"ovn-nbctl --timeout=15 --may-exist lr-route-add GR_test-node 10.128.0.0/14 100.64.0.2",
-			"ovn-nbctl --timeout=15 --may-exist lr-route-add GR_test-node fd01::/48 fd98::2",
->>>>>>> fd31dbee
 		})
 
 		const (
@@ -266,19 +244,12 @@
 			"ovn-nbctl --timeout=15 -- --may-exist lsp-add ext_test-node etor-GR_test-node -- set logical_switch_port etor-GR_test-node type=router options:router-port=rtoe-GR_test-node addresses=\"11:22:33:44:55:66\"",
 			"ovn-nbctl --timeout=15 --may-exist lr-route-add GR_test-node 0.0.0.0/0 169.254.33.1 rtoe-GR_test-node",
 			"ovn-nbctl --timeout=15 --may-exist lr-route-add GR_test-node ::/0 fd99::1 rtoe-GR_test-node",
-<<<<<<< HEAD
 			"ovn-nbctl --timeout=15 --may-exist lr-route-add ovn_cluster_router 100.64.0.3 100.64.0.3",
 			"ovn-nbctl --timeout=15 --may-exist lr-route-add ovn_cluster_router fd98::3 fd98::3",
 			"ovn-nbctl --timeout=15 --may-exist --policy=src-ip lr-route-add ovn_cluster_router 10.130.0.0/23 100.64.0.3",
 			"ovn-nbctl --timeout=15 --may-exist --policy=src-ip lr-route-add ovn_cluster_router fd01:0:0:2::/64 fd98::3",
-			"ovn-nbctl --timeout=15 --may-exist lr-nat-add GR_test-node snat 169.254.33.2 10.128.0.0/14",
-			"ovn-nbctl --timeout=15 --may-exist lr-nat-add GR_test-node snat fd99::2 fd01::/48",
-=======
-			"ovn-nbctl --timeout=15 --may-exist --policy=src-ip lr-route-add ovn_cluster_router 10.130.0.0/23 100.64.0.1",
-			"ovn-nbctl --timeout=15 --may-exist --policy=src-ip lr-route-add ovn_cluster_router fd01:0:0:2::/64 fd98::1",
 			"ovn-nbctl --timeout=15 --if-exists lr-nat-del GR_test-node snat 10.128.0.0/14 -- lr-nat-add GR_test-node snat 169.254.33.2 10.128.0.0/14",
 			"ovn-nbctl --timeout=15 --if-exists lr-nat-del GR_test-node snat fd01::/48 -- lr-nat-add GR_test-node snat fd99::2 fd01::/48",
->>>>>>> fd31dbee
 		})
 
 		err = gatewayInit(nodeName, clusterIPSubnets, hostSubnets, l3GatewayConfig, sctpSupport, joinLRPIPs, defLRPIPs)
