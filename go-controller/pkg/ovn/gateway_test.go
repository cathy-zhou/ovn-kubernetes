--- conflicted
+++ resolved
@@ -73,11 +73,8 @@
 			"ovn-nbctl --timeout=15 -- --may-exist lsp-add " + ovnJoinSwitch + " jtor-GR_test-node -- set logical_switch_port jtor-GR_test-node type=router options:router-port=rtoj-GR_test-node addresses=router",
 			"ovn-nbctl --timeout=15 -- --if-exists lrp-del rtoj-GR_test-node -- lrp-add GR_test-node rtoj-GR_test-node 0a:58:64:40:00:03 100.64.0.3/16",
 			"ovn-nbctl --timeout=15 set logical_router GR_test-node options:lb_force_snat_ip=100.64.0.3",
-<<<<<<< HEAD
 			"ovn-nbctl --timeout=15 -- --if-exists remove logical_router GR_test-node options learn_from_arp_request -- set logical_router GR_test-node options:always_learn_from_arp_request=false",
 			"ovn-nbctl --timeout=15 set logical_router GR_test-node options:dynamic_neigh_routers=true",
-=======
->>>>>>> c2329b04
 			"ovn-nbctl --timeout=15 --may-exist lr-route-add GR_test-node 10.128.0.0/14 100.64.0.1",
 		})
 
@@ -111,10 +108,6 @@
 			"ovn-nbctl --timeout=15 -- --may-exist lsp-add ext_test-node etor-GR_test-node -- set logical_switch_port etor-GR_test-node type=router options:router-port=rtoe-GR_test-node addresses=\"11:22:33:44:55:66\"",
 			"ovn-nbctl --timeout=15 --may-exist lr-route-add GR_test-node 0.0.0.0/0 169.254.33.1 rtoe-GR_test-node",
 			"ovn-nbctl --timeout=15 --may-exist lr-route-add ovn_cluster_router 100.64.0.3 100.64.0.3",
-<<<<<<< HEAD
-=======
-			//"ovn-nbctl --timeout=15 --may-exist lr-route-add ovn_cluster_router fd98::3 fd98::3",
->>>>>>> c2329b04
 			"ovn-nbctl --timeout=15 --may-exist --policy=src-ip lr-route-add ovn_cluster_router 10.130.0.0/23 100.64.0.3",
 			"ovn-nbctl --timeout=15 --if-exists lr-nat-del GR_test-node snat 10.128.0.0/14 -- lr-nat-add GR_test-node snat 169.254.33.2 10.128.0.0/14",
 		})
@@ -152,11 +145,8 @@
 			"ovn-nbctl --timeout=15 -- --may-exist lsp-add " + ovnJoinSwitch + " jtor-GR_test-node -- set logical_switch_port jtor-GR_test-node type=router options:router-port=rtoj-GR_test-node addresses=router",
 			"ovn-nbctl --timeout=15 -- --if-exists lrp-del rtoj-GR_test-node -- lrp-add GR_test-node rtoj-GR_test-node 0a:58:87:f0:33:ca fd98::3/64",
 			"ovn-nbctl --timeout=15 set logical_router GR_test-node options:lb_force_snat_ip=fd98::3",
-<<<<<<< HEAD
 			"ovn-nbctl --timeout=15 -- --if-exists remove logical_router GR_test-node options learn_from_arp_request -- set logical_router GR_test-node options:always_learn_from_arp_request=false",
 			"ovn-nbctl --timeout=15 set logical_router GR_test-node options:dynamic_neigh_routers=true",
-=======
->>>>>>> c2329b04
 			"ovn-nbctl --timeout=15 --may-exist lr-route-add GR_test-node fd01::/48 fd98::1",
 		})
 
@@ -224,13 +214,9 @@
 			"ovn-nbctl --timeout=15 -- --may-exist lr-add GR_test-node -- set logical_router GR_test-node options:chassis=SYSTEM-ID external_ids:physical_ip=169.254.33.2 external_ids:physical_ips=169.254.33.2,fd99::2",
 			"ovn-nbctl --timeout=15 -- --may-exist lsp-add " + ovnJoinSwitch + " jtor-GR_test-node -- set logical_switch_port jtor-GR_test-node type=router options:router-port=rtoj-GR_test-node addresses=router",
 			"ovn-nbctl --timeout=15 -- --if-exists lrp-del rtoj-GR_test-node -- lrp-add GR_test-node rtoj-GR_test-node 0a:58:64:40:00:03 100.64.0.3/16 fd98::3/64",
-<<<<<<< HEAD
-			"ovn-nbctl --timeout=15 set logical_router GR_test-node options:lb_force_snat_ip=100.64.0.3",
+			"ovn-nbctl --timeout=15 set logical_router GR_test-node options:lb_force_snat_ip=100.64.0.3 fd98::3",
 			"ovn-nbctl --timeout=15 -- --if-exists remove logical_router GR_test-node options learn_from_arp_request -- set logical_router GR_test-node options:always_learn_from_arp_request=false",
 			"ovn-nbctl --timeout=15 set logical_router GR_test-node options:dynamic_neigh_routers=true",
-=======
-			"ovn-nbctl --timeout=15 set logical_router GR_test-node options:lb_force_snat_ip=100.64.0.3 fd98::3",
->>>>>>> c2329b04
 			"ovn-nbctl --timeout=15 --may-exist lr-route-add GR_test-node 10.128.0.0/14 100.64.0.1",
 			"ovn-nbctl --timeout=15 --may-exist lr-route-add GR_test-node fd01::/48 fd98::1",
 		})
