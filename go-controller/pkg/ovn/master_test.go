package ovn

import (
	"encoding/json"
	"fmt"
	"net"

	"github.com/urfave/cli"
	v1 "k8s.io/api/core/v1"
	metav1 "k8s.io/apimachinery/pkg/apis/meta/v1"
	kuberuntime "k8s.io/apimachinery/pkg/runtime"
	"k8s.io/client-go/kubernetes/fake"
	kubetesting "k8s.io/client-go/testing"

	"github.com/ovn-org/ovn-kubernetes/go-controller/pkg/config"
	"github.com/ovn-org/ovn-kubernetes/go-controller/pkg/factory"
	ovntest "github.com/ovn-org/ovn-kubernetes/go-controller/pkg/testing"
	"github.com/ovn-org/ovn-kubernetes/go-controller/pkg/util"

	. "github.com/onsi/ginkgo"
	. "github.com/onsi/gomega"
)

// Please use following subnets for various networks that we have
// 172.16.1.0/24 -- physical network that k8s nodes connect to
// 100.64.0.0/16 -- the join subnet that connects all the L3 gateways with the distributed router
// 169.254.33.0/24 -- the subnet that connects OVN logical network to physical network
// 10.1.0.0/16 -- the overlay subnet that Pods connect to.

func localOnlyGatewayCleanup(fexec *ovntest.FakeExec, nodeName, clusterRouterUUID string) {
	const (
		localNodeRouteUUID string = "0cac12cf-3e0f-4682-b028-5ea2e0001962"
	)

	fexec.AddFakeCmd(&ovntest.ExpectedCmd{
		Cmd:    "ovn-nbctl --timeout=15 --if-exist get logical_router_port rtoj-GR_local_" + nodeName + " networks",
		Output: "[\"100.64.0.3/29\"]",
	})
	fexec.AddFakeCmd(&ovntest.ExpectedCmd{
		Cmd:    "ovn-nbctl --timeout=15 --data=bare --no-heading --columns=_uuid find logical_router_static_route nexthop=\"100.64.0.3\"",
		Output: localNodeRouteUUID,
	})
	fexec.AddFakeCmdsNoOutputNoError([]string{
		"ovn-nbctl --timeout=15 --if-exists remove logical_router " + clusterRouterUUID + " static_routes " + localNodeRouteUUID,
	})
	fexec.AddFakeCmdsNoOutputNoError([]string{
		"ovn-nbctl --timeout=15 --if-exist lr-del GR_local_" + nodeName,
		"ovn-nbctl --timeout=15 --if-exist ls-del ext_local_" + nodeName,
	})
}

func cleanupGateway(fexec *ovntest.FakeExec, nodeName string, nodeSubnet string, clusterCIDR string, nextHop string) {
	const (
		clusterRouter     string = util.OvnClusterRouter
		node1RouteUUID    string = "0cac12cf-3e0f-4682-b028-5ea2e0001962"
		node1mgtRouteUUID string = "0cac12cf-3e0f-4682-b028-5ea2e0001963"
	)
	fexec.AddFakeCmd(&ovntest.ExpectedCmd{
		Cmd:    "ovn-nbctl --timeout=15 --if-exist get logical_router_port rtoj-GR_" + nodeName + " networks",
		Output: "[\"100.64.0.1/29\"]",
	})
	fexec.AddFakeCmd(&ovntest.ExpectedCmd{
		Cmd:    "ovn-nbctl --timeout=15 --data=bare --no-heading --columns=_uuid find logical_router_static_route nexthop=\"100.64.0.1\"",
		Output: node1RouteUUID,
	})
	fexec.AddFakeCmdsNoOutputNoError([]string{
		"ovn-nbctl --timeout=15 --if-exists remove logical_router " + clusterRouter + " static_routes " + node1RouteUUID,
	})
	fexec.AddFakeCmdsNoOutputNoError([]string{
		"ovn-nbctl --timeout=15 --if-exist ls-del join_" + nodeName,
		"ovn-nbctl --timeout=15 --if-exist lr-del GR_" + nodeName,
		"ovn-nbctl --timeout=15 --if-exist ls-del ext_" + nodeName,
		"ovn-nbctl --timeout=15 --if-exist lrp-del dtoj-" + nodeName,
	})

	fexec.AddFakeCmd(&ovntest.ExpectedCmd{
		Cmd:    "ovn-nbctl --timeout=15 --data=bare --no-heading --columns=_uuid find load_balancer external_ids:TCP_lb_gateway_router=GR_" + nodeName,
		Output: "",
	})
	fexec.AddFakeCmd(&ovntest.ExpectedCmd{
		Cmd:    "ovn-nbctl --timeout=15 --data=bare --no-heading --columns=_uuid find load_balancer external_ids:UDP_lb_gateway_router=GR_" + nodeName,
		Output: "",
	})

	localOnlyGatewayCleanup(fexec, nodeName, clusterRouter)
}

func defaultFakeExec(nodeSubnet, nodeName string) (*ovntest.FakeExec, string, string) {
	const (
		tcpLBUUID string = "1a3dfc82-2749-4931-9190-c30e7c0ecea3"
		udpLBUUID string = "6d3142fc-53e8-4ac1-88e6-46094a5a9957"
		mgmtMAC   string = "01:02:03:04:05:06"
	)

	fexec := ovntest.NewFakeExec()
	fexec.AddFakeCmdsNoOutputNoError([]string{
		"ovn-nbctl --timeout=15 --columns=_uuid list port_group",
		"ovn-sbctl --timeout=15 --columns=_uuid list IGMP_Group",
		"ovn-nbctl --timeout=15 -- --may-exist lr-add ovn_cluster_router -- set logical_router ovn_cluster_router external_ids:k8s-cluster-router=yes",
		"ovn-nbctl --timeout=15 -- set logical_router ovn_cluster_router options:mcast_relay=\"true\"",
		"ovn-nbctl --timeout=15 --data=bare --no-heading --columns=_uuid find port_group name=mcastPortGroupDeny",
		"ovn-nbctl --timeout=15 create port_group name=mcastPortGroupDeny external-ids:name=mcastPortGroupDeny",
		"ovn-nbctl --timeout=15 --data=bare --no-heading --columns=_uuid find ACL match=\"inport == @mcastPortGroupDeny && ip4.mcast\" action=drop external-ids:default-deny-policy-type=Egress",
		"ovn-nbctl --timeout=15 --id=@acl create acl priority=1011 direction=from-lport match=\"inport == @mcastPortGroupDeny && ip4.mcast\" action=drop external-ids:default-deny-policy-type=Egress -- add port_group  acls @acl",
		"ovn-nbctl --timeout=15 --data=bare --no-heading --columns=_uuid find ACL match=\"outport == @mcastPortGroupDeny && ip4.mcast\" action=drop external-ids:default-deny-policy-type=Ingress",
		"ovn-nbctl --timeout=15 --id=@acl create acl priority=1011 direction=to-lport match=\"outport == @mcastPortGroupDeny && ip4.mcast\" action=drop external-ids:default-deny-policy-type=Ingress -- add port_group  acls @acl",
	})
	fexec.AddFakeCmd(&ovntest.ExpectedCmd{
		Cmd:    "ovn-nbctl --timeout=15 --data=bare --no-heading --columns=_uuid find load_balancer external_ids:k8s-cluster-lb-tcp=yes",
		Output: "",
	})
	fexec.AddFakeCmd(&ovntest.ExpectedCmd{
		Cmd:    "ovn-nbctl --timeout=15 -- create load_balancer external_ids:k8s-cluster-lb-tcp=yes protocol=tcp",
		Output: tcpLBUUID,
	})
	fexec.AddFakeCmd(&ovntest.ExpectedCmd{
		Cmd:    "ovn-nbctl --timeout=15 --data=bare --no-heading --columns=_uuid find load_balancer external_ids:k8s-cluster-lb-udp=yes",
		Output: "",
	})
	fexec.AddFakeCmd(&ovntest.ExpectedCmd{
		Cmd:    "ovn-nbctl --timeout=15 -- create load_balancer external_ids:k8s-cluster-lb-udp=yes protocol=udp",
		Output: udpLBUUID,
	})

	// Node-related logical network stuff
	ip, cidr, err := net.ParseCIDR(nodeSubnet)
	Expect(err).NotTo(HaveOccurred())
	cidr.IP = util.NextIP(ip)
	lrpMAC := util.IPAddrToHWAddr(cidr.IP)
	gwCIDR := cidr.String()
	gwIP := cidr.IP.String()
	nodeMgmtPortIP := util.NextIP(cidr.IP).String()

	fexec.AddFakeCmdsNoOutputNoError([]string{
		"ovn-nbctl --timeout=15 --data=bare --no-heading --columns=name,other-config find logical_switch other-config:subnet!=_",
	})
	fexec.AddFakeCmdsNoOutputNoError([]string{
		"ovn-nbctl --timeout=15 --may-exist lrp-add ovn_cluster_router rtos-" + nodeName + " " + lrpMAC + " " + gwCIDR,
		"ovn-nbctl --timeout=15 -- --may-exist ls-add " + nodeName + " -- set logical_switch " + nodeName + " other-config:subnet=" + nodeSubnet + " other-config:exclude_ips=" + nodeMgmtPortIP,
		"ovn-nbctl --timeout=15 set logical_switch " + nodeName + " other-config:mcast_snoop=\"true\"",
		"ovn-nbctl --timeout=15 set logical_switch " + nodeName + " other-config:mcast_querier=\"true\" other-config:mcast_eth_src=\"" + lrpMAC + "\" other-config:mcast_ip4_src=\"" + gwIP + "\"",
		"ovn-nbctl --timeout=15 -- --may-exist lsp-add " + nodeName + " stor-" + nodeName + " -- set logical_switch_port stor-" + nodeName + " type=router options:router-port=rtos-" + nodeName + " addresses=\"" + lrpMAC + "\"",
		"ovn-nbctl --timeout=15 set logical_switch " + nodeName + " load_balancer=" + tcpLBUUID,
		"ovn-nbctl --timeout=15 add logical_switch " + nodeName + " load_balancer " + udpLBUUID,
		"ovn-nbctl --timeout=15 -- --may-exist lsp-add " + nodeName + " k8s-" + nodeName + " -- lsp-set-addresses " + "k8s-" + nodeName + " " + mgmtMAC + " " + nodeMgmtPortIP + " -- --if-exists remove logical_switch " + nodeName + " other-config exclude_ips",
		"ovn-nbctl --timeout=15 --may-exist acl-add " + nodeName + " to-lport 1001 ip4.src==" + nodeMgmtPortIP + " allow-related",
	})

	return fexec, tcpLBUUID, udpLBUUID
}

func deleteLocalOnlyGatewayTest(fexec *ovntest.FakeExec, nodeName, clusterRouterUUID string) {
	const (
		localNodeRouteUUID string = "0cac12cf-3e0f-4682-b028-5ea2e0001962"
	)

	fexec.AddFakeCmd(&ovntest.ExpectedCmd{
		Cmd:    "ovn-nbctl --timeout=15 --if-exist get logical_router_port rtoj-GR_local_" + nodeName + " networks",
		Output: "[\"100.64.0.3/29\"]",
	})
	fexec.AddFakeCmd(&ovntest.ExpectedCmd{
		Cmd:    "ovn-nbctl --timeout=15 --data=bare --no-heading --columns=_uuid find logical_router_static_route nexthop=\"100.64.0.3\"",
		Output: localNodeRouteUUID,
	})
	fexec.AddFakeCmdsNoOutputNoError([]string{
		"ovn-nbctl --timeout=15 --if-exists remove logical_router " + clusterRouterUUID + " static_routes " + localNodeRouteUUID,
	})
	fexec.AddFakeCmdsNoOutputNoError([]string{
		"ovn-nbctl --timeout=15 --if-exist lr-del GR_local_" + nodeName,
		"ovn-nbctl --timeout=15 --if-exist ls-del ext_local_" + nodeName,
	})
}

func addNodeportLBs(fexec *ovntest.FakeExec, nodeName, tcpLBUUID, udpLBUUID string) {
	fexec.AddFakeCmdsNoOutputNoError([]string{
		"ovn-nbctl --timeout=15 --data=bare --no-heading --columns=_uuid find load_balancer external_ids:TCP_lb_gateway_router=GR_" + nodeName,
		"ovn-nbctl --timeout=15 --data=bare --no-heading --columns=_uuid find load_balancer external_ids:UDP_lb_gateway_router=GR_" + nodeName,
	})
	fexec.AddFakeCmd(&ovntest.ExpectedCmd{
		Cmd:    "ovn-nbctl --timeout=15 -- create load_balancer external_ids:TCP_lb_gateway_router=GR_" + nodeName + " protocol=tcp",
		Output: tcpLBUUID,
	})
	fexec.AddFakeCmd(&ovntest.ExpectedCmd{
		Cmd:    "ovn-nbctl --timeout=15 -- create load_balancer external_ids:UDP_lb_gateway_router=GR_" + nodeName + " protocol=udp",
		Output: udpLBUUID,
	})
	fexec.AddFakeCmdsNoOutputNoError([]string{
		"ovn-nbctl --timeout=15 set logical_router GR_node1 load_balancer=" + tcpLBUUID,
		"ovn-nbctl --timeout=15 add logical_router GR_node1 load_balancer " + udpLBUUID,
	})
}

func getDisabledGwModeAnnotation() string {
	l3GatewayConfig := map[string]interface{}{
		OvnDefaultNetworkGateway: map[string]string{
			OvnNodeGatewayMode: string(config.GatewayModeDisabled),
		},
	}
	bytes, err := json.Marshal(l3GatewayConfig)
	Expect(err).NotTo(HaveOccurred())

	return string(bytes)
}

var _ = Describe("Master Operations", func() {
	var app *cli.App

	BeforeEach(func() {
		// Restore global default values before each testcase
		config.RestoreDefaultConfig()

		app = cli.NewApp()
		app.Name = "test"
		app.Flags = config.Flags
	})

	It("creates logical network elements for a 2-node cluster", func() {
		const (
			clusterIPNet string = "10.1.0.0"
			clusterCIDR  string = clusterIPNet + "/16"
		)

		app.Action = func(ctx *cli.Context) error {
			const (
				nodeName    string = "node1"
				nodeSubnet  string = "10.1.0.0/24"
				clusterCIDR string = "10.1.0.0/16"
				nextHop     string = "10.1.0.2"
				mgmtMAC     string = "01:02:03:04:05:06"
			)

			fexec, tcpLBUUID, udpLBUUID := defaultFakeExec(nodeSubnet, nodeName)
			cleanupGateway(fexec, nodeName, nodeSubnet, clusterCIDR, nextHop)

			testNode := v1.Node{ObjectMeta: metav1.ObjectMeta{
				Name: nodeName,
				Annotations: map[string]string{
					OvnNodeManagementPortMacAddress: mgmtMAC,
					OvnNodeL3GatewayConfig:          getDisabledGwModeAnnotation(),
				},
			}}

			fakeClient := fake.NewSimpleClientset(&v1.NodeList{
				Items: []v1.Node{testNode},
			})

			err := util.SetExec(fexec)
			Expect(err).NotTo(HaveOccurred())

			_, err = config.InitConfig(ctx, fexec, nil)
			Expect(err).NotTo(HaveOccurred())

			stopChan := make(chan struct{})
			f, err := factory.NewWatchFactory(fakeClient, stopChan)
			Expect(err).NotTo(HaveOccurred())
			defer close(stopChan)

			clusterController := NewOvnController(fakeClient, f)
			Expect(clusterController).NotTo(BeNil())
			clusterController.TCPLoadBalancerUUID = tcpLBUUID
			clusterController.UDPLoadBalancerUUID = udpLBUUID

			err = clusterController.StartClusterMaster("master")
			Expect(err).NotTo(HaveOccurred())

			err = clusterController.WatchNodes()
			Expect(err).NotTo(HaveOccurred())

			Expect(fexec.CalledMatchesExpected()).To(BeTrue(), fexec.ErrorDesc)
			updatedNode, err := fakeClient.CoreV1().Nodes().Get(nodeName, metav1.GetOptions{})
			Expect(err).NotTo(HaveOccurred())
			Expect(updatedNode.Annotations[OvnNodeSubnets]).To(MatchJSON(fmt.Sprintf(`{"default": "%s"}`, nodeSubnet)))
			Expect(updatedNode.Annotations).To(HaveKeyWithValue(OvnNodeManagementPortMacAddress, mgmtMAC))
			Eventually(fexec.CalledMatchesExpected, 2).Should(BeTrue(), fexec.ErrorDesc)
			return nil
		}

		err := app.Run([]string{
			app.Name,
			"-cluster-subnets=" + clusterCIDR,
			"-enable-multicast",
		})
		Expect(err).NotTo(HaveOccurred())
	})

	It("does not allocate a hostsubnet for a node that already has one", func() {
		const (
			clusterIPNet string = "10.1.0.0"
			clusterCIDR  string = clusterIPNet + "/16"
		)

		app.Action = func(ctx *cli.Context) error {
			const (
				nodeName    string = "node1"
				nodeSubnet  string = "10.1.3.0/24"
				clusterCIDR string = "10.1.0.0/16"
				nextHop     string = "10.1.3.2"
				mgmtMAC     string = "01:02:03:04:05:06"
			)

			testNode := v1.Node{ObjectMeta: metav1.ObjectMeta{
				Name: nodeName,
				Annotations: map[string]string{
					OvnNodeManagementPortMacAddress: mgmtMAC,
					OvnNodeSubnets:                  fmt.Sprintf(`{"default": "%s"}`, nodeSubnet),
					OvnNodeL3GatewayConfig:          getDisabledGwModeAnnotation(),
				},
			}}

			fakeClient := fake.NewSimpleClientset(&v1.NodeList{
				Items: []v1.Node{testNode},
			})
			fakeClient.PrependReactor("patch", "nodes", func(action kubetesting.Action) (bool, kuberuntime.Object, error) {
				// Should not be called as the node already has a subnet
				Expect(true).To(BeFalse())
				return true, nil, fmt.Errorf("should not be called")
			})

			fexec, tcpLBUUID, udpLBUUID := defaultFakeExec(nodeSubnet, nodeName)
			err := util.SetExec(fexec)
			Expect(err).NotTo(HaveOccurred())
			cleanupGateway(fexec, nodeName, nodeSubnet, clusterCIDR, nextHop)

			_, err = config.InitConfig(ctx, fexec, nil)
			Expect(err).NotTo(HaveOccurred())

			stopChan := make(chan struct{})
			f, err := factory.NewWatchFactory(fakeClient, stopChan)
			Expect(err).NotTo(HaveOccurred())
			defer close(stopChan)

			clusterController := NewOvnController(fakeClient, f)
			Expect(clusterController).NotTo(BeNil())
			clusterController.TCPLoadBalancerUUID = tcpLBUUID
			clusterController.UDPLoadBalancerUUID = udpLBUUID

			err = clusterController.StartClusterMaster("master")
			Expect(err).NotTo(HaveOccurred())

			err = clusterController.WatchNodes()
			Expect(err).NotTo(HaveOccurred())

			Expect(fexec.CalledMatchesExpected()).To(BeTrue(), fexec.ErrorDesc)
			updatedNode, err := fakeClient.CoreV1().Nodes().Get(nodeName, metav1.GetOptions{})
			Expect(err).NotTo(HaveOccurred())
			Expect(updatedNode.Annotations[OvnNodeSubnets]).To(MatchJSON(fmt.Sprintf(`{"default": "%s"}`, nodeSubnet)))
			Expect(updatedNode.Annotations).To(HaveKeyWithValue(OvnNodeManagementPortMacAddress, mgmtMAC))
			Eventually(fexec.CalledMatchesExpected, 2).Should(BeTrue(), fexec.ErrorDesc)
			return nil
		}

		err := app.Run([]string{
			app.Name,
			"-cluster-subnets=" + clusterCIDR,
			"-enable-multicast",
		})
		Expect(err).NotTo(HaveOccurred())
	})

	It("removes deleted nodes from the OVN database", func() {
		app.Action = func(ctx *cli.Context) error {
			const (
				tcpLBUUID         string = "1a3dfc82-2749-4931-9190-c30e7c0ecea3"
				udpLBUUID         string = "6d3142fc-53e8-4ac1-88e6-46094a5a9957"
				clusterRouter     string = util.OvnClusterRouter
				node1Name         string = "openshift-node-1"
				node1Subnet       string = "10.128.0.0/24"
				node1RouteUUID    string = "0cac12cf-3e0f-4682-b028-5ea2e0001962"
				masterName        string = "openshift-master-node"
				masterSubnet      string = "10.128.2.0/24"
				masterGWCIDR      string = "10.128.2.1/24"
				masterMgmtPortIP  string = "10.128.2.2"
				masterMgmtPortMAC string = "00:00:00:55:66:77"
			)

			ip, _, err := net.ParseCIDR(masterSubnet)
			Expect(err).NotTo(HaveOccurred())
			lrpMAC := util.IPAddrToHWAddr(util.NextIP(ip))
			fexec := ovntest.NewFakeExec()
			fexec.AddFakeCmd(&ovntest.ExpectedCmd{
				Cmd: "ovn-nbctl --timeout=15 --data=bare --no-heading --columns=name,other-config find logical_switch other-config:subnet!=_",
				// Return two nodes
				Output: fmt.Sprintf(`%s
subnet=%s

%s
subnet=%s
`, node1Name, node1Subnet, masterName, masterSubnet),
			})

			// Expect the code to delete node1 which no longer exists in Kubernetes API
			fexec.AddFakeCmdsNoOutputNoError([]string{
				"ovn-nbctl --timeout=15 --if-exist ls-del " + node1Name,
				"ovn-nbctl --timeout=15 --if-exist lrp-del rtos-" + node1Name,
			})
			fexec.AddFakeCmd(&ovntest.ExpectedCmd{
				Cmd:    "ovn-nbctl --timeout=15 --if-exist get logical_router_port rtoj-GR_openshift-node-1 networks",
				Output: "[\"100.64.0.1/29\"]",
			})
			fexec.AddFakeCmd(&ovntest.ExpectedCmd{
				Cmd:    "ovn-nbctl --timeout=15 --data=bare --no-heading --columns=_uuid find logical_router_static_route nexthop=\"100.64.0.1\"",
				Output: node1RouteUUID,
			})
			fexec.AddFakeCmdsNoOutputNoError([]string{
				"ovn-nbctl --timeout=15 --if-exists remove logical_router " + clusterRouter + " static_routes " + node1RouteUUID,
				"ovn-nbctl --timeout=15 --if-exist ls-del join_" + node1Name,
				"ovn-nbctl --timeout=15 --if-exist lr-del GR_" + node1Name,
				"ovn-nbctl --timeout=15 --if-exist ls-del ext_" + node1Name,
				"ovn-nbctl --timeout=15 --if-exist lrp-del dtoj-" + node1Name,
			})
			fexec.AddFakeCmd(&ovntest.ExpectedCmd{
				Cmd:    "ovn-nbctl --timeout=15 --data=bare --no-heading --columns=_uuid find load_balancer external_ids:TCP_lb_gateway_router=GR_" + node1Name,
				Output: "",
			})
			fexec.AddFakeCmd(&ovntest.ExpectedCmd{
				Cmd:    "ovn-nbctl --timeout=15 --data=bare --no-heading --columns=_uuid find load_balancer external_ids:UDP_lb_gateway_router=GR_" + node1Name,
				Output: "",
			})

			deleteLocalOnlyGatewayTest(fexec, node1Name, clusterRouter)

			// Expect the code to re-add the master node (which still exists)
			// when the factory watch begins and enumerates all existing
			// Kubernetes API nodes
			fexec.AddFakeCmdsNoOutputNoError([]string{
				"ovn-nbctl --timeout=15 --may-exist lrp-add ovn_cluster_router rtos-" + masterName + " " + lrpMAC + " " + masterGWCIDR,
				"ovn-nbctl --timeout=15 -- --may-exist ls-add " + masterName + " -- set logical_switch " + masterName + " other-config:subnet=" + masterSubnet + " other-config:exclude_ips=" + masterMgmtPortIP,
				"ovn-nbctl --timeout=15 -- --may-exist lsp-add " + masterName + " stor-" + masterName + " -- set logical_switch_port stor-" + masterName + " type=router options:router-port=rtos-" + masterName + " addresses=\"" + lrpMAC + "\"",
				"ovn-nbctl --timeout=15 set logical_switch " + masterName + " load_balancer=" + tcpLBUUID,
				"ovn-nbctl --timeout=15 add logical_switch " + masterName + " load_balancer " + udpLBUUID,
				"ovn-nbctl --timeout=15 -- --may-exist lsp-add " + masterName + " k8s-" + masterName + " -- lsp-set-addresses " + "k8s-" + masterName + " " + masterMgmtPortMAC + " " + masterMgmtPortIP + " -- --if-exists remove logical_switch " + masterName + " other-config exclude_ips",
				"ovn-nbctl --timeout=15 --may-exist acl-add " + masterName + " to-lport 1001 ip4.src==" + masterMgmtPortIP + " allow-related",
			})

			cleanupGateway(fexec, masterName, masterSubnet, masterGWCIDR, masterMgmtPortIP)

			masterNode := v1.Node{
				ObjectMeta: metav1.ObjectMeta{
					Name: masterName,
					Annotations: map[string]string{
						OvnNodeSubnets:                  fmt.Sprintf(`{"default": "%s"}`, masterSubnet),
						OvnNodeManagementPortMacAddress: masterMgmtPortMAC,
						OvnNodeL3GatewayConfig:          getDisabledGwModeAnnotation(),
					},
				},
				Spec: v1.NodeSpec{
					ProviderID: "gce://openshift-gce-devel-ci/us-east1-b/ci-op-tbtpp-m-0",
				},
				Status: v1.NodeStatus{
					Conditions: []v1.NodeCondition{
						{
							Type:               v1.NodeNetworkUnavailable,
							Status:             v1.ConditionTrue,
							Reason:             "NoRouteCreated",
							Message:            "Node created without a route",
							LastTransitionTime: metav1.Now(),
						},
					},
				},
			}
			fakeClient := fake.NewSimpleClientset(&v1.NodeList{
				Items: []v1.Node{masterNode},
			})

			err = util.SetExec(fexec)
			Expect(err).NotTo(HaveOccurred())

			_, err = config.InitConfig(ctx, fexec, nil)
			Expect(err).NotTo(HaveOccurred())

			stopChan := make(chan struct{})
			f, err := factory.NewWatchFactory(fakeClient, stopChan)
			Expect(err).NotTo(HaveOccurred())
			defer close(stopChan)

			clusterController := NewOvnController(fakeClient, f)
			Expect(clusterController).NotTo(BeNil())
			clusterController.TCPLoadBalancerUUID = tcpLBUUID
			clusterController.UDPLoadBalancerUUID = udpLBUUID
			_ = clusterController.joinSubnetAllocator.AddNetworkRange("100.64.0.0/16", 3)

			// Let the real code run and ensure OVN database sync
			err = clusterController.WatchNodes()
			Expect(err).NotTo(HaveOccurred())

			Expect(fexec.CalledMatchesExpected()).To(BeTrue(), fexec.ErrorDesc)

			node, err := fakeClient.CoreV1().Nodes().Get(masterNode.Name, metav1.GetOptions{})
			Expect(err).NotTo(HaveOccurred())
			Expect(len(node.Status.Conditions)).To(BeIdenticalTo(1))
			Expect(node.Status.Conditions[0].Message).To(BeIdenticalTo("ovn-kube cleared kubelet-set NoRouteCreated"))

			return nil
		}

		err := app.Run([]string{app.Name})
		Expect(err).NotTo(HaveOccurred())
	})
})

func localGatewayInitTest(fexec *ovntest.FakeExec, nodeName, nodeIP, clusterCIDR, clusterRouter, systemID, localIfaceID, localBrLocalnetMAC, localLocalnetGatewayIP, localLocalnetGatewayNextHop string) {
	const (
		lrpMAC  string = "0A:58:64:40:00:03"
		lrpIP   string = "100.64.0.3"
		drLrpIP string = "100.64.0.2"
	)
	localGwRouter := "GR_" + "local_" + nodeName
	joinSwitch := "join_" + nodeName
	fexec.AddFakeCmdsNoOutputNoError([]string{
		"ovn-nbctl --timeout=15 -- --may-exist lr-add " + localGwRouter + " -- set logical_router " + localGwRouter + " options:chassis=" + systemID + " external_ids:physical_ip=169.254.33.2",
		"ovn-nbctl --timeout=15 -- --may-exist lsp-add " + joinSwitch + " jtor-" + localGwRouter + " -- set logical_switch_port jtor-" + localGwRouter + " type=router options:router-port=rtoj-" + localGwRouter + " addresses=router",
		"ovn-nbctl --timeout=15 -- --may-exist lrp-add " + localGwRouter + " rtoj-" + localGwRouter + " " + lrpMAC + " " + lrpIP + "/29",
	})
	fexec.AddFakeCmdsNoOutputNoError([]string{
		"ovn-nbctl --timeout=15 --may-exist lr-route-add " + localGwRouter + " " + clusterCIDR + " " + drLrpIP,
		"ovn-nbctl --timeout=15 --may-exist lr-route-add " + clusterRouter + " 172.16.16.2/32 " + lrpIP,
	})
	fexec.AddFakeCmdsNoOutputNoError([]string{
		"ovn-nbctl --timeout=15 --may-exist ls-add ext_local_" + nodeName,
	})
	fexec.AddFakeCmdsNoOutputNoError([]string{
		"ovn-nbctl --timeout=15 -- --may-exist lsp-add ext_local_" + nodeName + " " + localIfaceID + " -- lsp-set-addresses " + localIfaceID + " unknown -- lsp-set-type " + localIfaceID + " localnet -- lsp-set-options " + localIfaceID + " network_name=" + util.LocalNetworkName,
		"ovn-nbctl --timeout=15 -- --if-exists lrp-del rtoe-" + localGwRouter + " -- lrp-add " + localGwRouter + " rtoe-" + localGwRouter + " " + localBrLocalnetMAC + " " + localLocalnetGatewayIP + " -- set logical_router_port rtoe-" + localGwRouter + " external-ids:gateway-physical-ip=yes",
		"ovn-nbctl --timeout=15 -- --may-exist lsp-add ext_local_" + nodeName + " etor-" + localGwRouter + " -- set logical_switch_port etor-" + localGwRouter + " type=router options:router-port=rtoe-" + localGwRouter + " addresses=\"" + localBrLocalnetMAC + "\"",
		"ovn-nbctl --timeout=15 --may-exist lr-route-add " + localGwRouter + " 0.0.0.0/0 " + localLocalnetGatewayNextHop + " rtoe-" + localGwRouter,
		"ovn-nbctl --timeout=15 --may-exist lr-nat-add " + localGwRouter + " snat 169.254.33.2 " + clusterCIDR,
	})
}

var _ = Describe("Gateway Init Operations", func() {
	var app *cli.App

	const (
		clusterIPNet string = "10.1.0.0"
		clusterCIDR  string = clusterIPNet + "/16"
	)

	BeforeEach(func() {
		// Restore global default values before each testcase
		config.RestoreDefaultConfig()

		app = cli.NewApp()
		app.Name = "test"
		app.Flags = config.Flags
	})

	AfterEach(func() {
	})

	It("sets up a localnet gateway", func() {
		app.Action = func(ctx *cli.Context) error {
			const (
				nodeName               string = "node1"
				nodeLRPMAC             string = "0A:58:0A:01:01:01"
				joinSubnet             string = "100.64.0.0/29"
				lrpMAC                 string = "0A:58:64:40:00:01"
				lrpIP                  string = "100.64.0.1"
				drLrpMAC               string = "0A:58:64:40:00:02"
				drLrpIP                string = "100.64.0.2"
				brLocalnetMAC          string = "11:22:33:44:55:66"
				clusterRouter          string = util.OvnClusterRouter
				systemID               string = "cb9ec8fa-b409-4ef3-9f42-d9283c47aac6"
				tcpLBUUID              string = "d2e858b2-cb5a-441b-a670-ed450f79a91f"
				udpLBUUID              string = "12832f14-eb0f-44d4-b8db-4cccbc73c792"
				nodeSubnet             string = "10.1.1.0/24"
				nextHop                string = "10.1.1.2"
				gwRouter               string = "GR_" + nodeName
				clusterIPNet           string = "10.1.0.0"
				clusterCIDR            string = clusterIPNet + "/16"
				localnetGatewayIP      string = "169.254.33.2/24"
				localnetGatewayNextHop string = "169.254.33.1"
				localnetBridgeName     string = "br-local"
				masterGWCIDR           string = "10.1.1.1/24"
				masterMgmtPortIP       string = "10.1.1.2"
				node1RouteUUID         string = "0cac12cf-3e0f-4682-b028-5ea2e0001962"
				node1mgtRouteUUID      string = "0cac12cf-3e0f-4682-b028-5ea2e0001963"
			)

			ifaceID := localnetBridgeName + "_" + nodeName
			l3GatewayConfig := map[string]string{
				OvnNodeGatewayMode:       string(config.GatewayModeLocal),
				OvnNodeGatewayVlanID:     string(config.Gateway.VLANID),
				OvnNodeGatewayIfaceID:    ifaceID,
				OvnNodeGatewayMacAddress: brLocalnetMAC,
				OvnNodeGatewayIP:         localnetGatewayIP,
				OvnNodeGatewayNextHop:    localnetGatewayNextHop,
				OvnNodePortEnable:        "true",
			}
			bytes, err := json.Marshal(map[string]map[string]string{"default": l3GatewayConfig})
			Expect(err).NotTo(HaveOccurred())

			testNode := v1.Node{ObjectMeta: metav1.ObjectMeta{
				Name: nodeName,
				Annotations: map[string]string{
					OvnNodeManagementPortMacAddress: brLocalnetMAC,
					OvnNodeSubnets:                  fmt.Sprintf(`{"default": "%s"}`, nodeSubnet),
					OvnNodeJoinSubnets:              fmt.Sprintf(`{"default": "%s"}`, joinSubnet),
					OvnNodeL3GatewayConfig:          string(bytes),
					OvnNodeChassisID:                systemID,
				},
			}}

			fakeClient := fake.NewSimpleClientset(&v1.NodeList{
				Items: []v1.Node{testNode},
			})

			fexec := ovntest.NewFakeExec()
			err = util.SetExec(fexec)
			Expect(err).NotTo(HaveOccurred())

			_, err = config.InitConfig(ctx, fexec, nil)
			Expect(err).NotTo(HaveOccurred())

			fexec.AddFakeCmdsNoOutputNoError([]string{
				"ovn-nbctl --timeout=15 --data=bare --no-heading --columns=name,other-config find logical_switch other-config:subnet!=_",
			})

			fexec.AddFakeCmdsNoOutputNoError([]string{
<<<<<<< HEAD
				"ovn-nbctl --timeout=15 --may-exist lrp-add ovn_cluster_router rtos-" + nodeName + " " + nodeLRPMAC + " " + masterGWCIDR,
				"ovn-nbctl --timeout=15 -- --may-exist ls-add " + nodeName + " -- set logical_switch " + nodeName + " other-config:subnet=" + nodeSubnet + " other-config:exclude_ips=" + masterMgmtPortIP + " external-ids:gateway_ip=" + masterGWCIDR,
				"ovn-nbctl --timeout=15 -- --may-exist lsp-add " + nodeName + " stor-" + nodeName + " -- set logical_switch_port stor-" + nodeName + " type=router options:router-port=rtos-" + nodeName + " addresses=\"" + nodeLRPMAC + "\"",
=======
				"ovn-nbctl --timeout=15 --may-exist lrp-add ovn_cluster_router rtos-" + nodeName + " " + lrpMAC + " " + masterGWCIDR,
				"ovn-nbctl --timeout=15 -- --may-exist ls-add " + nodeName + " -- set logical_switch " + nodeName + " other-config:subnet=" + nodeSubnet + " other-config:exclude_ips=" + masterMgmtPortIP,
				"ovn-nbctl --timeout=15 -- --may-exist lsp-add " + nodeName + " stor-" + nodeName + " -- set logical_switch_port stor-" + nodeName + " type=router options:router-port=rtos-" + nodeName + " addresses=\"" + lrpMAC + "\"",
>>>>>>> 761ce404
				"ovn-nbctl --timeout=15 set logical_switch " + nodeName + " load_balancer=" + tcpLBUUID,
				"ovn-nbctl --timeout=15 add logical_switch " + nodeName + " load_balancer " + udpLBUUID,
				"ovn-nbctl --timeout=15 -- --may-exist lsp-add " + nodeName + " k8s-" + nodeName + " -- lsp-set-addresses " + "k8s-" + nodeName + " " + brLocalnetMAC + " " + masterMgmtPortIP + " -- --if-exists remove logical_switch " + nodeName + " other-config exclude_ips",
				"ovn-nbctl --timeout=15 --may-exist acl-add " + nodeName + " to-lport 1001 ip4.src==" + masterMgmtPortIP + " allow-related",
			})
			joinSwitch := "join_" + nodeName
			fexec.AddFakeCmdsNoOutputNoError([]string{
				"ovn-nbctl --timeout=15 -- --may-exist lr-add " + gwRouter + " -- set logical_router " + gwRouter + " options:chassis=" + systemID + " external_ids:physical_ip=169.254.33.2",
				"ovn-nbctl --timeout=15 -- --may-exist ls-add " + joinSwitch + " -- set logical_switch " + joinSwitch + " other-config:subnet=" + joinSubnet,
				"ovn-nbctl --timeout=15 -- --may-exist lsp-add " + joinSwitch + " jtor-" + gwRouter + " -- set logical_switch_port jtor-" + gwRouter + " type=router options:router-port=rtoj-" + gwRouter + " addresses=router",
				"ovn-nbctl --timeout=15 -- --may-exist lrp-add " + gwRouter + " rtoj-" + gwRouter + " " + lrpMAC + " " + lrpIP + "/29",
				"ovn-nbctl --timeout=15 -- --may-exist lsp-add " + joinSwitch + " jtod-" + nodeName + " -- set logical_switch_port jtod-" + nodeName + " type=router options:router-port=dtoj-" + nodeName + " addresses=router",
				"ovn-nbctl --timeout=15 -- --may-exist lrp-add " + clusterRouter + " dtoj-" + nodeName + " " + drLrpMAC + " " + drLrpIP + "/29",
			})
			fexec.AddFakeCmdsNoOutputNoError([]string{
				"ovn-nbctl --timeout=15 set logical_router " + gwRouter + " options:lb_force_snat_ip=" + lrpIP,
				"ovn-nbctl --timeout=15 --may-exist lr-route-add " + gwRouter + " " + clusterCIDR + " " + drLrpIP,
			})
			addNodeportLBs(fexec, nodeName, tcpLBUUID, udpLBUUID)
			fexec.AddFakeCmdsNoOutputNoError([]string{
				"ovn-nbctl --timeout=15 --may-exist ls-add ext_" + nodeName,
			})
			fexec.AddFakeCmdsNoOutputNoError([]string{
				"ovn-nbctl --timeout=15 -- --may-exist lsp-add ext_" + nodeName + " br-local_" + nodeName + " -- lsp-set-addresses br-local_" + nodeName + " unknown -- lsp-set-type br-local_" + nodeName + " localnet -- lsp-set-options br-local_" + nodeName + " network_name=" + util.PhysicalNetworkName,
				"ovn-nbctl --timeout=15 -- --if-exists lrp-del rtoe-" + gwRouter + " -- lrp-add " + gwRouter + " rtoe-" + gwRouter + " " + brLocalnetMAC + " 169.254.33.2/24 -- set logical_router_port rtoe-" + gwRouter + " external-ids:gateway-physical-ip=yes",
				"ovn-nbctl --timeout=15 -- --may-exist lsp-add ext_" + nodeName + " etor-" + gwRouter + " -- set logical_switch_port etor-" + gwRouter + " type=router options:router-port=rtoe-" + gwRouter + " addresses=\"" + brLocalnetMAC + "\"",
				"ovn-nbctl --timeout=15 --may-exist lr-route-add " + gwRouter + " 0.0.0.0/0 169.254.33.1 rtoe-" + gwRouter,
				"ovn-nbctl --timeout=15 --may-exist --policy=src-ip lr-route-add " + clusterRouter + " " + nodeSubnet + " " + lrpIP,
				"ovn-nbctl --timeout=15 --may-exist lr-nat-add " + gwRouter + " snat 169.254.33.2 " + clusterCIDR,
			})

			//fexec.AddFakeCmdsNoOutputNoError([]string{
			//	"ovn-nbctl --timeout=15 --data=bare --no-heading --columns=_uuid find load_balancer external_ids:TCP_lb_gateway_router=GR_" + nodeName,
			//})
			fexec.AddFakeCmd(&ovntest.ExpectedCmd{
				Cmd:    "ovn-nbctl --timeout=15 --data=bare --no-heading --columns=_uuid find load_balancer external_ids:TCP_lb_gateway_router=GR_" + nodeName,
				Output: tcpLBUUID,
			})
			fexec.AddFakeCmd(&ovntest.ExpectedCmd{
				Cmd:    "ovn-nbctl --timeout=15 --data=bare --no-heading --columns=_uuid find load_balancer external_ids:UDP_lb_gateway_router=GR_" + nodeName,
				Output: udpLBUUID,
			})
			fexec.AddFakeCmd(&ovntest.ExpectedCmd{
				Cmd:    "ovn-nbctl --timeout=15 get logical_router GR_" + nodeName + " external_ids:physical_ip",
				Output: "169.254.33.2",
			})
			fexec.AddFakeCmdsNoOutputNoError([]string{
				"ovn-nbctl --timeout=15 -- --may-exist lr-add " + gwRouter + " -- set logical_router " + gwRouter + " options:chassis=" + systemID + " external_ids:physical_ip=169.254.33.2",
				"ovn-nbctl --timeout=15 -- --may-exist ls-add " + joinSwitch + " -- set logical_switch " + joinSwitch + " other-config:subnet=" + joinSubnet,
				"ovn-nbctl --timeout=15 -- --may-exist lsp-add " + joinSwitch + " jtor-" + gwRouter + " -- set logical_switch_port jtor-" + gwRouter + " type=router options:router-port=rtoj-" + gwRouter + " addresses=router",
				"ovn-nbctl --timeout=15 -- --may-exist lrp-add " + gwRouter + " rtoj-" + gwRouter + " " + lrpMAC + " " + lrpIP + "/29",
				"ovn-nbctl --timeout=15 -- --may-exist lsp-add " + joinSwitch + " jtod-" + nodeName + " -- set logical_switch_port jtod-" + nodeName + " type=router options:router-port=dtoj-" + nodeName + " addresses=router",
				"ovn-nbctl --timeout=15 -- --may-exist lrp-add " + clusterRouter + " dtoj-" + nodeName + " " + drLrpMAC + " " + drLrpIP + "/29",
			})
			fexec.AddFakeCmdsNoOutputNoError([]string{
				"ovn-nbctl --timeout=15 set logical_router " + gwRouter + " options:lb_force_snat_ip=" + lrpIP,
				"ovn-nbctl --timeout=15 --may-exist lr-route-add " + gwRouter + " " + clusterCIDR + " " + drLrpIP,
			})
			addNodeportLBs(fexec, nodeName, tcpLBUUID, udpLBUUID)
			fexec.AddFakeCmdsNoOutputNoError([]string{
				"ovn-nbctl --timeout=15 --may-exist ls-add ext_" + nodeName,
			})
			fexec.AddFakeCmdsNoOutputNoError([]string{
				"ovn-nbctl --timeout=15 -- --may-exist lsp-add ext_" + nodeName + " br-local_" + nodeName + " -- lsp-set-addresses br-local_" + nodeName + " unknown -- lsp-set-type br-local_" + nodeName + " localnet -- lsp-set-options br-local_" + nodeName + " network_name=" + util.PhysicalNetworkName,
				"ovn-nbctl --timeout=15 -- --if-exists lrp-del rtoe-" + gwRouter + " -- lrp-add " + gwRouter + " rtoe-" + gwRouter + " " + brLocalnetMAC + " 169.254.33.2/24 -- set logical_router_port rtoe-" + gwRouter + " external-ids:gateway-physical-ip=yes",
				"ovn-nbctl --timeout=15 -- --may-exist lsp-add ext_" + nodeName + " etor-" + gwRouter + " -- set logical_switch_port etor-" + gwRouter + " type=router options:router-port=rtoe-" + gwRouter + " addresses=\"" + brLocalnetMAC + "\"",
				"ovn-nbctl --timeout=15 --may-exist lr-route-add " + gwRouter + " 0.0.0.0/0 169.254.33.1 rtoe-" + gwRouter,
				"ovn-nbctl --timeout=15 --may-exist --policy=src-ip lr-route-add " + clusterRouter + " " + nodeSubnet + " " + lrpIP,
				"ovn-nbctl --timeout=15 --may-exist lr-nat-add " + gwRouter + " snat 169.254.33.2 " + clusterCIDR,
			})

			fexec.AddFakeCmd(&ovntest.ExpectedCmd{
				Cmd:    "ovn-nbctl --timeout=15 --data=bare --no-heading --columns=_uuid find load_balancer external_ids:TCP_lb_gateway_router=GR_" + nodeName,
				Output: tcpLBUUID,
			})
			fexec.AddFakeCmd(&ovntest.ExpectedCmd{
				Cmd:    "ovn-nbctl --timeout=15 --data=bare --no-heading --columns=_uuid find load_balancer external_ids:UDP_lb_gateway_router=GR_" + nodeName,
				Output: udpLBUUID,
			})
			fexec.AddFakeCmd(&ovntest.ExpectedCmd{
				Cmd:    "ovn-nbctl --timeout=15 get logical_router GR_" + nodeName + " external_ids:physical_ip",
				Output: "169.254.33.2",
			})

			stop := make(chan struct{})
			wf, err := factory.NewWatchFactory(fakeClient, stop)
			Expect(err).NotTo(HaveOccurred())
			defer close(stop)

			clusterController := NewOvnController(fakeClient, wf)
			Expect(clusterController).NotTo(BeNil())
			clusterController.TCPLoadBalancerUUID = tcpLBUUID
			clusterController.UDPLoadBalancerUUID = udpLBUUID
			_ = clusterController.joinSubnetAllocator.AddNetworkRange("100.64.0.0/16", 3)

			// Let the real code run and ensure OVN database sync
			err = clusterController.WatchNodes()
			Expect(err).NotTo(HaveOccurred())

			_, subnet, err := net.ParseCIDR(nodeSubnet)
			Expect(err).NotTo(HaveOccurred())
			err = clusterController.syncGatewayLogicalNetwork(&testNode, l3GatewayConfig, subnet.String())
			Expect(err).NotTo(HaveOccurred())

			Expect(fexec.CalledMatchesExpected()).To(BeTrue(), fexec.ErrorDesc)
			return nil
		}

		err := app.Run([]string{
			app.Name,
			"-cluster-subnets=" + clusterCIDR,
			"--init-gateways",
			"--gateway-local",
			"--nodeport",
		})
		Expect(err).NotTo(HaveOccurred())
	})

	It("sets up a shared gateway", func() {
		app.Action = func(ctx *cli.Context) error {
			const (
				nodeName                string = "node1"
				nodeLRPMAC              string = "0A:58:0A:01:01:01"
				joinSubnet              string = "100.64.0.0/29"
				lrpMAC                  string = "0A:58:64:40:00:01"
				lrpIP                   string = "100.64.0.1"
				drLrpMAC                string = "0A:58:64:40:00:02"
				drLrpIP                 string = "100.64.0.2"
				physicalBridgeMAC       string = "11:22:33:44:55:66"
				lrpCIDR                 string = lrpIP + "/16"
				clusterRouter           string = util.OvnClusterRouter
				systemID                string = "cb9ec8fa-b409-4ef3-9f42-d9283c47aac6"
				tcpLBUUID               string = "d2e858b2-cb5a-441b-a670-ed450f79a91f"
				udpLBUUID               string = "12832f14-eb0f-44d4-b8db-4cccbc73c792"
				nodeSubnet              string = "10.1.1.0/24"
				gwRouter                string = "GR_" + nodeName
				clusterIPNet            string = "10.1.0.0"
				clusterCIDR             string = clusterIPNet + "/16"
				physicalGatewayIPMask   string = "172.16.16.2/24"
				physicalGatewayIP       string = "172.16.16.2"
				physicalGatewayNextHop  string = "172.16.16.1"
				physicalBridgeName      string = "br-eth0"
				nodeGWIP                string = "10.1.1.1/24"
				nodeMgmtPortIP          string = "10.1.1.2"
				nodeMgmtPortMAC         string = "0A:58:0A:01:01:02"
				localBrLocalnetMAC      string = "12:22:33:44:55:66"
				localLocalnetBridgeName string = "br-local"
			)

			ifaceID := physicalBridgeName + "_" + nodeName
			localIfaceID := localLocalnetBridgeName + "_" + nodeName
			l3GatewayConfig := map[string]string{
				OvnNodeGatewayMode:            string(config.GatewayModeShared),
				OvnNodeGatewayVlanID:          "1024",
				OvnNodeGatewayIfaceID:         ifaceID,
				OvnNodeGatewayMacAddress:      physicalBridgeMAC,
				OvnNodeGatewayIP:              physicalGatewayIPMask,
				OvnNodeGatewayNextHop:         physicalGatewayNextHop,
				OvnNodeLocalGatewayMacAddress: localBrLocalnetMAC,
				OvnNodePortEnable:             "true",
			}
			bytes, err := json.Marshal(map[string]map[string]string{"default": l3GatewayConfig})
			Expect(err).NotTo(HaveOccurred())
			testNode := v1.Node{ObjectMeta: metav1.ObjectMeta{
				Name: nodeName,
				Annotations: map[string]string{
					OvnNodeManagementPortMacAddress: nodeMgmtPortMAC,
					OvnNodeSubnets:                  fmt.Sprintf(`{"default": "%s"}`, nodeSubnet),
					OvnNodeJoinSubnets:              fmt.Sprintf(`{"default": "%s"}`, joinSubnet),
					OvnNodeL3GatewayConfig:          string(bytes),
					OvnNodeChassisID:                systemID,
				},
			}}

			fakeClient := fake.NewSimpleClientset(&v1.NodeList{
				Items: []v1.Node{testNode},
			})

			fexec := ovntest.NewFakeExec()
			err = util.SetExec(fexec)
			Expect(err).NotTo(HaveOccurred())

			_, err = config.InitConfig(ctx, fexec, nil)
			Expect(err).NotTo(HaveOccurred())

			fexec.AddFakeCmdsNoOutputNoError([]string{
				"ovn-nbctl --timeout=15 --data=bare --no-heading --columns=name,other-config find logical_switch other-config:subnet!=_",
			})

			fexec.AddFakeCmdsNoOutputNoError([]string{
<<<<<<< HEAD
				"ovn-nbctl --timeout=15 --may-exist lrp-add ovn_cluster_router rtos-" + nodeName + " " + nodeLRPMAC + " " + nodeGWIP,
				"ovn-nbctl --timeout=15 -- --may-exist ls-add " + nodeName + " -- set logical_switch " + nodeName + " other-config:subnet=" + nodeSubnet + " other-config:exclude_ips=" + nodeMgmtPortIP + " external-ids:gateway_ip=" + nodeGWIP,
				"ovn-nbctl --timeout=15 -- --may-exist lsp-add " + nodeName + " stor-" + nodeName + " -- set logical_switch_port stor-" + nodeName + " type=router options:router-port=rtos-" + nodeName + " addresses=\"" + nodeLRPMAC + "\"",
=======
				"ovn-nbctl --timeout=15 --may-exist lrp-add ovn_cluster_router rtos-" + nodeName + " " + lrpMAC + " " + nodeGWIP,
				"ovn-nbctl --timeout=15 -- --may-exist ls-add " + nodeName + " -- set logical_switch " + nodeName + " other-config:subnet=" + nodeSubnet + " other-config:exclude_ips=" + nodeMgmtPortIP,
				"ovn-nbctl --timeout=15 -- --may-exist lsp-add " + nodeName + " stor-" + nodeName + " -- set logical_switch_port stor-" + nodeName + " type=router options:router-port=rtos-" + nodeName + " addresses=\"" + lrpMAC + "\"",
>>>>>>> 761ce404
				"ovn-nbctl --timeout=15 set logical_switch " + nodeName + " load_balancer=" + tcpLBUUID,
				"ovn-nbctl --timeout=15 add logical_switch " + nodeName + " load_balancer " + udpLBUUID,
				"ovn-nbctl --timeout=15 -- --may-exist lsp-add " + nodeName + " k8s-" + nodeName + " -- lsp-set-addresses " + "k8s-" + nodeName + " " + nodeMgmtPortMAC + " " + nodeMgmtPortIP + " -- --if-exists remove logical_switch " + nodeName + " other-config exclude_ips",
				"ovn-nbctl --timeout=15 --may-exist acl-add " + nodeName + " to-lport 1001 ip4.src==" + nodeMgmtPortIP + " allow-related",
			})
			joinSwitch := "join_" + nodeName
			fexec.AddFakeCmdsNoOutputNoError([]string{
				"ovn-nbctl --timeout=15 -- --may-exist lr-add " + gwRouter + " -- set logical_router " + gwRouter + " options:chassis=" + systemID + " external_ids:physical_ip=" + physicalGatewayIP,
				"ovn-nbctl --timeout=15 -- --may-exist ls-add " + joinSwitch + " -- set logical_switch " + joinSwitch + " other-config:subnet=" + joinSubnet,
				"ovn-nbctl --timeout=15 -- --may-exist lsp-add " + joinSwitch + " jtor-" + gwRouter + " -- set logical_switch_port jtor-" + gwRouter + " type=router options:router-port=rtoj-" + gwRouter + " addresses=router",
				"ovn-nbctl --timeout=15 -- --may-exist lrp-add " + gwRouter + " rtoj-" + gwRouter + " " + lrpMAC + " " + lrpIP + "/29",
				"ovn-nbctl --timeout=15 -- --may-exist lsp-add " + joinSwitch + " jtod-" + nodeName + " -- set logical_switch_port jtod-" + nodeName + " type=router options:router-port=dtoj-" + nodeName + " addresses=router",
				"ovn-nbctl --timeout=15 -- --may-exist lrp-add " + clusterRouter + " dtoj-" + nodeName + " " + drLrpMAC + " " + drLrpIP + "/29",
			})
			fexec.AddFakeCmdsNoOutputNoError([]string{
				"ovn-nbctl --timeout=15 set logical_router " + gwRouter + " options:lb_force_snat_ip=" + lrpIP,
				"ovn-nbctl --timeout=15 --may-exist lr-route-add " + gwRouter + " " + clusterCIDR + " " + drLrpIP,
			})
			addNodeportLBs(fexec, nodeName, tcpLBUUID, udpLBUUID)
			fexec.AddFakeCmdsNoOutputNoError([]string{
				"ovn-nbctl --timeout=15 --may-exist ls-add ext_" + nodeName,
			})
			fexec.AddFakeCmdsNoOutputNoError([]string{
				"ovn-nbctl --timeout=15 -- --may-exist lsp-add ext_" + nodeName + " br-eth0_" + nodeName + " -- lsp-set-addresses br-eth0_" + nodeName + " unknown -- lsp-set-type br-eth0_" + nodeName + " localnet -- lsp-set-options br-eth0_" + nodeName + " network_name=" + util.PhysicalNetworkName + " -- set logical_switch_port br-eth0_" + nodeName + " tag_request=" + "1024",
				"ovn-nbctl --timeout=15 -- --if-exists lrp-del rtoe-" + gwRouter + " -- lrp-add " + gwRouter + " rtoe-" + gwRouter + " " + physicalBridgeMAC + " " + physicalGatewayIPMask + " -- set logical_router_port rtoe-" + gwRouter + " external-ids:gateway-physical-ip=yes",
				"ovn-nbctl --timeout=15 -- --may-exist lsp-add ext_" + nodeName + " etor-" + gwRouter + " -- set logical_switch_port etor-" + gwRouter + " type=router options:router-port=rtoe-" + gwRouter + " addresses=\"" + physicalBridgeMAC + "\"",
				"ovn-nbctl --timeout=15 --may-exist lr-route-add " + gwRouter + " 0.0.0.0/0 " + physicalGatewayNextHop + " rtoe-" + gwRouter,
				"ovn-nbctl --timeout=15 --may-exist --policy=src-ip lr-route-add " + clusterRouter + " " + nodeSubnet + " " + lrpIP,
				"ovn-nbctl --timeout=15 --may-exist lr-nat-add " + gwRouter + " snat " + physicalGatewayIP + " " + clusterCIDR,
			})

			localGatewayInitTest(fexec, nodeName, physicalGatewayIP, clusterCIDR, clusterRouter, systemID, localIfaceID, localBrLocalnetMAC, util.LocalnetGatewayIP, util.LocalnetGatewayNextHop)

			fexec.AddFakeCmd(&ovntest.ExpectedCmd{
				Cmd:    "ovn-nbctl --timeout=15 --data=bare --no-heading --columns=_uuid find load_balancer external_ids:TCP_lb_gateway_router=GR_" + nodeName,
				Output: tcpLBUUID,
			})
			fexec.AddFakeCmd(&ovntest.ExpectedCmd{
				Cmd:    "ovn-nbctl --timeout=15 --data=bare --no-heading --columns=_uuid find load_balancer external_ids:UDP_lb_gateway_router=GR_" + nodeName,
				Output: udpLBUUID,
			})
			fexec.AddFakeCmd(&ovntest.ExpectedCmd{
				Cmd:    "ovn-nbctl --timeout=15 get logical_router GR_" + nodeName + " external_ids:physical_ip",
				Output: "169.254.33.2",
			})
			fexec.AddFakeCmdsNoOutputNoError([]string{
				"ovn-nbctl --timeout=15 -- --may-exist lr-add " + gwRouter + " -- set logical_router " + gwRouter + " options:chassis=" + systemID + " external_ids:physical_ip=" + physicalGatewayIP,
				"ovn-nbctl --timeout=15 -- --may-exist ls-add " + joinSwitch + " -- set logical_switch " + joinSwitch + " other-config:subnet=" + joinSubnet,
				"ovn-nbctl --timeout=15 -- --may-exist lsp-add " + joinSwitch + " jtor-" + gwRouter + " -- set logical_switch_port jtor-" + gwRouter + " type=router options:router-port=rtoj-" + gwRouter + " addresses=router",
				"ovn-nbctl --timeout=15 -- --may-exist lrp-add " + gwRouter + " rtoj-" + gwRouter + " " + lrpMAC + " " + lrpIP + "/29",
				"ovn-nbctl --timeout=15 -- --may-exist lsp-add " + joinSwitch + " jtod-" + nodeName + " -- set logical_switch_port jtod-" + nodeName + " type=router options:router-port=dtoj-" + nodeName + " addresses=router",
				"ovn-nbctl --timeout=15 -- --may-exist lrp-add " + clusterRouter + " dtoj-" + nodeName + " " + drLrpMAC + " " + drLrpIP + "/29",
			})

			fexec.AddFakeCmdsNoOutputNoError([]string{
				"ovn-nbctl --timeout=15 set logical_router " + gwRouter + " options:lb_force_snat_ip=" + lrpIP,
				"ovn-nbctl --timeout=15 --may-exist lr-route-add " + gwRouter + " " + clusterCIDR + " " + drLrpIP,
			})
			addNodeportLBs(fexec, nodeName, tcpLBUUID, udpLBUUID)
			fexec.AddFakeCmdsNoOutputNoError([]string{
				"ovn-nbctl --timeout=15 --may-exist ls-add ext_" + nodeName,
			})
			fexec.AddFakeCmdsNoOutputNoError([]string{
				"ovn-nbctl --timeout=15 -- --may-exist lsp-add ext_" + nodeName + " br-eth0_" + nodeName + " -- lsp-set-addresses br-eth0_" + nodeName + " unknown -- lsp-set-type br-eth0_" + nodeName + " localnet -- lsp-set-options br-eth0_" + nodeName + " network_name=" + util.PhysicalNetworkName + " -- set logical_switch_port br-eth0_" + nodeName + " tag_request=" + "1024",
				"ovn-nbctl --timeout=15 -- --if-exists lrp-del rtoe-" + gwRouter + " -- lrp-add " + gwRouter + " rtoe-" + gwRouter + " " + physicalBridgeMAC + " " + physicalGatewayIPMask + " -- set logical_router_port rtoe-" + gwRouter + " external-ids:gateway-physical-ip=yes",
				"ovn-nbctl --timeout=15 -- --may-exist lsp-add ext_" + nodeName + " etor-" + gwRouter + " -- set logical_switch_port etor-" + gwRouter + " type=router options:router-port=rtoe-" + gwRouter + " addresses=\"" + physicalBridgeMAC + "\"",
				"ovn-nbctl --timeout=15 --may-exist lr-route-add " + gwRouter + " 0.0.0.0/0 " + physicalGatewayNextHop + " rtoe-" + gwRouter,
				"ovn-nbctl --timeout=15 --may-exist --policy=src-ip lr-route-add " + clusterRouter + " " + nodeSubnet + " " + lrpIP,
				"ovn-nbctl --timeout=15 --may-exist lr-nat-add " + gwRouter + " snat " + physicalGatewayIP + " " + clusterCIDR,
			})

			localGatewayInitTest(fexec, nodeName, physicalGatewayIP, clusterCIDR, clusterRouter, systemID, localIfaceID, localBrLocalnetMAC, util.LocalnetGatewayIP, util.LocalnetGatewayNextHop)

			fexec.AddFakeCmd(&ovntest.ExpectedCmd{
				Cmd:    "ovn-nbctl --timeout=15 --data=bare --no-heading --columns=_uuid find load_balancer external_ids:TCP_lb_gateway_router=GR_" + nodeName,
				Output: tcpLBUUID,
			})
			fexec.AddFakeCmd(&ovntest.ExpectedCmd{
				Cmd:    "ovn-nbctl --timeout=15 --data=bare --no-heading --columns=_uuid find load_balancer external_ids:UDP_lb_gateway_router=GR_" + nodeName,
				Output: udpLBUUID,
			})
			fexec.AddFakeCmd(&ovntest.ExpectedCmd{
				Cmd:    "ovn-nbctl --timeout=15 get logical_router GR_" + nodeName + " external_ids:physical_ip",
				Output: "169.254.33.2",
			})

			stop := make(chan struct{})
			wf, err := factory.NewWatchFactory(fakeClient, stop)
			Expect(err).NotTo(HaveOccurred())
			defer close(stop)

			clusterController := NewOvnController(fakeClient, wf)
			Expect(clusterController).NotTo(BeNil())
			clusterController.TCPLoadBalancerUUID = tcpLBUUID
			clusterController.UDPLoadBalancerUUID = udpLBUUID
			_ = clusterController.joinSubnetAllocator.AddNetworkRange("100.64.0.0/16", 3)

			// Let the real code run and ensure OVN database sync
			err = clusterController.WatchNodes()
			Expect(err).NotTo(HaveOccurred())

			_, subnet, err := net.ParseCIDR(nodeSubnet)
			Expect(err).NotTo(HaveOccurred())
			err = clusterController.syncGatewayLogicalNetwork(&testNode, l3GatewayConfig, subnet.String())
			Expect(err).NotTo(HaveOccurred())

			Expect(fexec.CalledMatchesExpected()).To(BeTrue(), fexec.ErrorDesc)
			return nil
		}

		err := app.Run([]string{
			app.Name,
			"-cluster-subnets=" + clusterCIDR,
			"--init-gateways",
			"--nodeport",
		})
		Expect(err).NotTo(HaveOccurred())
	})
})<|MERGE_RESOLUTION|>--- conflicted
+++ resolved
@@ -616,15 +616,9 @@
 			})
 
 			fexec.AddFakeCmdsNoOutputNoError([]string{
-<<<<<<< HEAD
 				"ovn-nbctl --timeout=15 --may-exist lrp-add ovn_cluster_router rtos-" + nodeName + " " + nodeLRPMAC + " " + masterGWCIDR,
-				"ovn-nbctl --timeout=15 -- --may-exist ls-add " + nodeName + " -- set logical_switch " + nodeName + " other-config:subnet=" + nodeSubnet + " other-config:exclude_ips=" + masterMgmtPortIP + " external-ids:gateway_ip=" + masterGWCIDR,
+				"ovn-nbctl --timeout=15 -- --may-exist ls-add " + nodeName + " -- set logical_switch " + nodeName + " other-config:subnet=" + nodeSubnet + " other-config:exclude_ips=" + masterMgmtPortIP,
 				"ovn-nbctl --timeout=15 -- --may-exist lsp-add " + nodeName + " stor-" + nodeName + " -- set logical_switch_port stor-" + nodeName + " type=router options:router-port=rtos-" + nodeName + " addresses=\"" + nodeLRPMAC + "\"",
-=======
-				"ovn-nbctl --timeout=15 --may-exist lrp-add ovn_cluster_router rtos-" + nodeName + " " + lrpMAC + " " + masterGWCIDR,
-				"ovn-nbctl --timeout=15 -- --may-exist ls-add " + nodeName + " -- set logical_switch " + nodeName + " other-config:subnet=" + nodeSubnet + " other-config:exclude_ips=" + masterMgmtPortIP,
-				"ovn-nbctl --timeout=15 -- --may-exist lsp-add " + nodeName + " stor-" + nodeName + " -- set logical_switch_port stor-" + nodeName + " type=router options:router-port=rtos-" + nodeName + " addresses=\"" + lrpMAC + "\"",
->>>>>>> 761ce404
 				"ovn-nbctl --timeout=15 set logical_switch " + nodeName + " load_balancer=" + tcpLBUUID,
 				"ovn-nbctl --timeout=15 add logical_switch " + nodeName + " load_balancer " + udpLBUUID,
 				"ovn-nbctl --timeout=15 -- --may-exist lsp-add " + nodeName + " k8s-" + nodeName + " -- lsp-set-addresses " + "k8s-" + nodeName + " " + brLocalnetMAC + " " + masterMgmtPortIP + " -- --if-exists remove logical_switch " + nodeName + " other-config exclude_ips",
@@ -815,15 +809,9 @@
 			})
 
 			fexec.AddFakeCmdsNoOutputNoError([]string{
-<<<<<<< HEAD
 				"ovn-nbctl --timeout=15 --may-exist lrp-add ovn_cluster_router rtos-" + nodeName + " " + nodeLRPMAC + " " + nodeGWIP,
-				"ovn-nbctl --timeout=15 -- --may-exist ls-add " + nodeName + " -- set logical_switch " + nodeName + " other-config:subnet=" + nodeSubnet + " other-config:exclude_ips=" + nodeMgmtPortIP + " external-ids:gateway_ip=" + nodeGWIP,
+				"ovn-nbctl --timeout=15 -- --may-exist ls-add " + nodeName + " -- set logical_switch " + nodeName + " other-config:subnet=" + nodeSubnet + " other-config:exclude_ips=" + nodeMgmtPortIP,
 				"ovn-nbctl --timeout=15 -- --may-exist lsp-add " + nodeName + " stor-" + nodeName + " -- set logical_switch_port stor-" + nodeName + " type=router options:router-port=rtos-" + nodeName + " addresses=\"" + nodeLRPMAC + "\"",
-=======
-				"ovn-nbctl --timeout=15 --may-exist lrp-add ovn_cluster_router rtos-" + nodeName + " " + lrpMAC + " " + nodeGWIP,
-				"ovn-nbctl --timeout=15 -- --may-exist ls-add " + nodeName + " -- set logical_switch " + nodeName + " other-config:subnet=" + nodeSubnet + " other-config:exclude_ips=" + nodeMgmtPortIP,
-				"ovn-nbctl --timeout=15 -- --may-exist lsp-add " + nodeName + " stor-" + nodeName + " -- set logical_switch_port stor-" + nodeName + " type=router options:router-port=rtos-" + nodeName + " addresses=\"" + lrpMAC + "\"",
->>>>>>> 761ce404
 				"ovn-nbctl --timeout=15 set logical_switch " + nodeName + " load_balancer=" + tcpLBUUID,
 				"ovn-nbctl --timeout=15 add logical_switch " + nodeName + " load_balancer " + udpLBUUID,
 				"ovn-nbctl --timeout=15 -- --may-exist lsp-add " + nodeName + " k8s-" + nodeName + " -- lsp-set-addresses " + "k8s-" + nodeName + " " + nodeMgmtPortMAC + " " + nodeMgmtPortIP + " -- --if-exists remove logical_switch " + nodeName + " other-config exclude_ips",
@@ -855,7 +843,7 @@
 				"ovn-nbctl --timeout=15 --may-exist lr-nat-add " + gwRouter + " snat " + physicalGatewayIP + " " + clusterCIDR,
 			})
 
-			localGatewayInitTest(fexec, nodeName, physicalGatewayIP, clusterCIDR, clusterRouter, systemID, localIfaceID, localBrLocalnetMAC, util.LocalnetGatewayIP, util.LocalnetGatewayNextHop)
+			localGatewayInitTest(fexec, nodeName, physicalGatewayIP, clusterCIDR, clusterRouter, systemID, localIfaceID, localBrLocalnetMAC, util.LocalnetGatewayIP(), util.LocalnetGatewayNextHop())
 
 			fexec.AddFakeCmd(&ovntest.ExpectedCmd{
 				Cmd:    "ovn-nbctl --timeout=15 --data=bare --no-heading --columns=_uuid find load_balancer external_ids:TCP_lb_gateway_router=GR_" + nodeName,
@@ -895,7 +883,7 @@
 				"ovn-nbctl --timeout=15 --may-exist lr-nat-add " + gwRouter + " snat " + physicalGatewayIP + " " + clusterCIDR,
 			})
 
-			localGatewayInitTest(fexec, nodeName, physicalGatewayIP, clusterCIDR, clusterRouter, systemID, localIfaceID, localBrLocalnetMAC, util.LocalnetGatewayIP, util.LocalnetGatewayNextHop)
+			localGatewayInitTest(fexec, nodeName, physicalGatewayIP, clusterCIDR, clusterRouter, systemID, localIfaceID, localBrLocalnetMAC, util.LocalnetGatewayIP(), util.LocalnetGatewayNextHop())
 
 			fexec.AddFakeCmd(&ovntest.ExpectedCmd{
 				Cmd:    "ovn-nbctl --timeout=15 --data=bare --no-heading --columns=_uuid find load_balancer external_ids:TCP_lb_gateway_router=GR_" + nodeName,
