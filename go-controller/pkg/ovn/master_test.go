package ovn

import (
	"context"
	"fmt"
	goovn "github.com/ebay/go-ovn"
	"github.com/urfave/cli/v2"
	v1 "k8s.io/api/core/v1"
	metav1 "k8s.io/apimachinery/pkg/apis/meta/v1"
	"k8s.io/client-go/kubernetes/fake"
	"k8s.io/client-go/tools/record"
	"net"
	"strings"

	egressfirewallfake "github.com/ovn-org/ovn-kubernetes/go-controller/pkg/crd/egressfirewall/v1/apis/clientset/versioned/fake"
	egressipfake "github.com/ovn-org/ovn-kubernetes/go-controller/pkg/crd/egressip/v1/apis/clientset/versioned/fake"
	apiextensionsfake "k8s.io/apiextensions-apiserver/pkg/client/clientset/clientset/fake"

	"github.com/ovn-org/ovn-kubernetes/go-controller/pkg/config"
	"github.com/ovn-org/ovn-kubernetes/go-controller/pkg/factory"
	"github.com/ovn-org/ovn-kubernetes/go-controller/pkg/kube"
	"github.com/ovn-org/ovn-kubernetes/go-controller/pkg/ovn/ipallocator"
	ovntest "github.com/ovn-org/ovn-kubernetes/go-controller/pkg/testing"
	"github.com/ovn-org/ovn-kubernetes/go-controller/pkg/util"

	. "github.com/onsi/ginkgo"
	. "github.com/onsi/gomega"
)

// Please use following subnets for various networks that we have
// 172.16.1.0/24 -- physical network that k8s nodes connect to
// 100.64.0.0/16 -- the join subnet that connects all the L3 gateways with the distributed router
// 169.254.33.0/24 -- the subnet that connects OVN logical network to physical network
// 10.1.0.0/16 -- the overlay subnet that Pods connect to.

func cleanupPBRandNATRules(fexec *ovntest.FakeExec, nodeName string, nodeSubnet []*net.IPNet) {
	mgmtPortIP := util.GetNodeManagementIfAddr(nodeSubnet[0]).IP.String()
	fexec.AddFakeCmd(&ovntest.ExpectedCmd{
		Cmd:    "ovn-nbctl --timeout=15 --data=bare --no-heading --columns=external_ip find nat logical_port=" + util.K8sPrefix + nodeName,
		Output: "External_IP",
	})
	fexec.AddFakeCmdsNoOutputNoError([]string{
		"ovn-nbctl --timeout=15 --if-exists lr-nat-del " + ovnClusterRouter + " dnat_and_snat External_IP",
	})
	matchstr1 := fmt.Sprintf("ip4.src == %s && ip4.dst == nodePhysicalIP /* %s */", mgmtPortIP, nodeName)
	matchstr2 := fmt.Sprintf(`inport == "rtos-%s" && ip4.dst == nodePhysicalIP /* %s */`, nodeName, nodeName)
	matchstr3 := fmt.Sprintf("ip4.src == source && ip4.dst == nodePhysicalIP")
	fexec.AddFakeCmd(&ovntest.ExpectedCmd{
		Cmd: "ovn-nbctl --timeout=15 --data=bare --no-heading --columns=match find logical_router_policy",
		Output: fmt.Sprintf(`%s

%s

%s
`, matchstr1, matchstr2, matchstr3),
	})
	fexec.AddFakeCmdsNoOutputNoError([]string{
		"ovn-nbctl --timeout=15 lr-policy-del " + ovnClusterRouter + " " + mgmtPortPolicyPriority + " " + matchstr1,
		"ovn-nbctl --timeout=15 lr-policy-del " + ovnClusterRouter + " " + nodeSubnetPolicyPriority + " " + matchstr2,
	})
}

func cleanupGateway(fexec *ovntest.FakeExec, nodeName string, nodeSubnet string, clusterCIDR string, nextHop string) {
	const (
		node1RouteUUID    string = "0cac12cf-3e0f-4682-b028-5ea2e0001962"
		node1mgtRouteUUID string = "0cac12cf-3e0f-4682-b028-5ea2e0001963"
	)

	fexec.AddFakeCmd(&ovntest.ExpectedCmd{
		Cmd:    "ovn-nbctl --timeout=15 --if-exist get logical_router_port " + gwRouterToJoinSwitchPrefix + gwRouterPrefix + nodeName + " networks",
		Output: "[\"100.64.0.3/16\"]",
	})
	fexec.AddFakeCmd(&ovntest.ExpectedCmd{
		Cmd:    "ovn-nbctl --timeout=15 --data=bare --no-heading --columns=_uuid find logical_router_static_route nexthop=\"100.64.0.3\"",
		Output: node1RouteUUID,
	})
	fexec.AddFakeCmdsNoOutputNoError([]string{
		"ovn-nbctl --timeout=15 --if-exists remove logical_router " + ovnClusterRouter + " static_routes " + node1RouteUUID,
	})
	fexec.AddFakeCmdsNoOutputNoError([]string{
		"ovn-nbctl --timeout=15 --if-exist lsp-del " + joinSwitchToGwRouterPrefix + gwRouterPrefix + nodeName,
		"ovn-nbctl --timeout=15 --if-exist lr-del " + gwRouterPrefix + nodeName,
		"ovn-nbctl --timeout=15 --if-exist ls-del " + externalSwitchPrefix + nodeName,
	})
	fexec.AddFakeCmd(&ovntest.ExpectedCmd{
		Cmd:    "ovn-nbctl --timeout=15 --data=bare --no-heading --columns=_uuid find load_balancer external_ids:TCP_lb_gateway_router=" + gwRouterPrefix + nodeName,
		Output: "",
	})
	fexec.AddFakeCmd(&ovntest.ExpectedCmd{
		Cmd:    "ovn-nbctl --timeout=15 --data=bare --no-heading --columns=_uuid find load_balancer external_ids:UDP_lb_gateway_router=" + gwRouterPrefix + nodeName,
		Output: "",
	})
	fexec.AddFakeCmd(&ovntest.ExpectedCmd{
		Cmd:    "ovn-nbctl --timeout=15 --data=bare --no-heading --columns=_uuid find load_balancer external_ids:SCTP_lb_gateway_router=" + gwRouterPrefix + nodeName,
		Output: "",
	})

	cleanupPBRandNATRules(fexec, nodeName, []*net.IPNet{ovntest.MustParseIPNet(nodeSubnet)})
}

func defaultFakeExec(nodeSubnet, nodeName string, sctpSupport bool) (*ovntest.FakeExec, string, string, string) {
	const (
		tcpLBUUID  string = "1a3dfc82-2749-4931-9190-c30e7c0ecea3"
		udpLBUUID  string = "6d3142fc-53e8-4ac1-88e6-46094a5a9957"
		sctpLBUUID string = "0514c521-a120-4756-aec6-883fe5db7139"
		mgmtMAC    string = "01:02:03:04:05:06"
	)

	fexec := ovntest.NewLooseCompareFakeExec()
	fexec.AddFakeCmdsNoOutputNoError([]string{
		"ovn-nbctl --timeout=15 --columns=_uuid list port_group",
		"ovn-sbctl --timeout=15 --columns=_uuid list IGMP_Group",
		"ovn-nbctl --timeout=15 -- --may-exist lr-add ovn_cluster_router -- set logical_router ovn_cluster_router external_ids:k8s-cluster-router=yes",
	})
	if sctpSupport {
		fexec.AddFakeCmd(&ovntest.ExpectedCmd{
			Cmd:    "ovsdb-client list-columns  --data=bare --no-heading --format=json OVN_Northbound Load_Balancer",
			Output: `{"data":[["_version","uuid"],["health_check",{"key":{"refTable":"Load_Balancer_Health_Check","type":"uuid"},"max":"unlimited","min":0}],["name","string"],["protocol",{"key":{"enum":["set",["sctp","tcp","udp"]],"type":"string"},"min":0}]],"headings":["Column","Type"]}`,
		})
	} else {
		fexec.AddFakeCmd(&ovntest.ExpectedCmd{
			Cmd:    "ovsdb-client list-columns  --data=bare --no-heading --format=json OVN_Northbound Load_Balancer",
			Output: `{"data":[["_version","uuid"],["health_check",{"key":{"refTable":"Load_Balancer_Health_Check","type":"uuid"},"max":"unlimited","min":0}],["name","string"],["protocol",{"key":{"enum":["set",["tcp","udp"]],"type":"string"},"min":0}]],"headings":["Column","Type"]}`,
		})
	}
	fexec.AddFakeCmdsNoOutputNoError([]string{
		"ovn-nbctl --timeout=15 -- set logical_router ovn_cluster_router options:mcast_relay=\"true\"",
		"ovn-nbctl --timeout=15 --data=bare --no-heading --columns=_uuid find port_group name=mcastPortGroupDeny",
		"ovn-nbctl --timeout=15 create port_group name=mcastPortGroupDeny external-ids:name=mcastPortGroupDeny",
		"ovn-nbctl --timeout=15 --data=bare --no-heading --columns=_uuid find ACL match=\"inport == @mcastPortGroupDeny && ip4.mcast\" action=drop external-ids:default-deny-policy-type=Egress",
		"ovn-nbctl --timeout=15 --id=@acl create acl priority=1011 direction=from-lport match=\"inport == @mcastPortGroupDeny && ip4.mcast\" action=drop external-ids:default-deny-policy-type=Egress -- add port_group  acls @acl",
		"ovn-nbctl --timeout=15 --data=bare --no-heading --columns=_uuid find ACL match=\"outport == @mcastPortGroupDeny && ip4.mcast\" action=drop external-ids:default-deny-policy-type=Ingress",
		"ovn-nbctl --timeout=15 --id=@acl create acl priority=1011 direction=to-lport match=\"outport == @mcastPortGroupDeny && ip4.mcast\" action=drop external-ids:default-deny-policy-type=Ingress -- add port_group  acls @acl",
	})
	fexec.AddFakeCmd(&ovntest.ExpectedCmd{
		Cmd:    "ovn-nbctl --timeout=15 --data=bare --no-heading --columns=_uuid find load_balancer external_ids:k8s-cluster-lb-tcp=yes",
		Output: "",
	})
	fexec.AddFakeCmd(&ovntest.ExpectedCmd{
		Cmd:    "ovn-nbctl --timeout=15 -- create load_balancer external_ids:k8s-cluster-lb-tcp=yes protocol=tcp",
		Output: tcpLBUUID,
	})
	fexec.AddFakeCmd(&ovntest.ExpectedCmd{
		Cmd:    "ovn-nbctl --timeout=15 --data=bare --no-heading --columns=_uuid find load_balancer external_ids:k8s-cluster-lb-udp=yes",
		Output: "",
	})
	fexec.AddFakeCmd(&ovntest.ExpectedCmd{
		Cmd:    "ovn-nbctl --timeout=15 -- create load_balancer external_ids:k8s-cluster-lb-udp=yes protocol=udp",
		Output: udpLBUUID,
	})
	fexec.AddFakeCmd(&ovntest.ExpectedCmd{
		Cmd:    "ovn-nbctl --timeout=15 --data=bare --no-heading --columns=_uuid find load_balancer external_ids:k8s-cluster-lb-sctp=yes",
		Output: "",
	})
	if sctpSupport {
		fexec.AddFakeCmd(&ovntest.ExpectedCmd{
			Cmd:    "ovn-nbctl --timeout=15 -- create load_balancer external_ids:k8s-cluster-lb-sctp=yes protocol=sctp",
			Output: sctpLBUUID,
		})
	}
	drSwitchPort := joinSwitchToGwRouterPrefix + ovnClusterRouter
	drRouterPort := gwRouterToJoinSwitchPrefix + ovnClusterRouter
	joinSubnetV4 := ovntest.MustParseIPNet("100.64.0.1/16")
	joinLRPMAC := util.IPAddrToHWAddr(joinSubnetV4.IP)
	joinSubnetV6 := ovntest.MustParseIPNet("fd98::1/64")

	fexec.AddFakeCmdsNoOutputNoError([]string{
		"ovn-nbctl --timeout=15 --may-exist ls-add " + ovnJoinSwitch,
		"ovn-nbctl --timeout=15 -- --if-exists lrp-del " + drRouterPort + " -- lrp-add " + ovnClusterRouter + " " + drRouterPort +
			" " + joinLRPMAC.String() + " " + joinSubnetV4.String() + " " + joinSubnetV6.String(),
		"ovn-nbctl --timeout=15 --may-exist lsp-add " + ovnJoinSwitch + " " + drSwitchPort + " -- set logical_switch_port " +
			drSwitchPort + " type=router options:router-port=" + drRouterPort + " addresses=router",
	})

	// Node-related logical network stuff
	cidr := ovntest.MustParseIPNet(nodeSubnet)
	cidr.IP = util.NextIP(cidr.IP)
	lrpMAC := util.IPAddrToHWAddr(cidr.IP).String()
	gwCIDR := cidr.String()
	gwIP := cidr.IP.String()
	nodeMgmtPortIP := util.NextIP(cidr.IP)
	hybridOverlayIP := util.NextIP(nodeMgmtPortIP)

	fexec.AddFakeCmdsNoOutputNoError([]string{
		"ovn-nbctl --timeout=15 --if-exist get logical_router_port rtoj-GR_" + nodeName + " networks",
		"ovn-nbctl --timeout=15 --data=bare --no-heading --columns=name,other-config find logical_switch",
	})
	fexec.AddFakeCmdsNoOutputNoError([]string{
		"ovn-nbctl --timeout=15 --if-exists lrp-del " + routerToSwitchPrefix + nodeName + " -- lrp-add ovn_cluster_router " + routerToSwitchPrefix + nodeName + " " + lrpMAC + " " + gwCIDR,
		"ovn-nbctl --timeout=15 --may-exist ls-add " + nodeName + " -- set logical_switch " + nodeName + " other-config:subnet=" + nodeSubnet + " other-config:exclude_ips=" + nodeMgmtPortIP.String() + ".." + hybridOverlayIP.String(),
		"ovn-nbctl --timeout=15 set logical_switch " + nodeName + " other-config:mcast_snoop=\"true\"",
		"ovn-nbctl --timeout=15 set logical_switch " + nodeName + " other-config:mcast_querier=\"true\" other-config:mcast_eth_src=\"" + lrpMAC + "\" other-config:mcast_ip4_src=\"" + gwIP + "\"",
		"ovn-nbctl --timeout=15 -- --may-exist lsp-add " + nodeName + " " + switchToRouterPrefix + nodeName + " -- set logical_switch_port " + switchToRouterPrefix + nodeName + " type=router options:router-port=" + routerToSwitchPrefix + nodeName + " addresses=\"" + lrpMAC + "\"",
		"ovn-nbctl --timeout=15 set logical_switch " + nodeName + " load_balancer=" + tcpLBUUID,
		"ovn-nbctl --timeout=15 add logical_switch " + nodeName + " load_balancer " + udpLBUUID,
	})
	if sctpSupport {
		fexec.AddFakeCmdsNoOutputNoError([]string{
			"ovn-nbctl --timeout=15 add logical_switch " + nodeName + " load_balancer " + sctpLBUUID,
		})
	}
	fexec.AddFakeCmdsNoOutputNoError([]string{
		"ovn-nbctl --timeout=15 --may-exist acl-add " + nodeName + " to-lport 1001 ip4.src==" + nodeMgmtPortIP.String() + " allow-related",
		"ovn-nbctl --timeout=15 -- --may-exist lsp-add " + nodeName + " " + util.K8sPrefix + nodeName + " -- lsp-set-addresses " + util.K8sPrefix + nodeName + " " + mgmtMAC + " " + nodeMgmtPortIP.String(),
	})
	fexec.AddFakeCmd(&ovntest.ExpectedCmd{
		Cmd:    "ovn-nbctl --timeout=15 lsp-list " + nodeName,
		Output: "29df5ce5-2802-4ee5-891f-4fb27ca776e9 (" + util.K8sPrefix + nodeName + ")",
	})
	fexec.AddFakeCmdsNoOutputNoError([]string{
		"ovn-nbctl --timeout=15 -- --if-exists set logical_switch " + nodeName + " other-config:exclude_ips=" + hybridOverlayIP.String(),
	})

	return fexec, tcpLBUUID, udpLBUUID, sctpLBUUID
}

func addNodeportLBs(fexec *ovntest.FakeExec, nodeName, tcpLBUUID, udpLBUUID, sctpLBUUID string) {
	fexec.AddFakeCmdsNoOutputNoError([]string{
		"ovn-nbctl --timeout=15 --data=bare --no-heading --columns=_uuid find load_balancer external_ids:TCP_lb_gateway_router=" + gwRouterPrefix + nodeName,
		"ovn-nbctl --timeout=15 --data=bare --no-heading --columns=_uuid find load_balancer external_ids:UDP_lb_gateway_router=" + gwRouterPrefix + nodeName,
		"ovn-nbctl --timeout=15 --data=bare --no-heading --columns=_uuid find load_balancer external_ids:SCTP_lb_gateway_router=" + gwRouterPrefix + nodeName,
	})
	fexec.AddFakeCmd(&ovntest.ExpectedCmd{
		Cmd:    "ovn-nbctl --timeout=15 -- create load_balancer external_ids:TCP_lb_gateway_router=" + gwRouterPrefix + nodeName + " protocol=tcp",
		Output: tcpLBUUID,
	})
	fexec.AddFakeCmd(&ovntest.ExpectedCmd{
		Cmd:    "ovn-nbctl --timeout=15 -- create load_balancer external_ids:UDP_lb_gateway_router=" + gwRouterPrefix + nodeName + " protocol=udp",
		Output: udpLBUUID,
	})
	fexec.AddFakeCmd(&ovntest.ExpectedCmd{
		Cmd:    "ovn-nbctl --timeout=15 -- create load_balancer external_ids:SCTP_lb_gateway_router=" + gwRouterPrefix + nodeName + " protocol=sctp",
		Output: sctpLBUUID,
	})
	fexec.AddFakeCmdsNoOutputNoError([]string{
		"ovn-nbctl --timeout=15 set logical_router " + gwRouterPrefix + nodeName + " load_balancer=" + tcpLBUUID +
			"," + udpLBUUID + "," + sctpLBUUID,
		"ovn-nbctl --timeout=15 get logical_switch " + nodeName + " load_balancer",
		"ovn-nbctl --timeout=15 ls-lb-add " + nodeName + " " + tcpLBUUID,
		"ovn-nbctl --timeout=15 ls-lb-add " + nodeName + " " + udpLBUUID,
		"ovn-nbctl --timeout=15 ls-lb-add " + nodeName + " " + sctpLBUUID,
	})
}

func populatePortAddresses(nodeName, lsp, mac, ips string, ovnClient goovn.Client) {
	cmd, err := ovnClient.LSPAdd(nodeName, lsp)
	Expect(err).NotTo(HaveOccurred())
	err = cmd.Execute()
	Expect(err).NotTo(HaveOccurred())
	addresses := mac + " " + ips
	addresses = strings.TrimSpace(addresses)
	cmd, err = ovnClient.LSPSetDynamicAddresses(lsp, addresses)
	Expect(err).NotTo(HaveOccurred())
	err = cmd.Execute()
	Expect(err).NotTo(HaveOccurred())
}

/* FIXME for updated local gw
var _ = Describe("Master Operations", func() {
	var (
		app      *cli.App
		f        *factory.WatchFactory
		stopChan chan struct{}
		wg       *sync.WaitGroup
	)

	BeforeEach(func() {
		// Restore global default values before each testcase
		config.PrepareTestConfig()

		app = cli.NewApp()
		app.Name = "test"
		app.Flags = config.Flags

		stopChan = make(chan struct{})
		wg = &sync.WaitGroup{}
	})

	AfterEach(func() {
		close(stopChan)
		f.Shutdown()
		wg.Wait()
	})

	It("creates logical network elements for a 2-node cluster", func() {
		const (
			clusterIPNet string = "10.1.0.0"
			clusterCIDR  string = clusterIPNet + "/16"
		)

		app.Action = func(ctx *cli.Context) error {
			const (
				nodeName    string = "node1"
				nodeSubnet  string = "10.1.0.0/24"
				clusterCIDR string = "10.1.0.0/16"
				nextHop     string = "10.1.0.2"
				mgmtMAC     string = "01:02:03:04:05:06"
				hybMAC      string = "02:03:04:05:06:07"
				hybIP       string = "10.1.0.3"
			)

			fexec, tcpLBUUID, udpLBUUID, sctpLBUUID := defaultFakeExec(nodeSubnet, nodeName, true)
			cleanupGateway(fexec, nodeName, nodeSubnet, clusterCIDR, nextHop)

			testNode := v1.Node{ObjectMeta: metav1.ObjectMeta{
				Name: nodeName,
			}}

			fakeClient := fake.NewSimpleClientset(&v1.NodeList{
				Items: []v1.Node{testNode},
			})
			egressFirewallFakeClient := &egressfirewallfake.Clientset{}
			crdFakeClient := &apiextensionsfake.Clientset{}
			egressIPFakeClient := &egressipfake.Clientset{}

			err := util.SetExec(fexec)
			Expect(err).NotTo(HaveOccurred())

			_, err = config.InitConfig(ctx, fexec, nil)
			Expect(err).NotTo(HaveOccurred())

			mockOVNNBClient := ovntest.NewMockOVNClient(goovn.DBNB)
			mockOVNSBClient := ovntest.NewMockOVNClient(goovn.DBSB)
			lsp := "int-" + nodeName
			populatePortAddresses(nodeName, lsp, hybMAC, hybIP, mockOVNNBClient)
			nodeAnnotator := kube.NewNodeAnnotator(&kube.Kube{fakeClient, egressIPFakeClient, egressFirewallFakeClient}, &testNode)
			err = util.SetL3GatewayConfig(nodeAnnotator, &util.L3GatewayConfig{Mode: config.GatewayModeDisabled})
			Expect(err).NotTo(HaveOccurred())
			err = util.SetNodeManagementPortMACAddress(nodeAnnotator, ovntest.MustParseMAC(mgmtMAC))
			Expect(err).NotTo(HaveOccurred())
			err = nodeAnnotator.Run()
			Expect(err).NotTo(HaveOccurred())

			f, err = factory.NewWatchFactory(fakeClient, egressIPFakeClient, egressFirewallFakeClient, crdFakeClient)
			Expect(err).NotTo(HaveOccurred())

			clusterController := NewOvnController(fakeClient, egressIPFakeClient, egressFirewallFakeClient, f, stopChan,
				newFakeAddressSetFactory(),
				mockOVNNBClient,
				mockOVNSBClient, record.NewFakeRecorder(0))

			Expect(clusterController).NotTo(BeNil())
			clusterController.TCPLoadBalancerUUID = tcpLBUUID
			clusterController.UDPLoadBalancerUUID = udpLBUUID
			clusterController.SCTPLoadBalancerUUID = sctpLBUUID

			err = clusterController.StartClusterMaster("master")
			Expect(err).NotTo(HaveOccurred())

			clusterController.WatchNodes()

			wg.Add(1)
			go func() {
				defer wg.Done()
				clusterController.hoMaster.Run(stopChan)
			}()

			Eventually(fexec.CalledMatchesExpected, 2).Should(BeTrue(), fexec.ErrorDesc)
			updatedNode, err := fakeClient.CoreV1().Nodes().Get(context.TODO(), nodeName, metav1.GetOptions{})
			Expect(err).NotTo(HaveOccurred())

			subnetsFromAnnotation, err := util.ParseNodeHostSubnetAnnotation(updatedNode)
			Expect(err).NotTo(HaveOccurred())
			Expect(subnetsFromAnnotation[0].String()).To(Equal(nodeSubnet))

			macFromAnnotation, err := util.ParseNodeManagementPortMACAddress(updatedNode)
			Expect(err).NotTo(HaveOccurred())
			Expect(macFromAnnotation.String()).To(Equal(mgmtMAC))

			Eventually(fexec.CalledMatchesExpected, 2).Should(BeTrue(), fexec.ErrorDesc)
			return nil
		}

		err := app.Run([]string{
			app.Name,
			"-cluster-subnets=" + clusterCIDR,
			"-enable-multicast",
			"-enable-hybrid-overlay",
		})
		Expect(err).NotTo(HaveOccurred())
	})

	It("works without SCTP support", func() {
		const (
			clusterIPNet string = "10.1.0.0"
			clusterCIDR  string = clusterIPNet + "/16"
		)

		app.Action = func(ctx *cli.Context) error {
			const (
				nodeName    string = "sctp-test-node"
				nodeSubnet  string = "10.1.0.0/24"
				clusterCIDR string = "10.1.0.0/16"
				nextHop     string = "10.1.0.2"
				mgmtMAC     string = "01:02:03:04:05:06"
				hybMAC      string = "02:03:04:05:06:07"
				hybIP       string = "10.1.0.3"
			)

			fexec, tcpLBUUID, udpLBUUID, _ := defaultFakeExec(nodeSubnet, nodeName, false)
			cleanupGateway(fexec, nodeName, nodeSubnet, clusterCIDR, nextHop)

			testNode := v1.Node{ObjectMeta: metav1.ObjectMeta{
				Name: nodeName,
			}}

			fakeClient := fake.NewSimpleClientset(&v1.NodeList{
				Items: []v1.Node{testNode},
			})
			egressFirewallFakeClient := &egressfirewallfake.Clientset{}
			crdFakeClient := &apiextensionsfake.Clientset{}
			egressIPFakeClient := &egressipfake.Clientset{}

			err := util.SetExec(fexec)
			Expect(err).NotTo(HaveOccurred())

			_, err = config.InitConfig(ctx, fexec, nil)
			Expect(err).NotTo(HaveOccurred())

			mockOVNNBClient := ovntest.NewMockOVNClient(goovn.DBNB)
			mockOVNSBClient := ovntest.NewMockOVNClient(goovn.DBSB)
			lsp := "int-" + nodeName
			populatePortAddresses(nodeName, lsp, hybMAC, hybIP, mockOVNNBClient)
			nodeAnnotator := kube.NewNodeAnnotator(&kube.Kube{fakeClient, egressIPFakeClient, egressFirewallFakeClient}, &testNode)
			err = util.SetL3GatewayConfig(nodeAnnotator, &util.L3GatewayConfig{Mode: config.GatewayModeDisabled})
			Expect(err).NotTo(HaveOccurred())
			err = util.SetNodeManagementPortMACAddress(nodeAnnotator, ovntest.MustParseMAC(mgmtMAC))
			Expect(err).NotTo(HaveOccurred())
			err = nodeAnnotator.Run()
			Expect(err).NotTo(HaveOccurred())

			f, err = factory.NewWatchFactory(fakeClient, egressIPFakeClient, egressFirewallFakeClient, crdFakeClient)
			Expect(err).NotTo(HaveOccurred())

			clusterController := NewOvnController(fakeClient, egressIPFakeClient, egressFirewallFakeClient, f, stopChan,
				newFakeAddressSetFactory(), mockOVNNBClient,
				mockOVNSBClient, record.NewFakeRecorder(0))

			Expect(clusterController).NotTo(BeNil())
			clusterController.TCPLoadBalancerUUID = tcpLBUUID
			clusterController.UDPLoadBalancerUUID = udpLBUUID
			clusterController.SCTPLoadBalancerUUID = ""

			err = clusterController.StartClusterMaster("master")
			Expect(err).NotTo(HaveOccurred())

			clusterController.WatchNodes()

			wg.Add(1)
			go func() {
				defer wg.Done()
				clusterController.hoMaster.Run(stopChan)
			}()

			Eventually(fexec.CalledMatchesExpected, 2).Should(BeTrue(), fexec.ErrorDesc)
			updatedNode, err := fakeClient.CoreV1().Nodes().Get(context.TODO(), nodeName, metav1.GetOptions{})
			Expect(err).NotTo(HaveOccurred())

			subnetsFromAnnotation, err := util.ParseNodeHostSubnetAnnotation(updatedNode)
			Expect(err).NotTo(HaveOccurred())
			Expect(subnetsFromAnnotation[0].String()).To(Equal(nodeSubnet))

			macFromAnnotation, err := util.ParseNodeManagementPortMACAddress(updatedNode)
			Expect(err).NotTo(HaveOccurred())
			Expect(macFromAnnotation.String()).To(Equal(mgmtMAC))

			Eventually(fexec.CalledMatchesExpected, 2).Should(BeTrue(), fexec.ErrorDesc)
			return nil
		}

		err := app.Run([]string{
			app.Name,
			"-cluster-subnets=" + clusterCIDR,
			"-enable-multicast",
			"-enable-hybrid-overlay",
		})
		Expect(err).NotTo(HaveOccurred())
	})

	It("does not allocate a hostsubnet for a node that already has one", func() {
		const (
			clusterIPNet string = "10.1.0.0"
			clusterCIDR  string = clusterIPNet + "/16"
		)

		app.Action = func(ctx *cli.Context) error {
			const (
				nodeName    string = "node1"
				nodeSubnet  string = "10.1.3.0/24"
				clusterCIDR string = "10.1.0.0/16"
				nextHop     string = "10.1.3.2"
				mgmtMAC     string = "01:02:03:04:05:06"
				hybMAC      string = "02:03:04:05:06:07"
				hybIP       string = "10.1.0.3"
			)

			testNode := v1.Node{ObjectMeta: metav1.ObjectMeta{
				Name: nodeName,
			}}

			fakeClient := fake.NewSimpleClientset(&v1.NodeList{
				Items: []v1.Node{testNode},
			})
			egressFirewallFakeClient := &egressfirewallfake.Clientset{}
			crdFakeClient := &apiextensionsfake.Clientset{}
			egressIPFakeClient := &egressipfake.Clientset{}

			fexec, tcpLBUUID, udpLBUUID, sctpLBUUID := defaultFakeExec(nodeSubnet, nodeName, true)
			err := util.SetExec(fexec)
			Expect(err).NotTo(HaveOccurred())
			cleanupGateway(fexec, nodeName, nodeSubnet, clusterCIDR, nextHop)

			_, err = config.InitConfig(ctx, fexec, nil)
			Expect(err).NotTo(HaveOccurred())
			mockOVNNBClient := ovntest.NewMockOVNClient(goovn.DBNB)
			mockOVNSBClient := ovntest.NewMockOVNClient(goovn.DBSB)
			lsp := "int-" + nodeName
			populatePortAddresses(nodeName, lsp, hybMAC, hybIP, mockOVNNBClient)
			nodeAnnotator := kube.NewNodeAnnotator(&kube.Kube{fakeClient, egressIPFakeClient, egressFirewallFakeClient}, &testNode)
			err = util.SetL3GatewayConfig(nodeAnnotator, &util.L3GatewayConfig{Mode: config.GatewayModeDisabled})
			Expect(err).NotTo(HaveOccurred())
			err = util.SetNodeManagementPortMACAddress(nodeAnnotator, ovntest.MustParseMAC(mgmtMAC))
			Expect(err).NotTo(HaveOccurred())
			err = util.SetNodeHostSubnetAnnotation(nodeAnnotator, ovntest.MustParseIPNets(nodeSubnet))
			Expect(err).NotTo(HaveOccurred())
			err = nodeAnnotator.Run()
			Expect(err).NotTo(HaveOccurred())

			f, err = factory.NewWatchFactory(fakeClient, egressIPFakeClient, egressFirewallFakeClient, crdFakeClient)
			Expect(err).NotTo(HaveOccurred())

			clusterController := NewOvnController(fakeClient, egressIPFakeClient, egressFirewallFakeClient, f, stopChan,
				newFakeAddressSetFactory(), mockOVNNBClient, mockOVNSBClient, record.NewFakeRecorder(0))
			Expect(clusterController).NotTo(BeNil())
			clusterController.TCPLoadBalancerUUID = tcpLBUUID
			clusterController.UDPLoadBalancerUUID = udpLBUUID
			clusterController.SCTPLoadBalancerUUID = sctpLBUUID

			err = clusterController.StartClusterMaster("master")
			Expect(err).NotTo(HaveOccurred())

			clusterController.WatchNodes()

			wg.Add(1)
			go func() {
				defer wg.Done()
				clusterController.hoMaster.Run(stopChan)
			}()

			Eventually(fexec.CalledMatchesExpected, 2).Should(BeTrue(), fexec.ErrorDesc)
			updatedNode, err := fakeClient.CoreV1().Nodes().Get(context.TODO(), nodeName, metav1.GetOptions{})
			Expect(err).NotTo(HaveOccurred())

			subnetsFromAnnotation, err := util.ParseNodeHostSubnetAnnotation(updatedNode)
			Expect(err).NotTo(HaveOccurred())
			Expect(subnetsFromAnnotation[0].String()).To(Equal(nodeSubnet))

			macFromAnnotation, err := util.ParseNodeManagementPortMACAddress(updatedNode)
			Expect(err).NotTo(HaveOccurred())
			Expect(macFromAnnotation.String()).To(Equal(mgmtMAC))

			Eventually(fexec.CalledMatchesExpected, 2).Should(BeTrue(), fexec.ErrorDesc)
			return nil
		}

		err := app.Run([]string{
			app.Name,
			"-cluster-subnets=" + clusterCIDR,
			"-enable-multicast",
			"-enable-hybrid-overlay",
		})
		Expect(err).NotTo(HaveOccurred())
	})

	It("removes deleted nodes from the OVN database", func() {
		app.Action = func(ctx *cli.Context) error {
			const (
				tcpLBUUID         string = "1a3dfc82-2749-4931-9190-c30e7c0ecea3"
				udpLBUUID         string = "6d3142fc-53e8-4ac1-88e6-46094a5a9957"
				sctpLBUUID        string = "0514c521-a120-4756-aec6-883fe5db7139"
				node1Name         string = "openshift-node-1"
				node1Subnet       string = "10.128.0.0/24"
				node1MgmtPortIP   string = "10.128.0.2"
				masterName        string = "openshift-master-node"
				masterSubnet      string = "10.128.2.0/24"
				masterGWCIDR      string = "10.128.2.1/24"
				masterMgmtPortIP  string = "10.128.2.2"
				lrpMAC            string = "0a:58:0a:80:02:01"
				masterMgmtPortMAC string = "00:00:00:55:66:77"
			)

			fexec := ovntest.NewFakeExec()
			fexec.AddFakeCmdsNoOutputNoError([]string{
				"ovn-nbctl --timeout=15 --if-exist get logical_router_port rtoj-GR_" + masterName + " networks",
			})
			fexec.AddFakeCmd(&ovntest.ExpectedCmd{
				Cmd: "ovn-nbctl --timeout=15 --data=bare --no-heading --columns=name,other-config find logical_switch",
				// Return two nodes
				Output: fmt.Sprintf(`%s
subnet=%s

%s
subnet=%s
`, node1Name, node1Subnet, masterName, masterSubnet),
			})

			// Expect the code to delete node1 which no longer exists in Kubernetes API
			fexec.AddFakeCmdsNoOutputNoError([]string{
				"ovn-nbctl --timeout=15 --if-exist ls-del " + node1Name,
				"ovn-nbctl --timeout=15 --if-exist lrp-del " + routerToSwitchPrefix + node1Name,
			})
			cleanupGateway(fexec, node1Name, node1Subnet, ovnClusterRouter, node1MgmtPortIP)

			// Expect the code to re-add the master (which still exists)
			// when the factory watch begins and enumerates all existing
			// Kubernetes API nodes
			fexec.AddFakeCmdsNoOutputNoError([]string{
				"ovn-nbctl --timeout=15 --if-exists lrp-del " + routerToSwitchPrefix + masterName + " -- lrp-add ovn_cluster_router " + routerToSwitchPrefix + masterName + " " + lrpMAC + " " + masterGWCIDR,
				"ovn-nbctl --timeout=15 --may-exist ls-add " + masterName + " -- set logical_switch " + masterName + " other-config:subnet=" + masterSubnet + " other-config:exclude_ips=" + masterMgmtPortIP,
				"ovn-nbctl --timeout=15 -- --may-exist lsp-add " + masterName + " " + switchToRouterPrefix + masterName + " -- set logical_switch_port " + switchToRouterPrefix + masterName + " type=router options:router-port=" + routerToSwitchPrefix + masterName + " addresses=\"" + lrpMAC + "\"",
				"ovn-nbctl --timeout=15 set logical_switch " + masterName + " load_balancer=" + tcpLBUUID,
				"ovn-nbctl --timeout=15 add logical_switch " + masterName + " load_balancer " + udpLBUUID,
				"ovn-nbctl --timeout=15 add logical_switch " + masterName + " load_balancer " + sctpLBUUID,
				"ovn-nbctl --timeout=15 --may-exist acl-add " + masterName + " to-lport 1001 ip4.src==" + masterMgmtPortIP + " allow-related",
				"ovn-nbctl --timeout=15 -- --may-exist lsp-add " + masterName + " " + util.K8sPrefix + masterName + " -- lsp-set-addresses " + util.K8sPrefix + masterName + " " + masterMgmtPortMAC + " " + masterMgmtPortIP,
			})
			fexec.AddFakeCmd(&ovntest.ExpectedCmd{
				Cmd:    "ovn-nbctl --timeout=15 lsp-list " + masterName,
				Output: "29df5ce5-2802-4ee5-891f-4fb27ca776e9 (" + util.K8sPrefix + masterName + ")",
			})
			fexec.AddFakeCmdsNoOutputNoError([]string{
				"ovn-nbctl --timeout=15 -- --if-exists remove logical_switch " + masterName + " other-config exclude_ips",
			})

			cleanupGateway(fexec, masterName, masterSubnet, masterGWCIDR, masterMgmtPortIP)

			masterNode := v1.Node{
				ObjectMeta: metav1.ObjectMeta{
					Name: masterName,
				},
				Spec: v1.NodeSpec{
					ProviderID: "gce://openshift-gce-devel-ci/us-east1-b/ci-op-tbtpp-m-0",
				},
				Status: v1.NodeStatus{
					Conditions: []v1.NodeCondition{
						{
							Type:               v1.NodeNetworkUnavailable,
							Status:             v1.ConditionTrue,
							Reason:             "NoRouteCreated",
							Message:            "Node created without a route",
							LastTransitionTime: metav1.Now(),
						},
					},
				},
			}
			fakeClient := fake.NewSimpleClientset(&v1.NodeList{
				Items: []v1.Node{masterNode},
			})
			egressFirewallFakeClient := &egressfirewallfake.Clientset{}
			crdFakeClient := &apiextensionsfake.Clientset{}
			egressIPFakeClient := &egressipfake.Clientset{}

			err := util.SetExec(fexec)
			Expect(err).NotTo(HaveOccurred())

			_, err = config.InitConfig(ctx, fexec, nil)
			Expect(err).NotTo(HaveOccurred())

			nodeAnnotator := kube.NewNodeAnnotator(&kube.Kube{fakeClient, egressIPFakeClient, egressFirewallFakeClient}, &masterNode)
			err = util.SetL3GatewayConfig(nodeAnnotator, &util.L3GatewayConfig{Mode: config.GatewayModeDisabled})
			Expect(err).NotTo(HaveOccurred())
			err = util.SetNodeManagementPortMACAddress(nodeAnnotator, ovntest.MustParseMAC(masterMgmtPortMAC))
			Expect(err).NotTo(HaveOccurred())
			err = util.SetNodeHostSubnetAnnotation(nodeAnnotator, ovntest.MustParseIPNets(masterSubnet))
			Expect(err).NotTo(HaveOccurred())
			err = nodeAnnotator.Run()
			Expect(err).NotTo(HaveOccurred())

			f, err = factory.NewWatchFactory(fakeClient, egressIPFakeClient, egressFirewallFakeClient, crdFakeClient)
			Expect(err).NotTo(HaveOccurred())

			clusterController := NewOvnController(fakeClient, egressIPFakeClient, egressFirewallFakeClient, f, stopChan,
				newFakeAddressSetFactory(), ovntest.NewMockOVNClient(goovn.DBNB),
				ovntest.NewMockOVNClient(goovn.DBSB), record.NewFakeRecorder(0))
			Expect(clusterController).NotTo(BeNil())
			clusterController.TCPLoadBalancerUUID = tcpLBUUID
			clusterController.UDPLoadBalancerUUID = udpLBUUID
			clusterController.SCTPLoadBalancerUUID = sctpLBUUID
			clusterController.SCTPSupport = true
			clusterController.joinSwIPManager, _ = initJoinLogicalSwitchIPManager()
			_, _ = clusterController.joinSwIPManager.ensureJoinLRPIPs(ovnClusterRouter)

			// Let the real code run and ensure OVN database sync
			clusterController.WatchNodes()

			Expect(fexec.CalledMatchesExpected()).To(BeTrue(), fexec.ErrorDesc)

			node, err := fakeClient.CoreV1().Nodes().Get(context.TODO(), masterNode.Name, metav1.GetOptions{})
			Expect(err).NotTo(HaveOccurred())
			Expect(len(node.Status.Conditions)).To(BeIdenticalTo(1))
			Expect(node.Status.Conditions[0].Message).To(BeIdenticalTo("ovn-kube cleared kubelet-set NoRouteCreated"))

			return nil
		}

		err := app.Run([]string{app.Name})
		Expect(err).NotTo(HaveOccurred())
	})
})
*/

func addPBRandNATRules(fexec *ovntest.FakeExec, nodeName, nodeSubnet, nodeIP, mgmtPortIP, mgmtPortMAC string) {
	externalIP := "169.254.0.1"
	matchStr1 := fmt.Sprintf(`inport == "rtos-%s" && ip4.dst == %s /* %s */`, nodeName, nodeIP, nodeName)
	matchStr2 := fmt.Sprintf("ip4.src == %s && ip4.dst == %s /* %s */", mgmtPortIP, nodeIP, nodeName)

	fexec.AddFakeCmdsNoOutputNoError([]string{
		"ovn-nbctl --timeout=15 lr-policy-add " + ovnClusterRouter + " " + nodeSubnetPolicyPriority + " " + matchStr1 + " reroute " + mgmtPortIP,
		"ovn-nbctl --timeout=15 lr-policy-add " + ovnClusterRouter + " " + mgmtPortPolicyPriority + " " + matchStr2 + " reroute " + util.V4NodeLocalNatSubnetNextHop,
	})
	fexec.AddFakeCmdsNoOutputNoError([]string{
		"ovn-nbctl --timeout=15 --if-exists lr-nat-del " + ovnClusterRouter + " dnat_and_snat " +
			externalIP + " -- lr-nat-add " + ovnClusterRouter + " dnat_and_snat " +
			externalIP + " " + mgmtPortIP + " " + util.K8sPrefix + nodeName + " " + mgmtPortMAC,
	})
}

var _ = Describe("Gateway Init Operations", func() {
	var (
		app      *cli.App
		f        *factory.WatchFactory
		stopChan chan struct{}
	)

	const (
		clusterIPNet string = "10.1.0.0"
		clusterCIDR  string = clusterIPNet + "/16"
	)

	BeforeEach(func() {
		// Restore global default values before each testcase
		config.PrepareTestConfig()

		app = cli.NewApp()
		app.Name = "test"
		app.Flags = config.Flags
		stopChan = make(chan struct{})
	})

	AfterEach(func() {
		close(stopChan)
		f.Shutdown()
	})

	/* FIXME with update to local gw
	It("sets up a localnet gateway", func() {
		app.Action = func(ctx *cli.Context) error {
			const (
				nodeName               string = "node1"
				nodeLRPMAC             string = "0a:58:0a:01:01:01"
				lrpMAC                 string = "0a:58:64:40:00:02"
				lrpIP                  string = "100.64.0.2"
				lrpIPv6                string = "fd98::2"
				drLrpIP                string = "100.64.0.1"
				brLocalnetMAC          string = "11:22:33:44:55:66"
				systemID               string = "cb9ec8fa-b409-4ef3-9f42-d9283c47aac6"
				tcpLBUUID              string = "d2e858b2-cb5a-441b-a670-ed450f79a91f"
				udpLBUUID              string = "12832f14-eb0f-44d4-b8db-4cccbc73c792"
				sctpLBUUID             string = "0514c521-a120-4756-aec6-883fe5db7139"
				nodeSubnet             string = "10.1.1.0/24"
				nextHop                string = "10.1.1.2"
				gwRouter               string = gwRouterPrefix + nodeName
				clusterIPNet           string = "10.1.0.0"
				clusterCIDR            string = clusterIPNet + "/16"
				localnetGatewayIP      string = "169.254.33.2/24"
				localnetGatewayNextHop string = "169.254.33.1"
				localnetBridgeName     string = "br-local"
				masterGWCIDR           string = "10.1.1.1/24"
				masterMgmtPortIP       string = "10.1.1.2"
				node1RouteUUID         string = "0cac12cf-3e0f-4682-b028-5ea2e0001962"
				node1mgtRouteUUID      string = "0cac12cf-3e0f-4682-b028-5ea2e0001963"
			)

			testNode := v1.Node{ObjectMeta: metav1.ObjectMeta{
				Name: nodeName,
			}}

			fakeClient := fake.NewSimpleClientset(&v1.NodeList{
				Items: []v1.Node{testNode},
			})
			egressFirewallFakeClient := &egressfirewallfake.Clientset{}
			crdFakeClient := &apiextensionsfake.Clientset{}
			egressIPFakeClient := &egressipfake.Clientset{}

			fexec := ovntest.NewFakeExec()
			err := util.SetExec(fexec)
			Expect(err).NotTo(HaveOccurred())

			_, err = config.InitConfig(ctx, fexec, nil)
			Expect(err).NotTo(HaveOccurred())

			nodeAnnotator := kube.NewNodeAnnotator(&kube.Kube{fakeClient, egressIPFakeClient, egressFirewallFakeClient}, &testNode)
			ifaceID := localnetBridgeName + "_" + nodeName
			err = util.SetL3GatewayConfig(nodeAnnotator, &util.L3GatewayConfig{
				Mode:           config.GatewayModeLocal,
				ChassisID:      systemID,
				InterfaceID:    ifaceID,
				MACAddress:     ovntest.MustParseMAC(brLocalnetMAC),
				IPAddresses:    ovntest.MustParseIPNets(localnetGatewayIP),
				NextHops:       ovntest.MustParseIPs(localnetGatewayNextHop),
				NodePortEnable: true,
			})
			Expect(err).NotTo(HaveOccurred())
			err = util.SetNodeManagementPortMACAddress(nodeAnnotator, ovntest.MustParseMAC(brLocalnetMAC))
			Expect(err).NotTo(HaveOccurred())
			err = util.SetNodeHostSubnetAnnotation(nodeAnnotator, ovntest.MustParseIPNets(nodeSubnet))
			Expect(err).NotTo(HaveOccurred())
			err = nodeAnnotator.Run()
			Expect(err).NotTo(HaveOccurred())

			updatedNode, err := fakeClient.CoreV1().Nodes().Get(context.TODO(), testNode.Name, metav1.GetOptions{})
			Expect(err).NotTo(HaveOccurred())
			l3GatewayConfig, err := util.ParseNodeL3GatewayAnnotation(updatedNode)
			Expect(err).NotTo(HaveOccurred())

			fexec.AddFakeCmdsNoOutputNoError([]string{
				"ovn-nbctl --timeout=15 --if-exist get logical_router_port rtoj-GR_" + nodeName + " networks",
				"ovn-nbctl --timeout=15 --data=bare --no-heading --columns=name,other-config find logical_switch",
			})

			fexec.AddFakeCmdsNoOutputNoError([]string{
				"ovn-nbctl --timeout=15 --if-exists lrp-del " + routerToSwitchPrefix + nodeName + " -- lrp-add ovn_cluster_router " + routerToSwitchPrefix + nodeName + " " + nodeLRPMAC + " " + masterGWCIDR,
				"ovn-nbctl --timeout=15 --may-exist ls-add " + nodeName + " -- set logical_switch " + nodeName + " other-config:subnet=" + nodeSubnet + " other-config:exclude_ips=" + masterMgmtPortIP,
				"ovn-nbctl --timeout=15 -- --may-exist lsp-add " + nodeName + " " + switchToRouterPrefix + nodeName + " -- set logical_switch_port " + switchToRouterPrefix + nodeName + " type=router options:router-port=" + routerToSwitchPrefix + nodeName + " addresses=\"" + nodeLRPMAC + "\"",
				"ovn-nbctl --timeout=15 set logical_switch " + nodeName + " load_balancer=" + tcpLBUUID,
				"ovn-nbctl --timeout=15 add logical_switch " + nodeName + " load_balancer " + udpLBUUID,
				"ovn-nbctl --timeout=15 add logical_switch " + nodeName + " load_balancer " + sctpLBUUID,
				"ovn-nbctl --timeout=15 --may-exist acl-add " + nodeName + " to-lport 1001 ip4.src==" + masterMgmtPortIP + " allow-related",
				"ovn-nbctl --timeout=15 -- --may-exist lsp-add " + nodeName + " " + util.K8sPrefix + nodeName + " -- lsp-set-addresses " + util.K8sPrefix + nodeName + " " + brLocalnetMAC + " " + masterMgmtPortIP,
			})
			fexec.AddFakeCmd(&ovntest.ExpectedCmd{
				Cmd:    "ovn-nbctl --timeout=15 lsp-list " + nodeName,
				Output: "29df5ce5-2802-4ee5-891f-4fb27ca776e9 (" + util.K8sPrefix + nodeName + ")",
			})
			fexec.AddFakeCmdsNoOutputNoError([]string{
				"ovn-nbctl --timeout=15 -- --if-exists remove logical_switch " + nodeName + " other-config exclude_ips",
				"ovn-nbctl --timeout=15 -- --may-exist lr-add " + gwRouter + " -- set logical_router " + gwRouter + " options:chassis=" + systemID + " external_ids:physical_ip=169.254.33.2 external_ids:physical_ips=169.254.33.2",
				"ovn-nbctl --timeout=15 -- --may-exist lsp-add " + ovnJoinSwitch + " " + joinSwitchToGwRouterPrefix + gwRouter + " -- set logical_switch_port " + joinSwitchToGwRouterPrefix + gwRouter + " type=router options:router-port=" + gwRouterToJoinSwitchPrefix + gwRouter + " addresses=router",
				"ovn-nbctl --timeout=15 -- --if-exists lrp-del " + gwRouterToJoinSwitchPrefix + gwRouter + " -- lrp-add " + gwRouter + " " + gwRouterToJoinSwitchPrefix + gwRouter + " " + lrpMAC + " " + lrpIP + "/16" + " " + lrpIPv6 + "/64",
			})
			fexec.AddFakeCmdsNoOutputNoError([]string{
				"ovn-nbctl --timeout=15 set logical_router " + gwRouter + " options:lb_force_snat_ip=" + lrpIP,
				"ovn-nbctl --timeout=15 -- --if-exists remove logical_router " + gwRouter + " options learn_from_arp_request -- set logical_router " + gwRouter + " options:always_learn_from_arp_request=false",
				"ovn-nbctl --timeout=15 set logical_router " + gwRouter + " options:dynamic_neigh_routers=true",
				"ovn-nbctl --timeout=15 --may-exist lr-route-add " + gwRouter + " " + clusterCIDR + " " + drLrpIP,
			})
			addNodeportLBs(fexec, nodeName, tcpLBUUID, udpLBUUID, sctpLBUUID)
			fexec.AddFakeCmdsNoOutputNoError([]string{
				"ovn-nbctl --timeout=15 --may-exist ls-add " + externalSwitchPrefix + nodeName,
			})
			fexec.AddFakeCmdsNoOutputNoError([]string{
				"ovn-nbctl --timeout=15 -- --may-exist lsp-add " + externalSwitchPrefix + nodeName + " br-local_" + nodeName + " -- lsp-set-addresses br-local_" + nodeName + " unknown -- lsp-set-type br-local_" + nodeName + " localnet -- lsp-set-options br-local_" + nodeName + " network_name=" + util.PhysicalNetworkName,
				"ovn-nbctl --timeout=15 -- --if-exists lrp-del " + gwRouterToExtSwitchPrefix + gwRouter + " -- lrp-add " + gwRouter + " " + gwRouterToExtSwitchPrefix + gwRouter + " " + brLocalnetMAC + " 169.254.33.2/24 -- set logical_router_port " + gwRouterToExtSwitchPrefix + gwRouter + " external-ids:gateway-physical-ip=yes",
				"ovn-nbctl --timeout=15 -- --may-exist lsp-add " + externalSwitchPrefix + nodeName + " " + extSwitchToGwRouterPrefix + gwRouter + " -- set logical_switch_port " + extSwitchToGwRouterPrefix + gwRouter + " type=router options:router-port=" + gwRouterToExtSwitchPrefix + gwRouter + " addresses=\"" + brLocalnetMAC + "\"",
				"ovn-nbctl --timeout=15 --may-exist lr-route-add " + gwRouter + " 0.0.0.0/0 169.254.33.1 " + gwRouterToExtSwitchPrefix + gwRouter,
				"ovn-nbctl --timeout=15 --may-exist lr-route-add " + ovnClusterRouter + " " + lrpIP + " " + lrpIP,
				"ovn-nbctl --timeout=15 --may-exist lr-route-add " + ovnClusterRouter + " " + lrpIPv6 + " " + lrpIPv6,
				"ovn-nbctl --timeout=15 --may-exist --policy=src-ip lr-route-add " + ovnClusterRouter + " " + nodeSubnet + " " + lrpIP,
				"ovn-nbctl --timeout=15 --if-exists lr-nat-del " + gwRouter + " snat " + clusterCIDR + " -- lr-nat-add " +
					gwRouter + " snat 169.254.33.2 " + clusterCIDR,
			})
			fexec.AddFakeCmd(&ovntest.ExpectedCmd{
				Cmd:    "ovn-nbctl --timeout=15 get logical_router " + gwRouterPrefix + nodeName + " external_ids:physical_ips",
				Output: "169.254.33.2",
			})
			fexec.AddFakeCmdsNoOutputNoError([]string{
				"ovn-nbctl --timeout=15 -- --may-exist lr-add " + gwRouter + " -- set logical_router " + gwRouter + " options:chassis=" + systemID + " external_ids:physical_ip=169.254.33.2 external_ids:physical_ips=169.254.33.2",
				"ovn-nbctl --timeout=15 -- --may-exist lsp-add " + ovnJoinSwitch + " " + joinSwitchToGwRouterPrefix + gwRouter + " -- set logical_switch_port " + joinSwitchToGwRouterPrefix + gwRouter + " type=router options:router-port=" + gwRouterToJoinSwitchPrefix + gwRouter + " addresses=router",
				"ovn-nbctl --timeout=15 -- --if-exists lrp-del " + gwRouterToJoinSwitchPrefix + gwRouter + " -- lrp-add " + gwRouter + " " + gwRouterToJoinSwitchPrefix + gwRouter + " " + lrpMAC + " " + lrpIP + "/16" + " " + lrpIPv6 + "/64",
			})
			fexec.AddFakeCmdsNoOutputNoError([]string{
				"ovn-nbctl --timeout=15 set logical_router " + gwRouter + " options:lb_force_snat_ip=" + lrpIP,
				"ovn-nbctl --timeout=15 -- --if-exists remove logical_router " + gwRouter + " options learn_from_arp_request -- set logical_router " + gwRouter + " options:always_learn_from_arp_request=false",
				"ovn-nbctl --timeout=15 set logical_router " + gwRouter + " options:dynamic_neigh_routers=true",
				"ovn-nbctl --timeout=15 --may-exist lr-route-add " + gwRouter + " " + clusterCIDR + " " + drLrpIP,
			})
			addNodeportLBs(fexec, nodeName, tcpLBUUID, udpLBUUID, sctpLBUUID)
			fexec.AddFakeCmdsNoOutputNoError([]string{
				"ovn-nbctl --timeout=15 --may-exist ls-add " + externalSwitchPrefix + nodeName,
			})
			fexec.AddFakeCmdsNoOutputNoError([]string{
				"ovn-nbctl --timeout=15 -- --may-exist lsp-add " + externalSwitchPrefix + nodeName + " br-local_" + nodeName + " -- lsp-set-addresses br-local_" + nodeName + " unknown -- lsp-set-type br-local_" + nodeName + " localnet -- lsp-set-options br-local_" + nodeName + " network_name=" + util.PhysicalNetworkName,
				"ovn-nbctl --timeout=15 -- --if-exists lrp-del " + gwRouterToExtSwitchPrefix + gwRouter + " -- lrp-add " + gwRouter + " " + gwRouterToExtSwitchPrefix + gwRouter + " " + brLocalnetMAC + " 169.254.33.2/24 -- set logical_router_port " + gwRouterToExtSwitchPrefix + gwRouter + " external-ids:gateway-physical-ip=yes",
				"ovn-nbctl --timeout=15 -- --may-exist lsp-add " + externalSwitchPrefix + nodeName + " " + extSwitchToGwRouterPrefix + gwRouter + " -- set logical_switch_port " + extSwitchToGwRouterPrefix + gwRouter + " type=router options:router-port=" + gwRouterToExtSwitchPrefix + gwRouter + " addresses=\"" + brLocalnetMAC + "\"",
				"ovn-nbctl --timeout=15 --may-exist lr-route-add " + gwRouter + " 0.0.0.0/0 169.254.33.1 " + gwRouterToExtSwitchPrefix + gwRouter,
				"ovn-nbctl --timeout=15 --may-exist lr-route-add " + ovnClusterRouter + " " + lrpIP + " " + lrpIP,
				"ovn-nbctl --timeout=15 --may-exist lr-route-add " + ovnClusterRouter + " " + lrpIPv6 + " " + lrpIPv6,
				"ovn-nbctl --timeout=15 --may-exist --policy=src-ip lr-route-add " + ovnClusterRouter + " " + nodeSubnet + " " + lrpIP,
				"ovn-nbctl --timeout=15 --if-exists lr-nat-del " + gwRouter + " snat " + clusterCIDR +
					" -- lr-nat-add " + gwRouter + " snat 169.254.33.2 " + clusterCIDR,
			})
			fexec.AddFakeCmd(&ovntest.ExpectedCmd{
				Cmd:    "ovn-nbctl --timeout=15 get logical_router " + gwRouterPrefix + nodeName + " external_ids:physical_ips",
				Output: "169.254.33.2",
			})

			f, err = factory.NewWatchFactory(fakeClient, egressIPFakeClient, egressFirewallFakeClient, crdFakeClient)
			Expect(err).NotTo(HaveOccurred())

			clusterController := NewOvnController(fakeClient, egressIPFakeClient, egressFirewallFakeClient, f, stopChan, newFakeAddressSetFactory(),
				ovntest.NewMockOVNClient(goovn.DBNB),
				ovntest.NewMockOVNClient(goovn.DBSB), record.NewFakeRecorder(0))
			Expect(clusterController).NotTo(BeNil())
			clusterController.TCPLoadBalancerUUID = tcpLBUUID
			clusterController.UDPLoadBalancerUUID = udpLBUUID
			clusterController.SCTPLoadBalancerUUID = sctpLBUUID
			clusterController.SCTPSupport = true
			clusterController.joinSwIPManager, _ = initJoinLogicalSwitchIPManager()
			_, _ = clusterController.joinSwIPManager.ensureJoinLRPIPs(ovnClusterRouter)

			// Let the real code run and ensure OVN database sync
			clusterController.WatchNodes()

			subnet := ovntest.MustParseIPNet(nodeSubnet)
			err = clusterController.syncGatewayLogicalNetwork(updatedNode, l3GatewayConfig, []*net.IPNet{subnet})
			Expect(err).NotTo(HaveOccurred())

			Expect(fexec.CalledMatchesExpected()).To(BeTrue(), fexec.ErrorDesc)
			return nil
		}

		err := app.Run([]string{
			app.Name,
			"-cluster-subnets=" + clusterCIDR,
			"--init-gateways",
			"--gateway-local",
			"--nodeport",
		})
		Expect(err).NotTo(HaveOccurred())
	})
	*/

	It("sets up a shared gateway", func() {
		app.Action = func(ctx *cli.Context) error {
			const (
				nodeName             string = "node1"
				nodeLRPMAC           string = "0a:58:0a:01:01:01"
				lrpMAC               string = "0a:58:64:40:00:02"
				lrpIP                string = "100.64.0.2"
				lrpIPv6              string = "fd98::2"
				drLrpIP              string = "100.64.0.1"
				physicalBridgeMAC    string = "11:22:33:44:55:66"
				systemID             string = "cb9ec8fa-b409-4ef3-9f42-d9283c47aac6"
				tcpLBUUID            string = "d2e858b2-cb5a-441b-a670-ed450f79a91f"
				udpLBUUID            string = "12832f14-eb0f-44d4-b8db-4cccbc73c792"
				sctpLBUUID           string = "0514c521-a120-4756-aec6-883fe5db7139"
				nodeSubnet           string = "10.1.1.0/24"
				gwRouter             string = gwRouterPrefix + nodeName
				clusterIPNet         string = "10.1.0.0"
				clusterCIDR          string = clusterIPNet + "/16"
				gatewayRouterIPMask  string = "172.16.16.2/24"
				gatewayRouterIP      string = "172.16.16.2"
				gatewayRouterNextHop string = "172.16.16.1"
				physicalBridgeName   string = "br-eth0"
				nodeGWIP             string = "10.1.1.1/24"
				nodeMgmtPortIP       string = "10.1.1.2"
				nodeMgmtPortMAC      string = "0a:58:0a:01:01:02"
				dnatSnatIP           string = "169.254.0.1"
			)

			testNode := v1.Node{ObjectMeta: metav1.ObjectMeta{
				Name: nodeName,
			}}

			fakeClient := fake.NewSimpleClientset(&v1.NodeList{
				Items: []v1.Node{testNode},
			})
			egressFirewallFakeClient := &egressfirewallfake.Clientset{}
			crdFakeClient := &apiextensionsfake.Clientset{}
			egressIPFakeClient := &egressipfake.Clientset{}

			fexec := ovntest.NewFakeExec()
			err := util.SetExec(fexec)
			Expect(err).NotTo(HaveOccurred())

			_, err = config.InitConfig(ctx, fexec, nil)
			Expect(err).NotTo(HaveOccurred())

			nodeAnnotator := kube.NewNodeAnnotator(&kube.Kube{fakeClient, egressIPFakeClient, egressFirewallFakeClient}, &testNode)
			ifaceID := physicalBridgeName + "_" + nodeName
			vlanID := uint(1024)
			err = util.SetL3GatewayConfig(nodeAnnotator, &util.L3GatewayConfig{
				Mode:           config.GatewayModeShared,
				ChassisID:      systemID,
				InterfaceID:    ifaceID,
				MACAddress:     ovntest.MustParseMAC(physicalBridgeMAC),
				IPAddresses:    ovntest.MustParseIPNets(gatewayRouterIPMask),
				NextHops:       ovntest.MustParseIPs(gatewayRouterNextHop),
				NodePortEnable: true,
				VLANID:         &vlanID,
			})
			err = util.SetNodeManagementPortMACAddress(nodeAnnotator, ovntest.MustParseMAC(nodeMgmtPortMAC))
			Expect(err).NotTo(HaveOccurred())
			err = util.SetNodeHostSubnetAnnotation(nodeAnnotator, ovntest.MustParseIPNets(nodeSubnet))
			Expect(err).NotTo(HaveOccurred())
			err = util.SetNodeLocalNatAnnotation(nodeAnnotator, []net.IP{ovntest.MustParseIP(dnatSnatIP)})
			Expect(err).NotTo(HaveOccurred())
			err = nodeAnnotator.Run()
			Expect(err).NotTo(HaveOccurred())

			updatedNode, err := fakeClient.CoreV1().Nodes().Get(context.TODO(), testNode.Name, metav1.GetOptions{})
			Expect(err).NotTo(HaveOccurred())
			l3GatewayConfig, err := util.ParseNodeL3GatewayAnnotation(updatedNode)
			Expect(err).NotTo(HaveOccurred())

			fexec.AddFakeCmdsNoOutputNoError([]string{
				"ovn-nbctl --timeout=15 --if-exist get logical_router_port rtoj-GR_" + nodeName + " networks",
				"ovn-nbctl --timeout=15 --data=bare --no-heading --columns=name,other-config find logical_switch",
			})

			fexec.AddFakeCmdsNoOutputNoError([]string{
				"ovn-nbctl --timeout=15 --if-exists lrp-del " + routerToSwitchPrefix + nodeName + " -- lrp-add ovn_cluster_router " + routerToSwitchPrefix + nodeName + " " + nodeLRPMAC + " " + nodeGWIP,
				"ovn-nbctl --timeout=15 --may-exist ls-add " + nodeName + " -- set logical_switch " + nodeName + " other-config:subnet=" + nodeSubnet + " other-config:exclude_ips=" + nodeMgmtPortIP,
				"ovn-nbctl --timeout=15 -- --may-exist lsp-add " + nodeName + " " + switchToRouterPrefix + nodeName + " -- set logical_switch_port " + switchToRouterPrefix + nodeName + " type=router options:router-port=" + routerToSwitchPrefix + nodeName + " addresses=\"" + nodeLRPMAC + "\"",
				"ovn-nbctl --timeout=15 set logical_switch " + nodeName + " load_balancer=" + tcpLBUUID,
				"ovn-nbctl --timeout=15 add logical_switch " + nodeName + " load_balancer " + udpLBUUID,
				"ovn-nbctl --timeout=15 add logical_switch " + nodeName + " load_balancer " + sctpLBUUID,
				"ovn-nbctl --timeout=15 --may-exist acl-add " + nodeName + " to-lport 1001 ip4.src==" + nodeMgmtPortIP + " allow-related",
				"ovn-nbctl --timeout=15 -- --may-exist lsp-add " + nodeName + " " + util.K8sPrefix + nodeName + " -- lsp-set-addresses " + util.K8sPrefix + nodeName + " " + nodeMgmtPortMAC + " " + nodeMgmtPortIP,
			})
			fexec.AddFakeCmd(&ovntest.ExpectedCmd{
				Cmd:    "ovn-nbctl --timeout=15 lsp-list " + nodeName,
				Output: "29df5ce5-2802-4ee5-891f-4fb27ca776e9 (" + util.K8sPrefix + nodeName + ")",
			})
			fexec.AddFakeCmdsNoOutputNoError([]string{
				"ovn-nbctl --timeout=15 -- --if-exists remove logical_switch " + nodeName + " other-config exclude_ips",
				"ovn-nbctl --timeout=15 -- --may-exist lr-add " + gwRouter + " -- set logical_router " + gwRouter + " options:chassis=" + systemID + " external_ids:physical_ip=" + gatewayRouterIP + " external_ids:physical_ips=" + gatewayRouterIP,
				"ovn-nbctl --timeout=15 -- --may-exist lsp-add " + ovnJoinSwitch + " " + joinSwitchToGwRouterPrefix + gwRouter + " -- set logical_switch_port " + joinSwitchToGwRouterPrefix + gwRouter + " type=router options:router-port=" + gwRouterToJoinSwitchPrefix + gwRouter + " addresses=router",
				"ovn-nbctl --timeout=15 -- --if-exists lrp-del " + gwRouterToJoinSwitchPrefix + gwRouter + " -- lrp-add " + gwRouter + " " + gwRouterToJoinSwitchPrefix + gwRouter + " " + lrpMAC + " " + lrpIP + "/16" + " " + lrpIPv6 + "/64",
			})
			fexec.AddFakeCmdsNoOutputNoError([]string{
<<<<<<< HEAD
				"ovn-nbctl --timeout=15 set logical_router " + gwRouter + " options:lb_force_snat_ip=" + lrpIP,
				"ovn-nbctl --timeout=15 -- --if-exists remove logical_router " + gwRouter + " options learn_from_arp_request -- set logical_router " + gwRouter + " options:always_learn_from_arp_request=false",
				"ovn-nbctl --timeout=15 set logical_router " + gwRouter + " options:dynamic_neigh_routers=true",
=======
				"ovn-nbctl --timeout=15 set logical_router " + gwRouter + " options:lb_force_snat_ip=" + lrpIP + " " + lrpIPv6,
>>>>>>> c2329b04
				"ovn-nbctl --timeout=15 --may-exist lr-route-add " + gwRouter + " " + clusterCIDR + " " + drLrpIP,
			})
			addNodeportLBs(fexec, nodeName, tcpLBUUID, udpLBUUID, sctpLBUUID)
			fexec.AddFakeCmdsNoOutputNoError([]string{
				"ovn-nbctl --timeout=15 --may-exist ls-add " + externalSwitchPrefix + nodeName,
			})
			fexec.AddFakeCmdsNoOutputNoError([]string{
				"ovn-nbctl --timeout=15 -- --may-exist lsp-add " + externalSwitchPrefix + nodeName + " br-eth0_" + nodeName + " -- lsp-set-addresses br-eth0_" + nodeName + " unknown -- lsp-set-type br-eth0_" + nodeName + " localnet -- lsp-set-options br-eth0_" + nodeName + " network_name=" + util.PhysicalNetworkName + " -- set logical_switch_port br-eth0_" + nodeName + " tag_request=" + "1024",
				"ovn-nbctl --timeout=15 -- --if-exists lrp-del " + gwRouterToExtSwitchPrefix + gwRouter + " -- lrp-add " + gwRouter + " " + gwRouterToExtSwitchPrefix + gwRouter + " " + physicalBridgeMAC + " " + gatewayRouterIPMask + " -- set logical_router_port " + gwRouterToExtSwitchPrefix + gwRouter + " external-ids:gateway-physical-ip=yes",
				"ovn-nbctl --timeout=15 -- --may-exist lsp-add " + externalSwitchPrefix + nodeName + " " + extSwitchToGwRouterPrefix + gwRouter + " -- set logical_switch_port " + extSwitchToGwRouterPrefix + gwRouter + " type=router options:router-port=" + gwRouterToExtSwitchPrefix + gwRouter + " addresses=\"" + physicalBridgeMAC + "\"",
				"ovn-nbctl --timeout=15 --may-exist lr-route-add " + gwRouter + " 0.0.0.0/0 " + gatewayRouterNextHop + " " + gwRouterToExtSwitchPrefix + gwRouter,
				"ovn-nbctl --timeout=15 --may-exist lr-route-add " + ovnClusterRouter + " " + lrpIP + " " + lrpIP,
				"ovn-nbctl --timeout=15 --may-exist lr-route-add " + ovnClusterRouter + " " + lrpIPv6 + " " + lrpIPv6,
				"ovn-nbctl --timeout=15 --may-exist --policy=src-ip lr-route-add " + ovnClusterRouter + " " + nodeSubnet + " " + lrpIP,
				"ovn-nbctl --timeout=15 --if-exists lr-nat-del " + gwRouter + " snat " + clusterCIDR +
					" -- lr-nat-add " + gwRouter + " snat " + gatewayRouterIP + " " + clusterCIDR,
			})

			addPBRandNATRules(fexec, nodeName, nodeSubnet, gatewayRouterIP, nodeMgmtPortIP, nodeMgmtPortMAC)

			fexec.AddFakeCmd(&ovntest.ExpectedCmd{
				Cmd:    "ovn-nbctl --timeout=15 get logical_router " + gwRouterPrefix + nodeName + " external_ids:physical_ips",
				Output: "169.254.33.2",
			})
			fexec.AddFakeCmdsNoOutputNoError([]string{
				"ovn-nbctl --timeout=15 -- --may-exist lr-add " + gwRouter + " -- set logical_router " + gwRouter + " options:chassis=" + systemID + " external_ids:physical_ip=" + gatewayRouterIP + " external_ids:physical_ips=" + gatewayRouterIP,
				"ovn-nbctl --timeout=15 -- --may-exist lsp-add " + ovnJoinSwitch + " " + joinSwitchToGwRouterPrefix + gwRouter + " -- set logical_switch_port " + joinSwitchToGwRouterPrefix + gwRouter + " type=router options:router-port=" + gwRouterToJoinSwitchPrefix + gwRouter + " addresses=router",
				"ovn-nbctl --timeout=15 -- --if-exists lrp-del " + gwRouterToJoinSwitchPrefix + gwRouter + " -- lrp-add " + gwRouter + " " + gwRouterToJoinSwitchPrefix + gwRouter + " " + lrpMAC + " " + lrpIP + "/16" + " " + lrpIPv6 + "/64",
			})

			fexec.AddFakeCmdsNoOutputNoError([]string{
<<<<<<< HEAD
				"ovn-nbctl --timeout=15 set logical_router " + gwRouter + " options:lb_force_snat_ip=" + lrpIP,
				"ovn-nbctl --timeout=15 -- --if-exists remove logical_router " + gwRouter + " options learn_from_arp_request -- set logical_router " + gwRouter + " options:always_learn_from_arp_request=false",
				"ovn-nbctl --timeout=15 set logical_router " + gwRouter + " options:dynamic_neigh_routers=true",
=======
				"ovn-nbctl --timeout=15 set logical_router " + gwRouter + " options:lb_force_snat_ip=" + lrpIP + " " + lrpIPv6,
>>>>>>> c2329b04
				"ovn-nbctl --timeout=15 --may-exist lr-route-add " + gwRouter + " " + clusterCIDR + " " + drLrpIP,
			})
			addNodeportLBs(fexec, nodeName, tcpLBUUID, udpLBUUID, sctpLBUUID)
			fexec.AddFakeCmdsNoOutputNoError([]string{
				"ovn-nbctl --timeout=15 --may-exist ls-add " + externalSwitchPrefix + nodeName,
			})
			fexec.AddFakeCmdsNoOutputNoError([]string{
				"ovn-nbctl --timeout=15 -- --may-exist lsp-add " + externalSwitchPrefix + nodeName + " br-eth0_" + nodeName + " -- lsp-set-addresses br-eth0_" + nodeName + " unknown -- lsp-set-type br-eth0_" + nodeName + " localnet -- lsp-set-options br-eth0_" + nodeName + " network_name=" + util.PhysicalNetworkName + " -- set logical_switch_port br-eth0_" + nodeName + " tag_request=" + "1024",
				"ovn-nbctl --timeout=15 -- --if-exists lrp-del " + gwRouterToExtSwitchPrefix + gwRouter + " -- lrp-add " + gwRouter + " " + gwRouterToExtSwitchPrefix + gwRouter + " " + physicalBridgeMAC + " " + gatewayRouterIPMask + " -- set logical_router_port " + gwRouterToExtSwitchPrefix + gwRouter + " external-ids:gateway-physical-ip=yes",
				"ovn-nbctl --timeout=15 -- --may-exist lsp-add " + externalSwitchPrefix + nodeName + " " + extSwitchToGwRouterPrefix + gwRouter + " -- set logical_switch_port " + extSwitchToGwRouterPrefix + gwRouter + " type=router options:router-port=" + gwRouterToExtSwitchPrefix + gwRouter + " addresses=\"" + physicalBridgeMAC + "\"",
				"ovn-nbctl --timeout=15 --may-exist lr-route-add " + gwRouter + " 0.0.0.0/0 " + gatewayRouterNextHop + " " + gwRouterToExtSwitchPrefix + gwRouter,
				"ovn-nbctl --timeout=15 --may-exist lr-route-add " + ovnClusterRouter + " " + lrpIP + " " + lrpIP,
				"ovn-nbctl --timeout=15 --may-exist lr-route-add " + ovnClusterRouter + " " + lrpIPv6 + " " + lrpIPv6,
				"ovn-nbctl --timeout=15 --may-exist --policy=src-ip lr-route-add " + ovnClusterRouter + " " + nodeSubnet + " " + lrpIP,
				"ovn-nbctl --timeout=15 --if-exists lr-nat-del " + gwRouter + " snat " + clusterCIDR +
					" -- lr-nat-add " + gwRouter + " snat " + gatewayRouterIP + " " + clusterCIDR,
			})

			addPBRandNATRules(fexec, nodeName, nodeSubnet, gatewayRouterIP, nodeMgmtPortIP, nodeMgmtPortMAC)

			fexec.AddFakeCmd(&ovntest.ExpectedCmd{
				Cmd:    "ovn-nbctl --timeout=15 get logical_router " + gwRouterPrefix + nodeName + " external_ids:physical_ips",
				Output: "169.254.33.2",
			})

			f, err = factory.NewWatchFactory(fakeClient, egressIPFakeClient, egressFirewallFakeClient, crdFakeClient)
			Expect(err).NotTo(HaveOccurred())

			clusterController := NewOvnController(fakeClient, egressIPFakeClient, egressFirewallFakeClient, f, stopChan,
				newFakeAddressSetFactory(), ovntest.NewMockOVNClient(goovn.DBNB),
				ovntest.NewMockOVNClient(goovn.DBSB), record.NewFakeRecorder(0))
			Expect(clusterController).NotTo(BeNil())
			clusterController.TCPLoadBalancerUUID = tcpLBUUID
			clusterController.UDPLoadBalancerUUID = udpLBUUID
			clusterController.SCTPLoadBalancerUUID = sctpLBUUID
			clusterController.SCTPSupport = true
			clusterController.joinSwIPManager, _ = initJoinLogicalSwitchIPManager()
			_, _ = clusterController.joinSwIPManager.ensureJoinLRPIPs(ovnClusterRouter)

			clusterController.nodeLocalNatIPv4Allocator, _ = ipallocator.NewCIDRRange(ovntest.MustParseIPNet(util.V4NodeLocalNatSubnet))

			// Let the real code run and ensure OVN database sync
			clusterController.WatchNodes()

			subnet := ovntest.MustParseIPNet(nodeSubnet)
			err = clusterController.syncGatewayLogicalNetwork(updatedNode, l3GatewayConfig, []*net.IPNet{subnet})
			Expect(err).NotTo(HaveOccurred())

			Expect(fexec.CalledMatchesExpected()).To(BeTrue(), fexec.ErrorDesc)
			return nil
		}

		err := app.Run([]string{
			app.Name,
			"-cluster-subnets=" + clusterCIDR,
			"--init-gateways",
			"--nodeport",
		})
		Expect(err).NotTo(HaveOccurred())
	})
})<|MERGE_RESOLUTION|>--- conflicted
+++ resolved
@@ -1039,13 +1039,9 @@
 				"ovn-nbctl --timeout=15 -- --if-exists lrp-del " + gwRouterToJoinSwitchPrefix + gwRouter + " -- lrp-add " + gwRouter + " " + gwRouterToJoinSwitchPrefix + gwRouter + " " + lrpMAC + " " + lrpIP + "/16" + " " + lrpIPv6 + "/64",
 			})
 			fexec.AddFakeCmdsNoOutputNoError([]string{
-<<<<<<< HEAD
-				"ovn-nbctl --timeout=15 set logical_router " + gwRouter + " options:lb_force_snat_ip=" + lrpIP,
+				"ovn-nbctl --timeout=15 set logical_router " + gwRouter + " options:lb_force_snat_ip=" + lrpIP + " " + lrpIPv6,
 				"ovn-nbctl --timeout=15 -- --if-exists remove logical_router " + gwRouter + " options learn_from_arp_request -- set logical_router " + gwRouter + " options:always_learn_from_arp_request=false",
 				"ovn-nbctl --timeout=15 set logical_router " + gwRouter + " options:dynamic_neigh_routers=true",
-=======
-				"ovn-nbctl --timeout=15 set logical_router " + gwRouter + " options:lb_force_snat_ip=" + lrpIP + " " + lrpIPv6,
->>>>>>> c2329b04
 				"ovn-nbctl --timeout=15 --may-exist lr-route-add " + gwRouter + " " + clusterCIDR + " " + drLrpIP,
 			})
 			addNodeportLBs(fexec, nodeName, tcpLBUUID, udpLBUUID, sctpLBUUID)
@@ -1077,13 +1073,9 @@
 			})
 
 			fexec.AddFakeCmdsNoOutputNoError([]string{
-<<<<<<< HEAD
-				"ovn-nbctl --timeout=15 set logical_router " + gwRouter + " options:lb_force_snat_ip=" + lrpIP,
+				"ovn-nbctl --timeout=15 set logical_router " + gwRouter + " options:lb_force_snat_ip=" + lrpIP + " " + lrpIPv6,
 				"ovn-nbctl --timeout=15 -- --if-exists remove logical_router " + gwRouter + " options learn_from_arp_request -- set logical_router " + gwRouter + " options:always_learn_from_arp_request=false",
 				"ovn-nbctl --timeout=15 set logical_router " + gwRouter + " options:dynamic_neigh_routers=true",
-=======
-				"ovn-nbctl --timeout=15 set logical_router " + gwRouter + " options:lb_force_snat_ip=" + lrpIP + " " + lrpIPv6,
->>>>>>> c2329b04
 				"ovn-nbctl --timeout=15 --may-exist lr-route-add " + gwRouter + " " + clusterCIDR + " " + drLrpIP,
 			})
 			addNodeportLBs(fexec, nodeName, tcpLBUUID, udpLBUUID, sctpLBUUID)
