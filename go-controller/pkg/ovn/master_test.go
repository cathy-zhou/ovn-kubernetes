package ovn

import (
	"context"
	"fmt"
	"net"
	"strings"

	goovn "github.com/ebay/go-ovn"
	"github.com/urfave/cli/v2"
	v1 "k8s.io/api/core/v1"
	metav1 "k8s.io/apimachinery/pkg/apis/meta/v1"
	"k8s.io/client-go/kubernetes/fake"

	"github.com/ovn-org/ovn-kubernetes/go-controller/pkg/config"
	"github.com/ovn-org/ovn-kubernetes/go-controller/pkg/factory"
	"github.com/ovn-org/ovn-kubernetes/go-controller/pkg/kube"
	"github.com/ovn-org/ovn-kubernetes/go-controller/pkg/ovn/ipallocator"
	ovntest "github.com/ovn-org/ovn-kubernetes/go-controller/pkg/testing"
	"github.com/ovn-org/ovn-kubernetes/go-controller/pkg/util"

	. "github.com/onsi/ginkgo"
	. "github.com/onsi/gomega"
)

// Please use following subnets for various networks that we have
// 172.16.1.0/24 -- physical network that k8s nodes connect to
// 100.64.0.0/16 -- the join subnet that connects all the L3 gateways with the distributed router
// 169.254.33.0/24 -- the subnet that connects OVN logical network to physical network
// 10.1.0.0/16 -- the overlay subnet that Pods connect to.

func cleanupPBRandNATRules(fexec *ovntest.FakeExec, nodeName string, nodeSubnet []*net.IPNet) {
	mgmtPortIP := util.GetNodeManagementIfAddr(nodeSubnet[0]).IP.String()
	fexec.AddFakeCmd(&ovntest.ExpectedCmd{
		Cmd:    "ovn-nbctl --timeout=15 --data=bare --no-heading --columns=external_ip find nat logical_port=" + util.K8sPrefix + nodeName,
		Output: "External_IP",
	})
	fexec.AddFakeCmdsNoOutputNoError([]string{
		"ovn-nbctl --timeout=15 --if-exists lr-nat-del " + ovnClusterRouter + " dnat_and_snat External_IP",
	})
	matchstr1 := fmt.Sprintf("ip4.src == %s && ip4.dst == nodePhysicalIP /* %s */", mgmtPortIP, nodeName)
	matchstr2 := fmt.Sprintf(`inport == "rtos-%s" && ip4.dst == nodePhysicalIP /* %s */`, nodeName, nodeName)
	matchstr3 := fmt.Sprintf("ip4.src == source && ip4.dst == nodePhysicalIP")
	fexec.AddFakeCmd(&ovntest.ExpectedCmd{
		Cmd: "ovn-nbctl --timeout=15 --data=bare --no-heading --columns=match find logical_router_policy",
		Output: fmt.Sprintf(`%s

%s

%s
`, matchstr1, matchstr2, matchstr3),
	})
	fexec.AddFakeCmdsNoOutputNoError([]string{
		"ovn-nbctl --timeout=15 lr-policy-del " + ovnClusterRouter + " " + mgmtPortPolicyPriority + " " + matchstr1,
		"ovn-nbctl --timeout=15 lr-policy-del " + ovnClusterRouter + " " + nodeSubnetPolicyPriority + " " + matchstr2,
	})
}

func cleanupGateway(fexec *ovntest.FakeExec, nodeName string, nodeSubnet string, clusterCIDR string, nextHop string) {
	const (
		node1RouteUUID    string = "0cac12cf-3e0f-4682-b028-5ea2e0001962"
		node1mgtRouteUUID string = "0cac12cf-3e0f-4682-b028-5ea2e0001963"
	)

	fexec.AddFakeCmd(&ovntest.ExpectedCmd{
		Cmd:    "ovn-nbctl --timeout=15 --if-exist get logical_router_port " + gwRouterToJoinSwitchPrefix + gwRouterPrefix + nodeName + " networks",
		Output: "[\"100.64.0.3/16\"]",
	})
	fexec.AddFakeCmd(&ovntest.ExpectedCmd{
		Cmd:    "ovn-nbctl --timeout=15 --data=bare --no-heading --columns=_uuid find logical_router_static_route nexthop=\"100.64.0.3\"",
		Output: node1RouteUUID,
	})
	fexec.AddFakeCmdsNoOutputNoError([]string{
		"ovn-nbctl --timeout=15 --if-exists remove logical_router " + ovnClusterRouter + " static_routes " + node1RouteUUID,
	})
	fexec.AddFakeCmdsNoOutputNoError([]string{
		"ovn-nbctl --timeout=15 --if-exist lsp-del " + joinSwitchToGwRouterPrefix + gwRouterPrefix + nodeName,
		"ovn-nbctl --timeout=15 --if-exist lr-del " + gwRouterPrefix + nodeName,
		"ovn-nbctl --timeout=15 --if-exist ls-del " + externalSwitchPrefix + nodeName,
	})
	fexec.AddFakeCmd(&ovntest.ExpectedCmd{
		Cmd:    "ovn-nbctl --timeout=15 --data=bare --no-heading --columns=_uuid find load_balancer external_ids:TCP_lb_gateway_router=" + gwRouterPrefix + nodeName,
		Output: "",
	})
	fexec.AddFakeCmd(&ovntest.ExpectedCmd{
		Cmd:    "ovn-nbctl --timeout=15 --data=bare --no-heading --columns=_uuid find load_balancer external_ids:UDP_lb_gateway_router=" + gwRouterPrefix + nodeName,
		Output: "",
	})
	fexec.AddFakeCmd(&ovntest.ExpectedCmd{
		Cmd:    "ovn-nbctl --timeout=15 --data=bare --no-heading --columns=_uuid find load_balancer external_ids:SCTP_lb_gateway_router=" + gwRouterPrefix + nodeName,
		Output: "",
	})

	cleanupPBRandNATRules(fexec, nodeName, []*net.IPNet{ovntest.MustParseIPNet(nodeSubnet)})
}

func defaultFakeExec(nodeSubnet, nodeName string, sctpSupport bool) (*ovntest.FakeExec, string, string, string) {
	const (
		tcpLBUUID  string = "1a3dfc82-2749-4931-9190-c30e7c0ecea3"
		udpLBUUID  string = "6d3142fc-53e8-4ac1-88e6-46094a5a9957"
		sctpLBUUID string = "0514c521-a120-4756-aec6-883fe5db7139"
		mgmtMAC    string = "01:02:03:04:05:06"
	)

	fexec := ovntest.NewLooseCompareFakeExec()
	fexec.AddFakeCmdsNoOutputNoError([]string{
		"ovn-nbctl --timeout=15 --columns=_uuid list port_group",
		"ovn-sbctl --timeout=15 --columns=_uuid list IGMP_Group",
		"ovn-nbctl --timeout=15 -- --may-exist lr-add ovn_cluster_router -- set logical_router ovn_cluster_router external_ids:k8s-cluster-router=yes",
	})
	if sctpSupport {
		fexec.AddFakeCmd(&ovntest.ExpectedCmd{
			Cmd:    "ovsdb-client list-columns  --data=bare --no-heading --format=json OVN_Northbound Load_Balancer",
			Output: `{"data":[["_version","uuid"],["health_check",{"key":{"refTable":"Load_Balancer_Health_Check","type":"uuid"},"max":"unlimited","min":0}],["name","string"],["protocol",{"key":{"enum":["set",["sctp","tcp","udp"]],"type":"string"},"min":0}]],"headings":["Column","Type"]}`,
		})
	} else {
		fexec.AddFakeCmd(&ovntest.ExpectedCmd{
			Cmd:    "ovsdb-client list-columns  --data=bare --no-heading --format=json OVN_Northbound Load_Balancer",
			Output: `{"data":[["_version","uuid"],["health_check",{"key":{"refTable":"Load_Balancer_Health_Check","type":"uuid"},"max":"unlimited","min":0}],["name","string"],["protocol",{"key":{"enum":["set",["tcp","udp"]],"type":"string"},"min":0}]],"headings":["Column","Type"]}`,
		})
	}
	fexec.AddFakeCmdsNoOutputNoError([]string{
		"ovn-nbctl --timeout=15 -- set logical_router ovn_cluster_router options:mcast_relay=\"true\"",
		"ovn-nbctl --timeout=15 --data=bare --no-heading --columns=_uuid find port_group name=mcastPortGroupDeny",
		"ovn-nbctl --timeout=15 create port_group name=mcastPortGroupDeny external-ids:name=mcastPortGroupDeny",
		"ovn-nbctl --timeout=15 --data=bare --no-heading --columns=_uuid find ACL match=\"inport == @mcastPortGroupDeny && ip4.mcast\" action=drop external-ids:default-deny-policy-type=Egress",
		"ovn-nbctl --timeout=15 --id=@acl create acl priority=1011 direction=from-lport match=\"inport == @mcastPortGroupDeny && ip4.mcast\" action=drop external-ids:default-deny-policy-type=Egress -- add port_group  acls @acl",
		"ovn-nbctl --timeout=15 --data=bare --no-heading --columns=_uuid find ACL match=\"outport == @mcastPortGroupDeny && ip4.mcast\" action=drop external-ids:default-deny-policy-type=Ingress",
		"ovn-nbctl --timeout=15 --id=@acl create acl priority=1011 direction=to-lport match=\"outport == @mcastPortGroupDeny && ip4.mcast\" action=drop external-ids:default-deny-policy-type=Ingress -- add port_group  acls @acl",
	})
	fexec.AddFakeCmd(&ovntest.ExpectedCmd{
		Cmd:    "ovn-nbctl --timeout=15 --data=bare --no-heading --columns=_uuid find load_balancer external_ids:k8s-cluster-lb-tcp=yes",
		Output: "",
	})
	fexec.AddFakeCmd(&ovntest.ExpectedCmd{
		Cmd:    "ovn-nbctl --timeout=15 -- create load_balancer external_ids:k8s-cluster-lb-tcp=yes protocol=tcp",
		Output: tcpLBUUID,
	})
	fexec.AddFakeCmd(&ovntest.ExpectedCmd{
		Cmd:    "ovn-nbctl --timeout=15 --data=bare --no-heading --columns=_uuid find load_balancer external_ids:k8s-cluster-lb-udp=yes",
		Output: "",
	})
	fexec.AddFakeCmd(&ovntest.ExpectedCmd{
		Cmd:    "ovn-nbctl --timeout=15 -- create load_balancer external_ids:k8s-cluster-lb-udp=yes protocol=udp",
		Output: udpLBUUID,
	})
	fexec.AddFakeCmd(&ovntest.ExpectedCmd{
		Cmd:    "ovn-nbctl --timeout=15 --data=bare --no-heading --columns=_uuid find load_balancer external_ids:k8s-cluster-lb-sctp=yes",
		Output: "",
	})
	if sctpSupport {
		fexec.AddFakeCmd(&ovntest.ExpectedCmd{
			Cmd:    "ovn-nbctl --timeout=15 -- create load_balancer external_ids:k8s-cluster-lb-sctp=yes protocol=sctp",
			Output: sctpLBUUID,
		})
	}
	drSwitchPort := joinSwitchToGwRouterPrefix + ovnClusterRouter
	drRouterPort := gwRouterToJoinSwitchPrefix + ovnClusterRouter
	joinSubnetV4 := ovntest.MustParseIPNet("100.64.0.1/16")
	joinLRPMAC := util.IPAddrToHWAddr(joinSubnetV4.IP)
	joinSubnetV6 := ovntest.MustParseIPNet("fd98::1/64")

	fexec.AddFakeCmdsNoOutputNoError([]string{
		"ovn-nbctl --timeout=15 --may-exist ls-add " + ovnJoinSwitch,
		"ovn-nbctl --timeout=15 -- --if-exists lrp-del " + drRouterPort + " -- lrp-add " + ovnClusterRouter + " " + drRouterPort +
			" " + joinLRPMAC.String() + " " + joinSubnetV4.String() + " " + joinSubnetV6.String(),
		"ovn-nbctl --timeout=15 --may-exist lsp-add " + ovnJoinSwitch + " " + drSwitchPort + " -- set logical_switch_port " +
			drSwitchPort + " type=router options:router-port=" + drRouterPort + " addresses=router",
	})

	// Node-related logical network stuff
	cidr := ovntest.MustParseIPNet(nodeSubnet)
	cidr.IP = util.NextIP(cidr.IP)
	lrpMAC := util.IPAddrToHWAddr(cidr.IP).String()
	gwCIDR := cidr.String()
	gwIP := cidr.IP.String()
	nodeMgmtPortIP := util.NextIP(cidr.IP)
	hybridOverlayIP := util.NextIP(nodeMgmtPortIP)

	fexec.AddFakeCmdsNoOutputNoError([]string{
		"ovn-nbctl --timeout=15 --if-exist get logical_router_port rtoj-GR_" + nodeName + " networks",
		"ovn-sbctl --timeout=15 --data=bare --no-heading --columns=name,hostname --format=json list Chassis",
		"ovn-nbctl --timeout=15 --data=bare --no-heading --columns=name,other-config find logical_switch",
	})
	fexec.AddFakeCmdsNoOutputNoError([]string{
		"ovn-nbctl --timeout=15 --if-exists lrp-del " + routerToSwitchPrefix + nodeName + " -- lrp-add ovn_cluster_router " + routerToSwitchPrefix + nodeName + " " + lrpMAC + " " + gwCIDR,
		"ovn-nbctl --timeout=15 --may-exist ls-add " + nodeName + " -- set logical_switch " + nodeName + " other-config:subnet=" + nodeSubnet + " other-config:exclude_ips=" + nodeMgmtPortIP.String() + ".." + hybridOverlayIP.String(),
		"ovn-nbctl --timeout=15 set logical_switch " + nodeName + " other-config:mcast_snoop=\"true\"",
		"ovn-nbctl --timeout=15 set logical_switch " + nodeName + " other-config:mcast_querier=\"true\" other-config:mcast_eth_src=\"" + lrpMAC + "\" other-config:mcast_ip4_src=\"" + gwIP + "\"",
		"ovn-nbctl --timeout=15 -- --may-exist lsp-add " + nodeName + " " + switchToRouterPrefix + nodeName + " -- set logical_switch_port " + switchToRouterPrefix + nodeName + " type=router options:router-port=" + routerToSwitchPrefix + nodeName + " addresses=\"" + lrpMAC + "\"",
		"ovn-nbctl --timeout=15 set logical_switch " + nodeName + " load_balancer=" + tcpLBUUID,
		"ovn-nbctl --timeout=15 add logical_switch " + nodeName + " load_balancer " + udpLBUUID,
	})
	if sctpSupport {
		fexec.AddFakeCmdsNoOutputNoError([]string{
			"ovn-nbctl --timeout=15 add logical_switch " + nodeName + " load_balancer " + sctpLBUUID,
		})
	}
	fexec.AddFakeCmdsNoOutputNoError([]string{
		"ovn-nbctl --timeout=15 --may-exist acl-add " + nodeName + " to-lport 1001 ip4.src==" + nodeMgmtPortIP.String() + " allow-related",
		"ovn-nbctl --timeout=15 -- --may-exist lsp-add " + nodeName + " " + util.K8sPrefix + nodeName + " -- lsp-set-addresses " + util.K8sPrefix + nodeName + " " + mgmtMAC + " " + nodeMgmtPortIP.String(),
	})
	fexec.AddFakeCmd(&ovntest.ExpectedCmd{
		Cmd:    "ovn-nbctl --timeout=15 lsp-list " + nodeName,
		Output: "29df5ce5-2802-4ee5-891f-4fb27ca776e9 (" + util.K8sPrefix + nodeName + ")",
	})
	fexec.AddFakeCmdsNoOutputNoError([]string{
		"ovn-nbctl --timeout=15 -- --if-exists set logical_switch " + nodeName + " other-config:exclude_ips=" + hybridOverlayIP.String(),
	})

	return fexec, tcpLBUUID, udpLBUUID, sctpLBUUID
}

func addNodeportLBs(fexec *ovntest.FakeExec, nodeName, tcpLBUUID, udpLBUUID, sctpLBUUID string) {
	fexec.AddFakeCmdsNoOutputNoError([]string{
		"ovn-nbctl --timeout=15 --data=bare --no-heading --columns=_uuid find load_balancer external_ids:TCP_lb_gateway_router=" + gwRouterPrefix + nodeName,
		"ovn-nbctl --timeout=15 --data=bare --no-heading --columns=_uuid find load_balancer external_ids:UDP_lb_gateway_router=" + gwRouterPrefix + nodeName,
		"ovn-nbctl --timeout=15 --data=bare --no-heading --columns=_uuid find load_balancer external_ids:SCTP_lb_gateway_router=" + gwRouterPrefix + nodeName,
	})
	fexec.AddFakeCmd(&ovntest.ExpectedCmd{
		Cmd:    "ovn-nbctl --timeout=15 -- create load_balancer external_ids:TCP_lb_gateway_router=" + gwRouterPrefix + nodeName + " protocol=tcp",
		Output: tcpLBUUID,
	})
	fexec.AddFakeCmd(&ovntest.ExpectedCmd{
		Cmd:    "ovn-nbctl --timeout=15 -- create load_balancer external_ids:UDP_lb_gateway_router=" + gwRouterPrefix + nodeName + " protocol=udp",
		Output: udpLBUUID,
	})
	fexec.AddFakeCmd(&ovntest.ExpectedCmd{
		Cmd:    "ovn-nbctl --timeout=15 -- create load_balancer external_ids:SCTP_lb_gateway_router=" + gwRouterPrefix + nodeName + " protocol=sctp",
		Output: sctpLBUUID,
	})
	fexec.AddFakeCmdsNoOutputNoError([]string{
		"ovn-nbctl --timeout=15 set logical_router " + gwRouterPrefix + nodeName + " load_balancer=" + tcpLBUUID +
			"," + udpLBUUID + "," + sctpLBUUID,
	})
}

func populatePortAddresses(nodeName, hybMAC, hybIP string, ovnClient goovn.Client) {
	lsp := "int-" + nodeName
	cmd, err := ovnClient.LSPAdd(nodeName, lsp)
	Expect(err).NotTo(HaveOccurred())
	err = cmd.Execute()
	Expect(err).NotTo(HaveOccurred())
	addresses := hybMAC + " " + hybIP
	addresses = strings.TrimSpace(addresses)
	cmd, err = ovnClient.LSPSetDynamicAddresses(lsp, addresses)
	Expect(err).NotTo(HaveOccurred())
	err = cmd.Execute()
	Expect(err).NotTo(HaveOccurred())
}

var _ = Describe("Master Operations", func() {
	var (
		app      *cli.App
		f        *factory.WatchFactory
		stopChan chan struct{}
	)

	BeforeEach(func() {
		// Restore global default values before each testcase
		config.PrepareTestConfig()

		app = cli.NewApp()
		app.Name = "test"
		app.Flags = config.Flags
		stopChan = make(chan struct{})
	})

	AfterEach(func() {
		close(stopChan)
		f.Shutdown()
	})

	It("creates logical network elements for a 2-node cluster", func() {
		const (
			clusterIPNet string = "10.1.0.0"
			clusterCIDR  string = clusterIPNet + "/16"
		)

		app.Action = func(ctx *cli.Context) error {
			const (
				nodeName    string = "node1"
				nodeSubnet  string = "10.1.0.0/24"
				clusterCIDR string = "10.1.0.0/16"
				nextHop     string = "10.1.0.2"
				mgmtMAC     string = "01:02:03:04:05:06"
				hybMAC      string = "02:03:04:05:06:07"
				hybIP       string = "10.1.0.3"
			)

			fexec, tcpLBUUID, udpLBUUID, sctpLBUUID := defaultFakeExec(nodeSubnet, nodeName, true)
			cleanupGateway(fexec, nodeName, nodeSubnet, clusterCIDR, nextHop)

			testNode := v1.Node{ObjectMeta: metav1.ObjectMeta{
				Name: nodeName,
			}}

			fakeClient := fake.NewSimpleClientset(&v1.NodeList{
				Items: []v1.Node{testNode},
			})

			err := util.SetExec(fexec)
			Expect(err).NotTo(HaveOccurred())

			_, err = config.InitConfig(ctx, fexec, nil)
			Expect(err).NotTo(HaveOccurred())

			mockOVNNBClient := ovntest.NewMockOVNClient(goovn.DBNB)
			mockOVNSBClient := ovntest.NewMockOVNClient(goovn.DBSB)

			populatePortAddresses(nodeName, hybMAC, hybIP, mockOVNNBClient)
			nodeAnnotator := kube.NewNodeAnnotator(&kube.Kube{fakeClient}, &testNode)
			err = util.SetL3GatewayConfig(nodeAnnotator, &util.L3GatewayConfig{Mode: config.GatewayModeDisabled})
			Expect(err).NotTo(HaveOccurred())
			err = util.SetNodeManagementPortMACAddress(nodeAnnotator, ovntest.MustParseMAC(mgmtMAC))
			Expect(err).NotTo(HaveOccurred())
			err = nodeAnnotator.Run()
			Expect(err).NotTo(HaveOccurred())

			f, err = factory.NewWatchFactory(fakeClient)
			Expect(err).NotTo(HaveOccurred())

			clusterController := NewOvnController(fakeClient, f, stopChan,
				newFakeAddressSetFactory(),
				mockOVNNBClient,
				mockOVNSBClient)

			Expect(clusterController).NotTo(BeNil())
			clusterController.TCPLoadBalancerUUID = tcpLBUUID
			clusterController.UDPLoadBalancerUUID = udpLBUUID
			clusterController.SCTPLoadBalancerUUID = sctpLBUUID

			err = clusterController.StartClusterMaster("master")
			Expect(err).NotTo(HaveOccurred())

			err = clusterController.WatchNodes()
			Expect(err).NotTo(HaveOccurred())

			Eventually(fexec.CalledMatchesExpected, 2).Should(BeTrue(), fexec.ErrorDesc)
			updatedNode, err := fakeClient.CoreV1().Nodes().Get(context.TODO(), nodeName, metav1.GetOptions{})
			Expect(err).NotTo(HaveOccurred())

			subnetsFromAnnotation, err := util.ParseNodeHostSubnetAnnotation(updatedNode)
			Expect(err).NotTo(HaveOccurred())
			Expect(subnetsFromAnnotation[0].String()).To(Equal(nodeSubnet))

			macFromAnnotation, err := util.ParseNodeManagementPortMACAddress(updatedNode)
			Expect(err).NotTo(HaveOccurred())
			Expect(macFromAnnotation.String()).To(Equal(mgmtMAC))

			Eventually(fexec.CalledMatchesExpected, 2).Should(BeTrue(), fexec.ErrorDesc)
			return nil
		}

		err := app.Run([]string{
			app.Name,
			"-cluster-subnets=" + clusterCIDR,
			"-enable-multicast",
			"-enable-hybrid-overlay",
		})
		Expect(err).NotTo(HaveOccurred())
	})

	It("works without SCTP support", func() {
		const (
			clusterIPNet string = "10.1.0.0"
			clusterCIDR  string = clusterIPNet + "/16"
		)

		app.Action = func(ctx *cli.Context) error {
			const (
				nodeName    string = "sctp-test-node"
				nodeSubnet  string = "10.1.0.0/24"
				clusterCIDR string = "10.1.0.0/16"
				nextHop     string = "10.1.0.2"
				mgmtMAC     string = "01:02:03:04:05:06"
				hybMAC      string = "02:03:04:05:06:07"
				hybIP       string = "10.1.0.3"
			)

			fexec, tcpLBUUID, udpLBUUID, _ := defaultFakeExec(nodeSubnet, nodeName, false)
			cleanupGateway(fexec, nodeName, nodeSubnet, clusterCIDR, nextHop)

			testNode := v1.Node{ObjectMeta: metav1.ObjectMeta{
				Name: nodeName,
			}}

			fakeClient := fake.NewSimpleClientset(&v1.NodeList{
				Items: []v1.Node{testNode},
			})

			err := util.SetExec(fexec)
			Expect(err).NotTo(HaveOccurred())

			_, err = config.InitConfig(ctx, fexec, nil)
			Expect(err).NotTo(HaveOccurred())

			mockOVNNBClient := ovntest.NewMockOVNClient(goovn.DBNB)
			mockOVNSBClient := ovntest.NewMockOVNClient(goovn.DBSB)

			populatePortAddresses(nodeName, hybMAC, hybIP, mockOVNNBClient)
			nodeAnnotator := kube.NewNodeAnnotator(&kube.Kube{fakeClient}, &testNode)
			err = util.SetL3GatewayConfig(nodeAnnotator, &util.L3GatewayConfig{Mode: config.GatewayModeDisabled})
			Expect(err).NotTo(HaveOccurred())
			err = util.SetNodeManagementPortMACAddress(nodeAnnotator, ovntest.MustParseMAC(mgmtMAC))
			Expect(err).NotTo(HaveOccurred())
			err = nodeAnnotator.Run()
			Expect(err).NotTo(HaveOccurred())

			f, err = factory.NewWatchFactory(fakeClient)
			Expect(err).NotTo(HaveOccurred())

			clusterController := NewOvnController(fakeClient, f, stopChan,
				newFakeAddressSetFactory(), mockOVNNBClient,
				mockOVNSBClient)

			Expect(clusterController).NotTo(BeNil())
			clusterController.TCPLoadBalancerUUID = tcpLBUUID
			clusterController.UDPLoadBalancerUUID = udpLBUUID
			clusterController.SCTPLoadBalancerUUID = ""

			err = clusterController.StartClusterMaster("master")
			Expect(err).NotTo(HaveOccurred())

			err = clusterController.WatchNodes()
			Expect(err).NotTo(HaveOccurred())

			Eventually(fexec.CalledMatchesExpected, 2).Should(BeTrue(), fexec.ErrorDesc)
			updatedNode, err := fakeClient.CoreV1().Nodes().Get(context.TODO(), nodeName, metav1.GetOptions{})
			Expect(err).NotTo(HaveOccurred())

			subnetsFromAnnotation, err := util.ParseNodeHostSubnetAnnotation(updatedNode)
			Expect(err).NotTo(HaveOccurred())
			Expect(subnetsFromAnnotation[0].String()).To(Equal(nodeSubnet))

			macFromAnnotation, err := util.ParseNodeManagementPortMACAddress(updatedNode)
			Expect(err).NotTo(HaveOccurred())
			Expect(macFromAnnotation.String()).To(Equal(mgmtMAC))

			Eventually(fexec.CalledMatchesExpected, 2).Should(BeTrue(), fexec.ErrorDesc)
			return nil
		}

		err := app.Run([]string{
			app.Name,
			"-cluster-subnets=" + clusterCIDR,
			"-enable-multicast",
			"-enable-hybrid-overlay",
		})
		Expect(err).NotTo(HaveOccurred())
	})

	It("does not allocate a hostsubnet for a node that already has one", func() {
		const (
			clusterIPNet string = "10.1.0.0"
			clusterCIDR  string = clusterIPNet + "/16"
		)

		app.Action = func(ctx *cli.Context) error {
			const (
				nodeName    string = "node1"
				nodeSubnet  string = "10.1.3.0/24"
				clusterCIDR string = "10.1.0.0/16"
				nextHop     string = "10.1.3.2"
				mgmtMAC     string = "01:02:03:04:05:06"
				hybMAC      string = "02:03:04:05:06:07"
				hybIP       string = "10.1.0.3"
			)

			testNode := v1.Node{ObjectMeta: metav1.ObjectMeta{
				Name: nodeName,
			}}

			fakeClient := fake.NewSimpleClientset(&v1.NodeList{
				Items: []v1.Node{testNode},
			})

			fexec, tcpLBUUID, udpLBUUID, sctpLBUUID := defaultFakeExec(nodeSubnet, nodeName, true)
			err := util.SetExec(fexec)
			Expect(err).NotTo(HaveOccurred())
			cleanupGateway(fexec, nodeName, nodeSubnet, clusterCIDR, nextHop)

			_, err = config.InitConfig(ctx, fexec, nil)
			Expect(err).NotTo(HaveOccurred())
			mockOVNNBClient := ovntest.NewMockOVNClient(goovn.DBNB)
			mockOVNSBClient := ovntest.NewMockOVNClient(goovn.DBSB)
			populatePortAddresses(nodeName, hybMAC, hybIP, mockOVNNBClient)
			nodeAnnotator := kube.NewNodeAnnotator(&kube.Kube{fakeClient}, &testNode)
			err = util.SetL3GatewayConfig(nodeAnnotator, &util.L3GatewayConfig{Mode: config.GatewayModeDisabled})
			Expect(err).NotTo(HaveOccurred())
			err = util.SetNodeManagementPortMACAddress(nodeAnnotator, ovntest.MustParseMAC(mgmtMAC))
			Expect(err).NotTo(HaveOccurred())
			err = util.SetNodeHostSubnetAnnotation(nodeAnnotator, ovntest.MustParseIPNets(nodeSubnet))
			Expect(err).NotTo(HaveOccurred())
			err = nodeAnnotator.Run()
			Expect(err).NotTo(HaveOccurred())

			f, err = factory.NewWatchFactory(fakeClient)
			Expect(err).NotTo(HaveOccurred())

			clusterController := NewOvnController(fakeClient, f, stopChan,
				newFakeAddressSetFactory(), mockOVNNBClient, mockOVNSBClient)
			Expect(clusterController).NotTo(BeNil())
			clusterController.TCPLoadBalancerUUID = tcpLBUUID
			clusterController.UDPLoadBalancerUUID = udpLBUUID
			clusterController.SCTPLoadBalancerUUID = sctpLBUUID

			err = clusterController.StartClusterMaster("master")
			Expect(err).NotTo(HaveOccurred())

			err = clusterController.WatchNodes()
			Expect(err).NotTo(HaveOccurred())

			Eventually(fexec.CalledMatchesExpected, 2).Should(BeTrue(), fexec.ErrorDesc)
			updatedNode, err := fakeClient.CoreV1().Nodes().Get(context.TODO(), nodeName, metav1.GetOptions{})
			Expect(err).NotTo(HaveOccurred())

			subnetsFromAnnotation, err := util.ParseNodeHostSubnetAnnotation(updatedNode)
			Expect(err).NotTo(HaveOccurred())
			Expect(subnetsFromAnnotation[0].String()).To(Equal(nodeSubnet))

			macFromAnnotation, err := util.ParseNodeManagementPortMACAddress(updatedNode)
			Expect(err).NotTo(HaveOccurred())
			Expect(macFromAnnotation.String()).To(Equal(mgmtMAC))

			Eventually(fexec.CalledMatchesExpected, 2).Should(BeTrue(), fexec.ErrorDesc)
			return nil
		}

		err := app.Run([]string{
			app.Name,
			"-cluster-subnets=" + clusterCIDR,
			"-enable-multicast",
			"-enable-hybrid-overlay",
		})
		Expect(err).NotTo(HaveOccurred())
	})

	It("removes deleted nodes from the OVN database", func() {
		app.Action = func(ctx *cli.Context) error {
			const (
				tcpLBUUID         string = "1a3dfc82-2749-4931-9190-c30e7c0ecea3"
				udpLBUUID         string = "6d3142fc-53e8-4ac1-88e6-46094a5a9957"
				sctpLBUUID        string = "0514c521-a120-4756-aec6-883fe5db7139"
				node1Name         string = "openshift-node-1"
				node1Subnet       string = "10.128.0.0/24"
				node1MgmtPortIP   string = "10.128.0.2"
				masterName        string = "openshift-master-node"
				masterSubnet      string = "10.128.2.0/24"
				masterGWCIDR      string = "10.128.2.1/24"
				masterMgmtPortIP  string = "10.128.2.2"
				lrpMAC            string = "0a:58:0a:80:02:01"
				masterMgmtPortMAC string = "00:00:00:55:66:77"
			)

			fexec := ovntest.NewFakeExec()
			fexec.AddFakeCmdsNoOutputNoError([]string{
				"ovn-nbctl --timeout=15 --if-exist get logical_router_port rtoj-GR_" + masterName + " networks",
				"ovn-sbctl --timeout=15 --data=bare --no-heading --columns=name,hostname --format=json list Chassis",
			})
			fexec.AddFakeCmd(&ovntest.ExpectedCmd{
				Cmd: "ovn-nbctl --timeout=15 --data=bare --no-heading --columns=name,other-config find logical_switch",
				// Return two nodes
				Output: fmt.Sprintf(`%s
subnet=%s

%s
subnet=%s
`, node1Name, node1Subnet, masterName, masterSubnet),
			})

			// Expect the code to delete node1 which no longer exists in Kubernetes API
			fexec.AddFakeCmdsNoOutputNoError([]string{
				"ovn-nbctl --timeout=15 --if-exist ls-del " + node1Name,
				"ovn-nbctl --timeout=15 --if-exist lrp-del " + routerToSwitchPrefix + node1Name,
			})
			cleanupGateway(fexec, node1Name, node1Subnet, ovnClusterRouter, node1MgmtPortIP)
			fexec.AddFakeCmdsNoOutputNoError([]string{
				"ovn-sbctl --timeout=15 --data=bare --no-heading --columns=name find Chassis hostname=" + node1Name,
			})

			// Expect the code to re-add the master (which still exists)
			// when the factory watch begins and enumerates all existing
			// Kubernetes API nodes
			fexec.AddFakeCmdsNoOutputNoError([]string{
				"ovn-nbctl --timeout=15 --if-exists lrp-del " + routerToSwitchPrefix + masterName + " -- lrp-add ovn_cluster_router " + routerToSwitchPrefix + masterName + " " + lrpMAC + " " + masterGWCIDR,
				"ovn-nbctl --timeout=15 --may-exist ls-add " + masterName + " -- set logical_switch " + masterName + " other-config:subnet=" + masterSubnet + " other-config:exclude_ips=" + masterMgmtPortIP,
				"ovn-nbctl --timeout=15 -- --may-exist lsp-add " + masterName + " " + switchToRouterPrefix + masterName + " -- set logical_switch_port " + switchToRouterPrefix + masterName + " type=router options:router-port=" + routerToSwitchPrefix + masterName + " addresses=\"" + lrpMAC + "\"",
				"ovn-nbctl --timeout=15 set logical_switch " + masterName + " load_balancer=" + tcpLBUUID,
				"ovn-nbctl --timeout=15 add logical_switch " + masterName + " load_balancer " + udpLBUUID,
				"ovn-nbctl --timeout=15 add logical_switch " + masterName + " load_balancer " + sctpLBUUID,
				"ovn-nbctl --timeout=15 --may-exist acl-add " + masterName + " to-lport 1001 ip4.src==" + masterMgmtPortIP + " allow-related",
				"ovn-nbctl --timeout=15 -- --may-exist lsp-add " + masterName + " " + util.K8sPrefix + masterName + " -- lsp-set-addresses " + util.K8sPrefix + masterName + " " + masterMgmtPortMAC + " " + masterMgmtPortIP,
			})
			fexec.AddFakeCmd(&ovntest.ExpectedCmd{
				Cmd:    "ovn-nbctl --timeout=15 lsp-list " + masterName,
				Output: "29df5ce5-2802-4ee5-891f-4fb27ca776e9 (" + util.K8sPrefix + masterName + ")",
			})
			fexec.AddFakeCmdsNoOutputNoError([]string{
				"ovn-nbctl --timeout=15 -- --if-exists remove logical_switch " + masterName + " other-config exclude_ips",
			})

			cleanupGateway(fexec, masterName, masterSubnet, masterGWCIDR, masterMgmtPortIP)

			masterNode := v1.Node{
				ObjectMeta: metav1.ObjectMeta{
					Name: masterName,
				},
				Spec: v1.NodeSpec{
					ProviderID: "gce://openshift-gce-devel-ci/us-east1-b/ci-op-tbtpp-m-0",
				},
				Status: v1.NodeStatus{
					Conditions: []v1.NodeCondition{
						{
							Type:               v1.NodeNetworkUnavailable,
							Status:             v1.ConditionTrue,
							Reason:             "NoRouteCreated",
							Message:            "Node created without a route",
							LastTransitionTime: metav1.Now(),
						},
					},
				},
			}
			fakeClient := fake.NewSimpleClientset(&v1.NodeList{
				Items: []v1.Node{masterNode},
			})

			err := util.SetExec(fexec)
			Expect(err).NotTo(HaveOccurred())

			_, err = config.InitConfig(ctx, fexec, nil)
			Expect(err).NotTo(HaveOccurred())

			nodeAnnotator := kube.NewNodeAnnotator(&kube.Kube{fakeClient}, &masterNode)
			err = util.SetL3GatewayConfig(nodeAnnotator, &util.L3GatewayConfig{Mode: config.GatewayModeDisabled})
			Expect(err).NotTo(HaveOccurred())
			err = util.SetNodeManagementPortMACAddress(nodeAnnotator, ovntest.MustParseMAC(masterMgmtPortMAC))
			Expect(err).NotTo(HaveOccurred())
			err = util.SetNodeHostSubnetAnnotation(nodeAnnotator, ovntest.MustParseIPNets(masterSubnet))
			Expect(err).NotTo(HaveOccurred())
			err = nodeAnnotator.Run()
			Expect(err).NotTo(HaveOccurred())

			f, err = factory.NewWatchFactory(fakeClient)
			Expect(err).NotTo(HaveOccurred())

			clusterController := NewOvnController(fakeClient, f, stopChan,
				newFakeAddressSetFactory(), ovntest.NewMockOVNClient(goovn.DBNB),
				ovntest.NewMockOVNClient(goovn.DBSB))
			Expect(clusterController).NotTo(BeNil())
			clusterController.TCPLoadBalancerUUID = tcpLBUUID
			clusterController.UDPLoadBalancerUUID = udpLBUUID
			clusterController.SCTPLoadBalancerUUID = sctpLBUUID
			clusterController.SCTPSupport = true
<<<<<<< HEAD
			clusterController.joinSwIPManager, _ = initJoinLogicalSwitchIPManager()
			_, _ = clusterController.joinSwIPManager.ensureJoinLRPIPs(ovnClusterRouter)
=======

			_ = clusterController.joinSubnetAllocator.AddNetworkRange(ovntest.MustParseIPNet("100.64.0.0/16"), 29)
>>>>>>> 36c4740d

			// Let the real code run and ensure OVN database sync
			err = clusterController.WatchNodes()
			Expect(err).NotTo(HaveOccurred())

			Expect(fexec.CalledMatchesExpected()).To(BeTrue(), fexec.ErrorDesc)

			node, err := fakeClient.CoreV1().Nodes().Get(context.TODO(), masterNode.Name, metav1.GetOptions{})
			Expect(err).NotTo(HaveOccurred())
			Expect(len(node.Status.Conditions)).To(BeIdenticalTo(1))
			Expect(node.Status.Conditions[0].Message).To(BeIdenticalTo("ovn-kube cleared kubelet-set NoRouteCreated"))

			return nil
		}

		err := app.Run([]string{app.Name})
		Expect(err).NotTo(HaveOccurred())
	})
})

func addPBRandNATRules(fexec *ovntest.FakeExec, nodeName, nodeSubnet, nodeIP, mgmtPortIP, mgmtPortMAC string) {
	externalIP := "169.254.0.1"
	matchStr1 := fmt.Sprintf(`inport == "rtos-%s" && ip4.dst == %s /* %s */`, nodeName, nodeIP, nodeName)
	matchStr2 := fmt.Sprintf("ip4.src == %s && ip4.dst == %s /* %s */", mgmtPortIP, nodeIP, nodeName)

	fexec.AddFakeCmdsNoOutputNoError([]string{
		"ovn-nbctl --timeout=15 lr-policy-add " + ovnClusterRouter + " " + nodeSubnetPolicyPriority + " " + matchStr1 + " reroute " + mgmtPortIP,
		"ovn-nbctl --timeout=15 lr-policy-add " + ovnClusterRouter + " " + mgmtPortPolicyPriority + " " + matchStr2 + " reroute " + util.V4NodeLocalNatSubnetNextHop,
	})
	fexec.AddFakeCmdsNoOutputNoError([]string{
		"ovn-nbctl --timeout=15 --may-exist lr-nat-add " + ovnClusterRouter + " dnat_and_snat " + externalIP + " " + mgmtPortIP + " " + util.K8sPrefix + nodeName + " " + mgmtPortMAC,
	})
}

var _ = Describe("Gateway Init Operations", func() {
	var (
		app      *cli.App
		f        *factory.WatchFactory
		stopChan chan struct{}
	)

	const (
		clusterIPNet string = "10.1.0.0"
		clusterCIDR  string = clusterIPNet + "/16"
	)

	BeforeEach(func() {
		// Restore global default values before each testcase
		config.PrepareTestConfig()

		app = cli.NewApp()
		app.Name = "test"
		app.Flags = config.Flags
		stopChan = make(chan struct{})
	})

	AfterEach(func() {
		close(stopChan)
		f.Shutdown()
	})

	It("sets up a localnet gateway", func() {
		app.Action = func(ctx *cli.Context) error {
			const (
				nodeName               string = "node1"
				nodeLRPMAC             string = "0a:58:0a:01:01:01"
				lrpMAC                 string = "0a:58:64:40:00:02"
				lrpIP                  string = "100.64.0.2"
				lrpIPv6                string = "fd98::2"
				drLrpIP                string = "100.64.0.1"
				brLocalnetMAC          string = "11:22:33:44:55:66"
				systemID               string = "cb9ec8fa-b409-4ef3-9f42-d9283c47aac6"
				tcpLBUUID              string = "d2e858b2-cb5a-441b-a670-ed450f79a91f"
				udpLBUUID              string = "12832f14-eb0f-44d4-b8db-4cccbc73c792"
				sctpLBUUID             string = "0514c521-a120-4756-aec6-883fe5db7139"
				nodeSubnet             string = "10.1.1.0/24"
				nextHop                string = "10.1.1.2"
				gwRouter               string = gwRouterPrefix + nodeName
				clusterIPNet           string = "10.1.0.0"
				clusterCIDR            string = clusterIPNet + "/16"
				localnetGatewayIP      string = "169.254.33.2/24"
				localnetGatewayNextHop string = "169.254.33.1"
				localnetBridgeName     string = "br-local"
				masterGWCIDR           string = "10.1.1.1/24"
				masterMgmtPortIP       string = "10.1.1.2"
				node1RouteUUID         string = "0cac12cf-3e0f-4682-b028-5ea2e0001962"
				node1mgtRouteUUID      string = "0cac12cf-3e0f-4682-b028-5ea2e0001963"
			)

			testNode := v1.Node{ObjectMeta: metav1.ObjectMeta{
				Name: nodeName,
			}}

			fakeClient := fake.NewSimpleClientset(&v1.NodeList{
				Items: []v1.Node{testNode},
			})

			fexec := ovntest.NewFakeExec()
			err := util.SetExec(fexec)
			Expect(err).NotTo(HaveOccurred())

			_, err = config.InitConfig(ctx, fexec, nil)
			Expect(err).NotTo(HaveOccurred())

			nodeAnnotator := kube.NewNodeAnnotator(&kube.Kube{fakeClient}, &testNode)
			ifaceID := localnetBridgeName + "_" + nodeName
			err = util.SetL3GatewayConfig(nodeAnnotator, &util.L3GatewayConfig{
				Mode:           config.GatewayModeLocal,
				ChassisID:      systemID,
				InterfaceID:    ifaceID,
				MACAddress:     ovntest.MustParseMAC(brLocalnetMAC),
				IPAddresses:    ovntest.MustParseIPNets(localnetGatewayIP),
				NextHops:       ovntest.MustParseIPs(localnetGatewayNextHop),
				NodePortEnable: true,
			})
			Expect(err).NotTo(HaveOccurred())
			err = util.SetNodeManagementPortMACAddress(nodeAnnotator, ovntest.MustParseMAC(brLocalnetMAC))
			Expect(err).NotTo(HaveOccurred())
			err = util.SetNodeHostSubnetAnnotation(nodeAnnotator, ovntest.MustParseIPNets(nodeSubnet))
			Expect(err).NotTo(HaveOccurred())
			err = nodeAnnotator.Run()
			Expect(err).NotTo(HaveOccurred())

			updatedNode, err := fakeClient.CoreV1().Nodes().Get(context.TODO(), testNode.Name, metav1.GetOptions{})
			Expect(err).NotTo(HaveOccurred())
			l3GatewayConfig, err := util.ParseNodeL3GatewayAnnotation(updatedNode)
			Expect(err).NotTo(HaveOccurred())

			fexec.AddFakeCmdsNoOutputNoError([]string{
				"ovn-nbctl --timeout=15 --if-exist get logical_router_port rtoj-GR_" + nodeName + " networks",
				"ovn-sbctl --timeout=15 --data=bare --no-heading --columns=name,hostname --format=json list Chassis",
				"ovn-nbctl --timeout=15 --data=bare --no-heading --columns=name,other-config find logical_switch",
			})

			fexec.AddFakeCmdsNoOutputNoError([]string{
				"ovn-nbctl --timeout=15 --if-exists lrp-del " + routerToSwitchPrefix + nodeName + " -- lrp-add ovn_cluster_router " + routerToSwitchPrefix + nodeName + " " + nodeLRPMAC + " " + masterGWCIDR,
				"ovn-nbctl --timeout=15 --may-exist ls-add " + nodeName + " -- set logical_switch " + nodeName + " other-config:subnet=" + nodeSubnet + " other-config:exclude_ips=" + masterMgmtPortIP,
				"ovn-nbctl --timeout=15 -- --may-exist lsp-add " + nodeName + " " + switchToRouterPrefix + nodeName + " -- set logical_switch_port " + switchToRouterPrefix + nodeName + " type=router options:router-port=" + routerToSwitchPrefix + nodeName + " addresses=\"" + nodeLRPMAC + "\"",
				"ovn-nbctl --timeout=15 set logical_switch " + nodeName + " load_balancer=" + tcpLBUUID,
				"ovn-nbctl --timeout=15 add logical_switch " + nodeName + " load_balancer " + udpLBUUID,
				"ovn-nbctl --timeout=15 add logical_switch " + nodeName + " load_balancer " + sctpLBUUID,
				"ovn-nbctl --timeout=15 --may-exist acl-add " + nodeName + " to-lport 1001 ip4.src==" + masterMgmtPortIP + " allow-related",
				"ovn-nbctl --timeout=15 -- --may-exist lsp-add " + nodeName + " " + util.K8sPrefix + nodeName + " -- lsp-set-addresses " + util.K8sPrefix + nodeName + " " + brLocalnetMAC + " " + masterMgmtPortIP,
			})
			fexec.AddFakeCmd(&ovntest.ExpectedCmd{
				Cmd:    "ovn-nbctl --timeout=15 lsp-list " + nodeName,
				Output: "29df5ce5-2802-4ee5-891f-4fb27ca776e9 (" + util.K8sPrefix + nodeName + ")",
			})
			fexec.AddFakeCmdsNoOutputNoError([]string{
				"ovn-nbctl --timeout=15 -- --if-exists remove logical_switch " + nodeName + " other-config exclude_ips",
				"ovn-nbctl --timeout=15 -- --may-exist lr-add " + gwRouter + " -- set logical_router " + gwRouter + " options:chassis=" + systemID + " external_ids:physical_ip=169.254.33.2 external_ids:physical_ips=169.254.33.2",
				"ovn-nbctl --timeout=15 -- --may-exist lsp-add " + ovnJoinSwitch + " " + joinSwitchToGwRouterPrefix + gwRouter + " -- set logical_switch_port " + joinSwitchToGwRouterPrefix + gwRouter + " type=router options:router-port=" + gwRouterToJoinSwitchPrefix + gwRouter + " addresses=router",
				"ovn-nbctl --timeout=15 -- --if-exists lrp-del " + gwRouterToJoinSwitchPrefix + gwRouter + " -- lrp-add " + gwRouter + " " + gwRouterToJoinSwitchPrefix + gwRouter + " " + lrpMAC + " " + lrpIP + "/16" + " " + lrpIPv6 + "/64",
			})
			fexec.AddFakeCmdsNoOutputNoError([]string{
				"ovn-nbctl --timeout=15 set logical_router " + gwRouter + " options:lb_force_snat_ip=" + lrpIP,
				"ovn-nbctl --timeout=15 set logical_router " + gwRouter + " options:learn_from_arp_request=false",
				"ovn-nbctl --timeout=15 set logical_router " + gwRouter + " options:dynamic_neigh_routers=true",
				"ovn-nbctl --timeout=15 --may-exist lr-route-add " + gwRouter + " " + clusterCIDR + " " + drLrpIP,
			})
			addNodeportLBs(fexec, nodeName, tcpLBUUID, udpLBUUID, sctpLBUUID)
			fexec.AddFakeCmdsNoOutputNoError([]string{
				"ovn-nbctl --timeout=15 --may-exist ls-add " + externalSwitchPrefix + nodeName,
			})
			fexec.AddFakeCmdsNoOutputNoError([]string{
				"ovn-nbctl --timeout=15 -- --may-exist lsp-add " + externalSwitchPrefix + nodeName + " br-local_" + nodeName + " -- lsp-set-addresses br-local_" + nodeName + " unknown -- lsp-set-type br-local_" + nodeName + " localnet -- lsp-set-options br-local_" + nodeName + " network_name=" + util.PhysicalNetworkName,
				"ovn-nbctl --timeout=15 -- --if-exists lrp-del " + gwRouterToExtSwitchPrefix + gwRouter + " -- lrp-add " + gwRouter + " " + gwRouterToExtSwitchPrefix + gwRouter + " " + brLocalnetMAC + " 169.254.33.2/24 -- set logical_router_port " + gwRouterToExtSwitchPrefix + gwRouter + " external-ids:gateway-physical-ip=yes",
				"ovn-nbctl --timeout=15 -- --may-exist lsp-add " + externalSwitchPrefix + nodeName + " " + extSwitchToGwRouterPrefix + gwRouter + " -- set logical_switch_port " + extSwitchToGwRouterPrefix + gwRouter + " type=router options:router-port=" + gwRouterToExtSwitchPrefix + gwRouter + " addresses=\"" + brLocalnetMAC + "\"",
				"ovn-nbctl --timeout=15 --may-exist lr-route-add " + gwRouter + " 0.0.0.0/0 169.254.33.1 " + gwRouterToExtSwitchPrefix + gwRouter,
				"ovn-nbctl --timeout=15 --may-exist lr-route-add " + ovnClusterRouter + " " + lrpIP + " " + lrpIP,
				"ovn-nbctl --timeout=15 --may-exist lr-route-add " + ovnClusterRouter + " " + lrpIPv6 + " " + lrpIPv6,
				"ovn-nbctl --timeout=15 --may-exist --policy=src-ip lr-route-add " + ovnClusterRouter + " " + nodeSubnet + " " + lrpIP,
				"ovn-nbctl --timeout=15 --may-exist lr-nat-add " + gwRouter + " snat 169.254.33.2 " + clusterCIDR,
			})
			fexec.AddFakeCmd(&ovntest.ExpectedCmd{
				Cmd:    "ovn-nbctl --timeout=15 get logical_router " + gwRouterPrefix + nodeName + " external_ids:physical_ips",
				Output: "169.254.33.2",
			})
			fexec.AddFakeCmdsNoOutputNoError([]string{
				"ovn-nbctl --timeout=15 -- --may-exist lr-add " + gwRouter + " -- set logical_router " + gwRouter + " options:chassis=" + systemID + " external_ids:physical_ip=169.254.33.2 external_ids:physical_ips=169.254.33.2",
				"ovn-nbctl --timeout=15 -- --may-exist lsp-add " + ovnJoinSwitch + " " + joinSwitchToGwRouterPrefix + gwRouter + " -- set logical_switch_port " + joinSwitchToGwRouterPrefix + gwRouter + " type=router options:router-port=" + gwRouterToJoinSwitchPrefix + gwRouter + " addresses=router",
				"ovn-nbctl --timeout=15 -- --if-exists lrp-del " + gwRouterToJoinSwitchPrefix + gwRouter + " -- lrp-add " + gwRouter + " " + gwRouterToJoinSwitchPrefix + gwRouter + " " + lrpMAC + " " + lrpIP + "/16" + " " + lrpIPv6 + "/64",
			})
			fexec.AddFakeCmdsNoOutputNoError([]string{
				"ovn-nbctl --timeout=15 set logical_router " + gwRouter + " options:lb_force_snat_ip=" + lrpIP,
				"ovn-nbctl --timeout=15 set logical_router " + gwRouter + " options:learn_from_arp_request=false",
				"ovn-nbctl --timeout=15 set logical_router " + gwRouter + " options:dynamic_neigh_routers=true",
				"ovn-nbctl --timeout=15 --may-exist lr-route-add " + gwRouter + " " + clusterCIDR + " " + drLrpIP,
			})
			addNodeportLBs(fexec, nodeName, tcpLBUUID, udpLBUUID, sctpLBUUID)
			fexec.AddFakeCmdsNoOutputNoError([]string{
				"ovn-nbctl --timeout=15 --may-exist ls-add " + externalSwitchPrefix + nodeName,
			})
			fexec.AddFakeCmdsNoOutputNoError([]string{
				"ovn-nbctl --timeout=15 -- --may-exist lsp-add " + externalSwitchPrefix + nodeName + " br-local_" + nodeName + " -- lsp-set-addresses br-local_" + nodeName + " unknown -- lsp-set-type br-local_" + nodeName + " localnet -- lsp-set-options br-local_" + nodeName + " network_name=" + util.PhysicalNetworkName,
				"ovn-nbctl --timeout=15 -- --if-exists lrp-del " + gwRouterToExtSwitchPrefix + gwRouter + " -- lrp-add " + gwRouter + " " + gwRouterToExtSwitchPrefix + gwRouter + " " + brLocalnetMAC + " 169.254.33.2/24 -- set logical_router_port " + gwRouterToExtSwitchPrefix + gwRouter + " external-ids:gateway-physical-ip=yes",
				"ovn-nbctl --timeout=15 -- --may-exist lsp-add " + externalSwitchPrefix + nodeName + " " + extSwitchToGwRouterPrefix + gwRouter + " -- set logical_switch_port " + extSwitchToGwRouterPrefix + gwRouter + " type=router options:router-port=" + gwRouterToExtSwitchPrefix + gwRouter + " addresses=\"" + brLocalnetMAC + "\"",
				"ovn-nbctl --timeout=15 --may-exist lr-route-add " + gwRouter + " 0.0.0.0/0 169.254.33.1 " + gwRouterToExtSwitchPrefix + gwRouter,
				"ovn-nbctl --timeout=15 --may-exist lr-route-add " + ovnClusterRouter + " " + lrpIP + " " + lrpIP,
				"ovn-nbctl --timeout=15 --may-exist lr-route-add " + ovnClusterRouter + " " + lrpIPv6 + " " + lrpIPv6,
				"ovn-nbctl --timeout=15 --may-exist --policy=src-ip lr-route-add " + ovnClusterRouter + " " + nodeSubnet + " " + lrpIP,
				"ovn-nbctl --timeout=15 --may-exist lr-nat-add " + gwRouter + " snat 169.254.33.2 " + clusterCIDR,
			})
			fexec.AddFakeCmd(&ovntest.ExpectedCmd{
				Cmd:    "ovn-nbctl --timeout=15 get logical_router " + gwRouterPrefix + nodeName + " external_ids:physical_ips",
				Output: "169.254.33.2",
			})

			f, err = factory.NewWatchFactory(fakeClient)
			Expect(err).NotTo(HaveOccurred())

			clusterController := NewOvnController(fakeClient, f, stopChan, newFakeAddressSetFactory(),
				ovntest.NewMockOVNClient(goovn.DBNB),
				ovntest.NewMockOVNClient(goovn.DBSB))
			Expect(clusterController).NotTo(BeNil())
			clusterController.TCPLoadBalancerUUID = tcpLBUUID
			clusterController.UDPLoadBalancerUUID = udpLBUUID
			clusterController.SCTPLoadBalancerUUID = sctpLBUUID
			clusterController.SCTPSupport = true
<<<<<<< HEAD
			clusterController.joinSwIPManager, _ = initJoinLogicalSwitchIPManager()
			_, _ = clusterController.joinSwIPManager.ensureJoinLRPIPs(ovnClusterRouter)
=======

			_ = clusterController.joinSubnetAllocator.AddNetworkRange(ovntest.MustParseIPNet("100.64.0.0/16"), 29)
>>>>>>> 36c4740d

			// Let the real code run and ensure OVN database sync
			err = clusterController.WatchNodes()
			Expect(err).NotTo(HaveOccurred())

			subnet := ovntest.MustParseIPNet(nodeSubnet)
			err = clusterController.syncGatewayLogicalNetwork(updatedNode, l3GatewayConfig, []*net.IPNet{subnet})
			Expect(err).NotTo(HaveOccurred())

			Expect(fexec.CalledMatchesExpected()).To(BeTrue(), fexec.ErrorDesc)
			return nil
		}

		err := app.Run([]string{
			app.Name,
			"-cluster-subnets=" + clusterCIDR,
			"--init-gateways",
			"--gateway-local",
			"--nodeport",
		})
		Expect(err).NotTo(HaveOccurred())
	})

	It("sets up a shared gateway", func() {
		app.Action = func(ctx *cli.Context) error {
			const (
				nodeName             string = "node1"
				nodeLRPMAC           string = "0a:58:0a:01:01:01"
				lrpMAC               string = "0a:58:64:40:00:02"
				lrpIP                string = "100.64.0.2"
				lrpIPv6              string = "fd98::2"
				drLrpIP              string = "100.64.0.1"
				physicalBridgeMAC    string = "11:22:33:44:55:66"
				systemID             string = "cb9ec8fa-b409-4ef3-9f42-d9283c47aac6"
				tcpLBUUID            string = "d2e858b2-cb5a-441b-a670-ed450f79a91f"
				udpLBUUID            string = "12832f14-eb0f-44d4-b8db-4cccbc73c792"
				sctpLBUUID           string = "0514c521-a120-4756-aec6-883fe5db7139"
				nodeSubnet           string = "10.1.1.0/24"
				gwRouter             string = gwRouterPrefix + nodeName
				clusterIPNet         string = "10.1.0.0"
				clusterCIDR          string = clusterIPNet + "/16"
				gatewayRouterIPMask  string = "172.16.16.2/24"
				gatewayRouterIP      string = "172.16.16.2"
				gatewayRouterNextHop string = "172.16.16.1"
				physicalBridgeName   string = "br-eth0"
				nodeGWIP             string = "10.1.1.1/24"
				nodeMgmtPortIP       string = "10.1.1.2"
				nodeMgmtPortMAC      string = "0a:58:0a:01:01:02"
				dnatSnatIP           string = "169.254.0.1"
			)

			testNode := v1.Node{ObjectMeta: metav1.ObjectMeta{
				Name: nodeName,
			}}

			fakeClient := fake.NewSimpleClientset(&v1.NodeList{
				Items: []v1.Node{testNode},
			})

			fexec := ovntest.NewFakeExec()
			err := util.SetExec(fexec)
			Expect(err).NotTo(HaveOccurred())

			_, err = config.InitConfig(ctx, fexec, nil)
			Expect(err).NotTo(HaveOccurred())

			nodeAnnotator := kube.NewNodeAnnotator(&kube.Kube{fakeClient}, &testNode)
			ifaceID := physicalBridgeName + "_" + nodeName
			vlanID := uint(1024)
			err = util.SetL3GatewayConfig(nodeAnnotator, &util.L3GatewayConfig{
				Mode:           config.GatewayModeShared,
				ChassisID:      systemID,
				InterfaceID:    ifaceID,
				MACAddress:     ovntest.MustParseMAC(physicalBridgeMAC),
				IPAddresses:    ovntest.MustParseIPNets(gatewayRouterIPMask),
				NextHops:       ovntest.MustParseIPs(gatewayRouterNextHop),
				NodePortEnable: true,
				VLANID:         &vlanID,
			})
			err = util.SetNodeManagementPortMACAddress(nodeAnnotator, ovntest.MustParseMAC(nodeMgmtPortMAC))
			Expect(err).NotTo(HaveOccurred())
			err = util.SetNodeHostSubnetAnnotation(nodeAnnotator, ovntest.MustParseIPNets(nodeSubnet))
			Expect(err).NotTo(HaveOccurred())
			err = util.SetNodeLocalNatAnnotation(nodeAnnotator, []net.IP{ovntest.MustParseIP(dnatSnatIP)})
			Expect(err).NotTo(HaveOccurred())
			err = nodeAnnotator.Run()
			Expect(err).NotTo(HaveOccurred())

			updatedNode, err := fakeClient.CoreV1().Nodes().Get(context.TODO(), testNode.Name, metav1.GetOptions{})
			Expect(err).NotTo(HaveOccurred())
			l3GatewayConfig, err := util.ParseNodeL3GatewayAnnotation(updatedNode)
			Expect(err).NotTo(HaveOccurred())

			fexec.AddFakeCmdsNoOutputNoError([]string{
				"ovn-nbctl --timeout=15 --if-exist get logical_router_port rtoj-GR_" + nodeName + " networks",
				"ovn-sbctl --timeout=15 --data=bare --no-heading --columns=name,hostname --format=json list Chassis",
				"ovn-nbctl --timeout=15 --data=bare --no-heading --columns=name,other-config find logical_switch",
			})

			fexec.AddFakeCmdsNoOutputNoError([]string{
				"ovn-nbctl --timeout=15 --if-exists lrp-del " + routerToSwitchPrefix + nodeName + " -- lrp-add ovn_cluster_router " + routerToSwitchPrefix + nodeName + " " + nodeLRPMAC + " " + nodeGWIP,
				"ovn-nbctl --timeout=15 --may-exist ls-add " + nodeName + " -- set logical_switch " + nodeName + " other-config:subnet=" + nodeSubnet + " other-config:exclude_ips=" + nodeMgmtPortIP,
				"ovn-nbctl --timeout=15 -- --may-exist lsp-add " + nodeName + " " + switchToRouterPrefix + nodeName + " -- set logical_switch_port " + switchToRouterPrefix + nodeName + " type=router options:router-port=" + routerToSwitchPrefix + nodeName + " addresses=\"" + nodeLRPMAC + "\"",
				"ovn-nbctl --timeout=15 set logical_switch " + nodeName + " load_balancer=" + tcpLBUUID,
				"ovn-nbctl --timeout=15 add logical_switch " + nodeName + " load_balancer " + udpLBUUID,
				"ovn-nbctl --timeout=15 add logical_switch " + nodeName + " load_balancer " + sctpLBUUID,
				"ovn-nbctl --timeout=15 --may-exist acl-add " + nodeName + " to-lport 1001 ip4.src==" + nodeMgmtPortIP + " allow-related",
				"ovn-nbctl --timeout=15 -- --may-exist lsp-add " + nodeName + " " + util.K8sPrefix + nodeName + " -- lsp-set-addresses " + util.K8sPrefix + nodeName + " " + nodeMgmtPortMAC + " " + nodeMgmtPortIP,
			})
			fexec.AddFakeCmd(&ovntest.ExpectedCmd{
				Cmd:    "ovn-nbctl --timeout=15 lsp-list " + nodeName,
				Output: "29df5ce5-2802-4ee5-891f-4fb27ca776e9 (" + util.K8sPrefix + nodeName + ")",
			})
			fexec.AddFakeCmdsNoOutputNoError([]string{
				"ovn-nbctl --timeout=15 -- --if-exists remove logical_switch " + nodeName + " other-config exclude_ips",
				"ovn-nbctl --timeout=15 -- --may-exist lr-add " + gwRouter + " -- set logical_router " + gwRouter + " options:chassis=" + systemID + " external_ids:physical_ip=" + gatewayRouterIP + " external_ids:physical_ips=" + gatewayRouterIP,
				"ovn-nbctl --timeout=15 -- --may-exist lsp-add " + ovnJoinSwitch + " " + joinSwitchToGwRouterPrefix + gwRouter + " -- set logical_switch_port " + joinSwitchToGwRouterPrefix + gwRouter + " type=router options:router-port=" + gwRouterToJoinSwitchPrefix + gwRouter + " addresses=router",
				"ovn-nbctl --timeout=15 -- --if-exists lrp-del " + gwRouterToJoinSwitchPrefix + gwRouter + " -- lrp-add " + gwRouter + " " + gwRouterToJoinSwitchPrefix + gwRouter + " " + lrpMAC + " " + lrpIP + "/16" + " " + lrpIPv6 + "/64",
			})
			fexec.AddFakeCmdsNoOutputNoError([]string{
				"ovn-nbctl --timeout=15 set logical_router " + gwRouter + " options:lb_force_snat_ip=" + lrpIP,
				"ovn-nbctl --timeout=15 set logical_router " + gwRouter + " options:learn_from_arp_request=false",
				"ovn-nbctl --timeout=15 set logical_router " + gwRouter + " options:dynamic_neigh_routers=true",
				"ovn-nbctl --timeout=15 --may-exist lr-route-add " + gwRouter + " " + clusterCIDR + " " + drLrpIP,
			})
			addNodeportLBs(fexec, nodeName, tcpLBUUID, udpLBUUID, sctpLBUUID)
			fexec.AddFakeCmdsNoOutputNoError([]string{
				"ovn-nbctl --timeout=15 --may-exist ls-add " + externalSwitchPrefix + nodeName,
			})
			fexec.AddFakeCmdsNoOutputNoError([]string{
				"ovn-nbctl --timeout=15 -- --may-exist lsp-add " + externalSwitchPrefix + nodeName + " br-eth0_" + nodeName + " -- lsp-set-addresses br-eth0_" + nodeName + " unknown -- lsp-set-type br-eth0_" + nodeName + " localnet -- lsp-set-options br-eth0_" + nodeName + " network_name=" + util.PhysicalNetworkName + " -- set logical_switch_port br-eth0_" + nodeName + " tag_request=" + "1024",
				"ovn-nbctl --timeout=15 -- --if-exists lrp-del " + gwRouterToExtSwitchPrefix + gwRouter + " -- lrp-add " + gwRouter + " " + gwRouterToExtSwitchPrefix + gwRouter + " " + physicalBridgeMAC + " " + gatewayRouterIPMask + " -- set logical_router_port " + gwRouterToExtSwitchPrefix + gwRouter + " external-ids:gateway-physical-ip=yes",
				"ovn-nbctl --timeout=15 -- --may-exist lsp-add " + externalSwitchPrefix + nodeName + " " + extSwitchToGwRouterPrefix + gwRouter + " -- set logical_switch_port " + extSwitchToGwRouterPrefix + gwRouter + " type=router options:router-port=" + gwRouterToExtSwitchPrefix + gwRouter + " addresses=\"" + physicalBridgeMAC + "\"",
				"ovn-nbctl --timeout=15 --may-exist lr-route-add " + gwRouter + " 0.0.0.0/0 " + gatewayRouterNextHop + " " + gwRouterToExtSwitchPrefix + gwRouter,
				"ovn-nbctl --timeout=15 --may-exist lr-route-add " + ovnClusterRouter + " " + lrpIP + " " + lrpIP,
				"ovn-nbctl --timeout=15 --may-exist lr-route-add " + ovnClusterRouter + " " + lrpIPv6 + " " + lrpIPv6,
				"ovn-nbctl --timeout=15 --may-exist --policy=src-ip lr-route-add " + ovnClusterRouter + " " + nodeSubnet + " " + lrpIP,
				"ovn-nbctl --timeout=15 --may-exist lr-nat-add " + gwRouter + " snat " + gatewayRouterIP + " " + clusterCIDR,
			})

			addPBRandNATRules(fexec, nodeName, nodeSubnet, gatewayRouterIP, nodeMgmtPortIP, nodeMgmtPortMAC)

			fexec.AddFakeCmd(&ovntest.ExpectedCmd{
				Cmd:    "ovn-nbctl --timeout=15 get logical_router " + gwRouterPrefix + nodeName + " external_ids:physical_ips",
				Output: "169.254.33.2",
			})
			fexec.AddFakeCmdsNoOutputNoError([]string{
				"ovn-nbctl --timeout=15 -- --may-exist lr-add " + gwRouter + " -- set logical_router " + gwRouter + " options:chassis=" + systemID + " external_ids:physical_ip=" + gatewayRouterIP + " external_ids:physical_ips=" + gatewayRouterIP,
				"ovn-nbctl --timeout=15 -- --may-exist lsp-add " + ovnJoinSwitch + " " + joinSwitchToGwRouterPrefix + gwRouter + " -- set logical_switch_port " + joinSwitchToGwRouterPrefix + gwRouter + " type=router options:router-port=" + gwRouterToJoinSwitchPrefix + gwRouter + " addresses=router",
				"ovn-nbctl --timeout=15 -- --if-exists lrp-del " + gwRouterToJoinSwitchPrefix + gwRouter + " -- lrp-add " + gwRouter + " " + gwRouterToJoinSwitchPrefix + gwRouter + " " + lrpMAC + " " + lrpIP + "/16" + " " + lrpIPv6 + "/64",
			})

			fexec.AddFakeCmdsNoOutputNoError([]string{
				"ovn-nbctl --timeout=15 set logical_router " + gwRouter + " options:lb_force_snat_ip=" + lrpIP,
				"ovn-nbctl --timeout=15 set logical_router " + gwRouter + " options:learn_from_arp_request=false",
				"ovn-nbctl --timeout=15 set logical_router " + gwRouter + " options:dynamic_neigh_routers=true",
				"ovn-nbctl --timeout=15 --may-exist lr-route-add " + gwRouter + " " + clusterCIDR + " " + drLrpIP,
			})
			addNodeportLBs(fexec, nodeName, tcpLBUUID, udpLBUUID, sctpLBUUID)
			fexec.AddFakeCmdsNoOutputNoError([]string{
				"ovn-nbctl --timeout=15 --may-exist ls-add " + externalSwitchPrefix + nodeName,
			})
			fexec.AddFakeCmdsNoOutputNoError([]string{
				"ovn-nbctl --timeout=15 -- --may-exist lsp-add " + externalSwitchPrefix + nodeName + " br-eth0_" + nodeName + " -- lsp-set-addresses br-eth0_" + nodeName + " unknown -- lsp-set-type br-eth0_" + nodeName + " localnet -- lsp-set-options br-eth0_" + nodeName + " network_name=" + util.PhysicalNetworkName + " -- set logical_switch_port br-eth0_" + nodeName + " tag_request=" + "1024",
				"ovn-nbctl --timeout=15 -- --if-exists lrp-del " + gwRouterToExtSwitchPrefix + gwRouter + " -- lrp-add " + gwRouter + " " + gwRouterToExtSwitchPrefix + gwRouter + " " + physicalBridgeMAC + " " + gatewayRouterIPMask + " -- set logical_router_port " + gwRouterToExtSwitchPrefix + gwRouter + " external-ids:gateway-physical-ip=yes",
				"ovn-nbctl --timeout=15 -- --may-exist lsp-add " + externalSwitchPrefix + nodeName + " " + extSwitchToGwRouterPrefix + gwRouter + " -- set logical_switch_port " + extSwitchToGwRouterPrefix + gwRouter + " type=router options:router-port=" + gwRouterToExtSwitchPrefix + gwRouter + " addresses=\"" + physicalBridgeMAC + "\"",
				"ovn-nbctl --timeout=15 --may-exist lr-route-add " + gwRouter + " 0.0.0.0/0 " + gatewayRouterNextHop + " " + gwRouterToExtSwitchPrefix + gwRouter,
				"ovn-nbctl --timeout=15 --may-exist lr-route-add " + ovnClusterRouter + " " + lrpIP + " " + lrpIP,
				"ovn-nbctl --timeout=15 --may-exist lr-route-add " + ovnClusterRouter + " " + lrpIPv6 + " " + lrpIPv6,
				"ovn-nbctl --timeout=15 --may-exist --policy=src-ip lr-route-add " + ovnClusterRouter + " " + nodeSubnet + " " + lrpIP,
				"ovn-nbctl --timeout=15 --may-exist lr-nat-add " + gwRouter + " snat " + gatewayRouterIP + " " + clusterCIDR,
			})

			addPBRandNATRules(fexec, nodeName, nodeSubnet, gatewayRouterIP, nodeMgmtPortIP, nodeMgmtPortMAC)

			fexec.AddFakeCmd(&ovntest.ExpectedCmd{
				Cmd:    "ovn-nbctl --timeout=15 get logical_router " + gwRouterPrefix + nodeName + " external_ids:physical_ips",
				Output: "169.254.33.2",
			})

			f, err = factory.NewWatchFactory(fakeClient)
			Expect(err).NotTo(HaveOccurred())

			clusterController := NewOvnController(fakeClient, f, stopChan,
				newFakeAddressSetFactory(), ovntest.NewMockOVNClient(goovn.DBNB),
				ovntest.NewMockOVNClient(goovn.DBSB))
			Expect(clusterController).NotTo(BeNil())
			clusterController.TCPLoadBalancerUUID = tcpLBUUID
			clusterController.UDPLoadBalancerUUID = udpLBUUID
			clusterController.SCTPLoadBalancerUUID = sctpLBUUID
			clusterController.SCTPSupport = true
			clusterController.joinSwIPManager, _ = initJoinLogicalSwitchIPManager()
			_, _ = clusterController.joinSwIPManager.ensureJoinLRPIPs(ovnClusterRouter)

<<<<<<< HEAD
=======
			_ = clusterController.joinSubnetAllocator.AddNetworkRange(ovntest.MustParseIPNet("100.64.0.0/16"), 29)
>>>>>>> 36c4740d
			clusterController.nodeLocalNatIPAllocator, _ = ipallocator.NewCIDRRange(ovntest.MustParseIPNet(util.V4NodeLocalNatSubnet))

			// Let the real code run and ensure OVN database sync
			err = clusterController.WatchNodes()
			Expect(err).NotTo(HaveOccurred())

			subnet := ovntest.MustParseIPNet(nodeSubnet)
			err = clusterController.syncGatewayLogicalNetwork(updatedNode, l3GatewayConfig, []*net.IPNet{subnet})
			Expect(err).NotTo(HaveOccurred())

			Expect(fexec.CalledMatchesExpected()).To(BeTrue(), fexec.ErrorDesc)
			return nil
		}

		err := app.Run([]string{
			app.Name,
			"-cluster-subnets=" + clusterCIDR,
			"--init-gateways",
			"--nodeport",
		})
		Expect(err).NotTo(HaveOccurred())
	})
})<|MERGE_RESOLUTION|>--- conflicted
+++ resolved
@@ -263,6 +263,7 @@
 		app = cli.NewApp()
 		app.Name = "test"
 		app.Flags = config.Flags
+
 		stopChan = make(chan struct{})
 	})
 
@@ -652,13 +653,8 @@
 			clusterController.UDPLoadBalancerUUID = udpLBUUID
 			clusterController.SCTPLoadBalancerUUID = sctpLBUUID
 			clusterController.SCTPSupport = true
-<<<<<<< HEAD
 			clusterController.joinSwIPManager, _ = initJoinLogicalSwitchIPManager()
 			_, _ = clusterController.joinSwIPManager.ensureJoinLRPIPs(ovnClusterRouter)
-=======
-
-			_ = clusterController.joinSubnetAllocator.AddNetworkRange(ovntest.MustParseIPNet("100.64.0.0/16"), 29)
->>>>>>> 36c4740d
 
 			// Let the real code run and ensure OVN database sync
 			err = clusterController.WatchNodes()
@@ -878,13 +874,8 @@
 			clusterController.UDPLoadBalancerUUID = udpLBUUID
 			clusterController.SCTPLoadBalancerUUID = sctpLBUUID
 			clusterController.SCTPSupport = true
-<<<<<<< HEAD
 			clusterController.joinSwIPManager, _ = initJoinLogicalSwitchIPManager()
 			_, _ = clusterController.joinSwIPManager.ensureJoinLRPIPs(ovnClusterRouter)
-=======
-
-			_ = clusterController.joinSubnetAllocator.AddNetworkRange(ovntest.MustParseIPNet("100.64.0.0/16"), 29)
->>>>>>> 36c4740d
 
 			// Let the real code run and ensure OVN database sync
 			err = clusterController.WatchNodes()
@@ -1079,10 +1070,6 @@
 			clusterController.joinSwIPManager, _ = initJoinLogicalSwitchIPManager()
 			_, _ = clusterController.joinSwIPManager.ensureJoinLRPIPs(ovnClusterRouter)
 
-<<<<<<< HEAD
-=======
-			_ = clusterController.joinSubnetAllocator.AddNetworkRange(ovntest.MustParseIPNet("100.64.0.0/16"), 29)
->>>>>>> 36c4740d
 			clusterController.nodeLocalNatIPAllocator, _ = ipallocator.NewCIDRRange(ovntest.MustParseIPNet(util.V4NodeLocalNatSubnet))
 
 			// Let the real code run and ensure OVN database sync
