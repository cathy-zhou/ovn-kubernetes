--- conflicted
+++ resolved
@@ -69,12 +69,9 @@
 					node1Name string = "node1"
 				)
 				fExec.AddFakeCmdsNoOutputNoError([]string{
-<<<<<<< HEAD
 					"ovn-nbctl --timeout=15 --data=bare --no-heading --columns=_uuid find ACL match=\"ip4.dst == 1.2.3.4/23 && ip4.src == $a10481622940199974102\" action=allow external-ids:egressFirewall=namespace1",
 					"ovn-nbctl --timeout=15 --id=@acl create acl priority=2000 direction=from-lport match=\"ip4.dst == 1.2.3.4/23 && ip4.src == $a10481622940199974102\" action=allow external-ids:egressFirewall=namespace1 -- add logical_switch join acls @acl",
-=======
-					"ovn-nbctl --timeout=15 --id=@logical_router_policy create logical_router_policy priority=10000 match=\"ip4.dst == 1.2.3.4/23 && ip4.src == $a10481622940199974102 && ip4.dst != 10.128.0.0/14\" action=allow external-ids:egressFirewall=namespace1 -- add logical_router ovn_cluster_router policies @logical_router_policy",
->>>>>>> c2329b04
+					//"ovn-nbctl --timeout=15 --id=@logical_router_policy create logical_router_policy priority=10000 match=\"ip4.dst == 1.2.3.4/23 && ip4.src == $a10481622940199974102 && ip4.dst != 10.128.0.0/14\" action=allow external-ids:egressFirewall=namespace1 -- add logical_router ovn_cluster_router policies @logical_router_policy",
 				})
 
 				namespace1 := *newNamespace("namespace1")
@@ -131,12 +128,9 @@
 					node1Name string = "node1"
 				)
 				fExec.AddFakeCmdsNoOutputNoError([]string{
-<<<<<<< HEAD
 					"ovn-nbctl --timeout=15 --data=bare --no-heading --columns=_uuid find ACL match=\"ip4.dst == 1.2.3.4/23 && ip4.src == $a10481622940199974102 && ( (udp) )\" action=drop external-ids:egressFirewall=namespace1",
 					"ovn-nbctl --timeout=15 --id=@acl create acl priority=2000 direction=from-lport match=\"ip4.dst == 1.2.3.4/23 && ip4.src == $a10481622940199974102 && ( (udp) )\" action=drop external-ids:egressFirewall=namespace1 -- add logical_switch join acls @acl",
-=======
-					"ovn-nbctl --timeout=15 --id=@logical_router_policy create logical_router_policy priority=10000 match=\"ip4.dst == 1.2.3.4/23 && ip4.src == $a10481622940199974102 && ( (udp) ) && ip4.dst != 10.128.0.0/14\" action=drop external-ids:egressFirewall=namespace1 -- add logical_router ovn_cluster_router policies @logical_router_policy",
->>>>>>> c2329b04
+					//"ovn-nbctl --timeout=15 --id=@logical_router_policy create logical_router_policy priority=10000 match=\"ip4.dst == 1.2.3.4/23 && ip4.src == $a10481622940199974102 && ( (udp) ) && ip4.dst != 10.128.0.0/14\" action=drop external-ids:egressFirewall=namespace1 -- add logical_router ovn_cluster_router policies @logical_router_policy",
 				})
 				namespace1 := *newNamespace("namespace1")
 				egressFirewall := newEgressFirewallObject("default", namespace1.Name, []egressfirewallapi.EgressFirewallRule{
@@ -192,22 +186,23 @@
 					node1Name string = "node1"
 				)
 				fExec.AddFakeCmdsNoOutputNoError([]string{
-<<<<<<< HEAD
 					"ovn-nbctl --timeout=15 --data=bare --no-heading --columns=_uuid find ACL match=\"ip4.dst == 1.2.3.5/23 && " +
 						"ip4.src == $a10481622940199974102 && ( (udp && ( udp.dst == 100 )) || (tcp) )\" action=allow external-ids:egressFirewall=namespace1",
 					"ovn-nbctl --timeout=15 --id=@acl create acl priority=2000 direction=from-lport match=\"ip4.dst == 1.2.3.5/23 && " +
 						"ip4.src == $a10481622940199974102 && ( (udp && ( udp.dst == 100 )) || (tcp) )\" action=allow external-ids:egressFirewall=namespace1 -- add logical_switch join acls @acl",
 					fmt.Sprintf("ovn-nbctl --timeout=15 remove logical_switch join acls %s", fakeUUID),
-=======
-					"ovn-nbctl --timeout=15 --id=@logical_router_policy create logical_router_policy priority=10000 match=\"ip4.dst == 1.2.3.5/23 && " +
-						"ip4.src == $a10481622940199974102 && ( (udp && ( udp.dst == 100 )) || (tcp) ) && ip4.dst != 10.128.0.0/14\" action=allow external-ids:egressFirewall=namespace1 -- add logical_router ovn_cluster_router policies @logical_router_policy",
-					"ovn-nbctl --timeout=15 lr-policy-del ovn_cluster_router " + fmt.Sprintf("%s", fakeUUID),
->>>>>>> c2329b04
+					//"ovn-nbctl --timeout=15 --id=@logical_router_policy create logical_router_policy priority=10000 match=\"ip4.dst == 1.2.3.5/23 && " +
+					//	"ip4.src == $a10481622940199974102 && ( (udp && ( udp.dst == 100 )) || (tcp) ) && ip4.dst != 10.128.0.0/14\" action=allow external-ids:egressFirewall=namespace1 -- add logical_router ovn_cluster_router policies @logical_router_policy",
+					//"ovn-nbctl --timeout=15 lr-policy-del ovn_cluster_router " + fmt.Sprintf("%s", fakeUUID),
 				})
 				fExec.AddFakeCmd(&ovntest.ExpectedCmd{
-					Cmd:    "ovn-nbctl --timeout=15 --data=bare --no-heading --columns=_uuid find logical_router_policy external-ids:egressFirewall=namespace1",
+					Cmd:    "ovn-nbctl --timeout=15 --data=bare --no-heading --columns=_uuid find ACL external-ids:egressFirewall=namespace1",
 					Output: fmt.Sprintf("%s", fakeUUID),
 				})
+				//fExec.AddFakeCmd(&ovntest.ExpectedCmd{
+				//	Cmd:    "ovn-nbctl --timeout=15 --data=bare --no-heading --columns=_uuid find logical_router_policy external-ids:egressFirewall=namespace1",
+				//	Output: fmt.Sprintf("%s", fakeUUID),
+				//})
 
 				namespace1 := *newNamespace("namespace1")
 				egressFirewall := newEgressFirewallObject("default", namespace1.Name, []egressfirewallapi.EgressFirewallRule{
@@ -269,22 +264,24 @@
 					node1Name string = "node1"
 				)
 				fExec.AddFakeCmdsNoOutputNoError([]string{
-<<<<<<< HEAD
 					"ovn-nbctl --timeout=15 --data=bare --no-heading --columns=_uuid find ACL match=\"ip4.dst == 1.2.3.4/23 && ip4.src == $a10481622940199974102\" action=allow external-ids:egressFirewall=namespace1",
 					"ovn-nbctl --timeout=15 --id=@acl create acl priority=2000 direction=from-lport match=\"ip4.dst == 1.2.3.4/23 && ip4.src == $a10481622940199974102\" action=allow external-ids:egressFirewall=namespace1 -- add logical_switch join acls @acl",
 					fmt.Sprintf("ovn-nbctl --timeout=15 remove logical_switch join acls %s", fakeUUID),
 					"ovn-nbctl --timeout=15 --data=bare --no-heading --columns=_uuid find ACL match=\"ip4.dst == 1.2.3.4/23 && ip4.src == $a10481622940199974102\" action=drop external-ids:egressFirewall=namespace1",
 					"ovn-nbctl --timeout=15 --id=@acl create acl priority=2000 direction=from-lport match=\"ip4.dst == 1.2.3.4/23 && ip4.src == $a10481622940199974102\" action=drop external-ids:egressFirewall=namespace1 -- add logical_switch join acls @acl",
-=======
-					"ovn-nbctl --timeout=15 --id=@logical_router_policy create logical_router_policy priority=10000 match=\"ip4.dst == 1.2.3.4/23 && ip4.src == $a10481622940199974102 && ip4.dst != 10.128.0.0/14\" action=allow external-ids:egressFirewall=namespace1 -- add logical_router ovn_cluster_router policies @logical_router_policy",
-					"ovn-nbctl --timeout=15 --id=@logical_router_policy create logical_router_policy priority=10000 match=\"ip4.dst == 1.2.3.4/23 && ip4.src == $a10481622940199974102 && ip4.dst != 10.128.0.0/14\" action=drop external-ids:egressFirewall=namespace1 -- add logical_router ovn_cluster_router policies @logical_router_policy",
-					"ovn-nbctl --timeout=15 lr-policy-del ovn_cluster_router " + fmt.Sprintf("%s", fakeUUID),
->>>>>>> c2329b04
+					//"ovn-nbctl --timeout=15 --id=@logical_router_policy create logical_router_policy priority=10000 match=\"ip4.dst == 1.2.3.4/23 && ip4.src == $a10481622940199974102 && ip4.dst != 10.128.0.0/14\" action=allow external-ids:egressFirewall=namespace1 -- add logical_router ovn_cluster_router policies @logical_router_policy",
+					//"ovn-nbctl --timeout=15 --id=@logical_router_policy create logical_router_policy priority=10000 match=\"ip4.dst == 1.2.3.4/23 && ip4.src == $a10481622940199974102 && ip4.dst != 10.128.0.0/14\" action=drop external-ids:egressFirewall=namespace1 -- add logical_router ovn_cluster_router policies @logical_router_policy",
+					//"ovn-nbctl --timeout=15 lr-policy-del ovn_cluster_router " + fmt.Sprintf("%s", fakeUUID),
 				})
 				fExec.AddFakeCmd(&ovntest.ExpectedCmd{
-					Cmd:    "ovn-nbctl --timeout=15 --data=bare --no-heading --columns=_uuid find logical_router_policy external-ids:egressFirewall=namespace1",
+					Cmd:    "ovn-nbctl --timeout=15 --data=bare --no-heading --columns=_uuid find ACL external-ids:egressFirewall=namespace1",
 					Output: fmt.Sprintf("%s", fakeUUID),
 				})
+
+				//fExec.AddFakeCmd(&ovntest.ExpectedCmd{
+				//	Cmd:    "ovn-nbctl --timeout=15 --data=bare --no-heading --columns=_uuid find logical_router_policy external-ids:egressFirewall=namespace1",
+				//	Output: fmt.Sprintf("%s", fakeUUID),
+				//})
 
 				namespace1 := *newNamespace("namespace1")
 				egressFirewall := newEgressFirewallObject("default", namespace1.Name, []egressfirewallapi.EgressFirewallRule{
@@ -342,7 +339,6 @@
 			Expect(err).NotTo(HaveOccurred())
 
 		})
-<<<<<<< HEAD
 		It("correctly adds an existing egressFirewall to a new node", func() {
 			app.Action = func(ctx *cli.Context) error {
 				const (
@@ -439,9 +435,6 @@
 			Expect(err).NotTo(HaveOccurred())
 
 		})
-=======
->>>>>>> c2329b04
-
 	})
 
 })
