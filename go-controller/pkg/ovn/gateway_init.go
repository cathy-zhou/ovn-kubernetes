package ovn

import (
	"fmt"
	"net"
	"strings"

	"github.com/ovn-org/ovn-kubernetes/go-controller/pkg/util"

	kapi "k8s.io/api/core/v1"
	"k8s.io/klog"
	utilnet "k8s.io/utils/net"
)

// gatewayInit creates a gateway router for the local chassis.
func gatewayInit(nodeName string, clusterIPSubnet []*net.IPNet, hostSubnets []*net.IPNet, joinSubnets []*net.IPNet, l3GatewayConfig *util.L3GatewayConfig, sctpSupport bool) error {
	// Create a gateway router.
	gatewayRouter := gwRouterPrefix + nodeName
	physicalIPs := make([]string, len(l3GatewayConfig.IPAddresses))
	for i, ip := range l3GatewayConfig.IPAddresses {
		physicalIPs[i] = ip.IP.String()
	}
	stdout, stderr, err := util.RunOVNNbctl("--", "--may-exist", "lr-add",
		gatewayRouter, "--", "set", "logical_router", gatewayRouter,
		"options:chassis="+l3GatewayConfig.ChassisID,
		"external_ids:physical_ip="+physicalIPs[0],
		"external_ids:physical_ips="+strings.Join(physicalIPs, ","))
	if err != nil {
		return fmt.Errorf("failed to create logical router %v, stdout: %q, "+
			"stderr: %q, error: %v", gatewayRouter, stdout, stderr, err)
	}

	var gwLRPMAC, drLRPMAC net.HardwareAddr
	var gwLRPIPs, drLRPIPs []net.IP
	var gwLRPAddrs, drLRPAddrs []string

	for _, joinSubnet := range joinSubnets {
		prefixLen, _ := joinSubnet.Mask.Size()
		gwLRPIP := util.NextIP(joinSubnet.IP)
		gwLRPIPs = append(gwLRPIPs, gwLRPIP)
		gwLRPAddrs = append(gwLRPAddrs, fmt.Sprintf("%s/%d", gwLRPIP.String(), prefixLen))
		drLRPIP := util.NextIP(gwLRPIP)
		drLRPIPs = append(drLRPIPs, drLRPIP)
		drLRPAddrs = append(drLRPAddrs, fmt.Sprintf("%s/%d", drLRPIP.String(), prefixLen))

		if gwLRPMAC == nil || !utilnet.IsIPv6(gwLRPIP) {
			gwLRPMAC = util.IPAddrToHWAddr(gwLRPIP)
			drLRPMAC = util.IPAddrToHWAddr(drLRPIP)
		}
	}

	joinSwitch := joinSwitchPrefix + nodeName
	// create the per-node join switch
	stdout, stderr, err = util.RunOVNNbctl("--", "--may-exist", "ls-add", joinSwitch)
	if err != nil {
		return fmt.Errorf("failed to create logical switch %q, stdout: %q, stderr: %q, error: %v",
			joinSwitch, stdout, stderr, err)
	}

	gwSwitchPort := "jtor-" + gatewayRouter
	gwRouterPort := "rtoj-" + gatewayRouter
	stdout, stderr, err = util.RunOVNNbctl(
		"--", "--may-exist", "lsp-add", joinSwitch, gwSwitchPort,
		"--", "set", "logical_switch_port", gwSwitchPort, "type=router", "options:router-port="+gwRouterPort,
		"addresses=router")
	if err != nil {
		return fmt.Errorf("failed to add port %q to logical switch %q, "+
			"stdout: %q, stderr: %q, error: %v", gwSwitchPort, joinSwitch, stdout, stderr, err)
	}

	args := []string{
		"--", "--if-exists", "lrp-del", gwRouterPort,
		"--", "lrp-add", gatewayRouter, gwRouterPort, gwLRPMAC.String(),
	}
	args = append(args, gwLRPAddrs...)
	_, stderr, err = util.RunOVNNbctl(args...)
	if err != nil {
		return fmt.Errorf("failed to add logical router port %q for gateway router %s, "+
			"stderr: %q, error: %v", gwRouterPort, gatewayRouter, stderr, err)
	}

	// jtod/dtoj - patch ports that connect the per-node join switch to distributed router
	drSwitchPort := "jtod-" + nodeName
	drRouterPort := "dtoj-" + nodeName

	// Connect the per-node join switch to the distributed router.
	stdout, stderr, err = util.RunOVNNbctl(
		"--", "--may-exist", "lsp-add", joinSwitch, drSwitchPort,
		"--", "set", "logical_switch_port", drSwitchPort, "type=router", "options:router-port="+drRouterPort,
		"addresses=router")
	if err != nil {
		return fmt.Errorf("failed to add port %q to logical switch %q, "+
			"stdout: %q, stderr: %q, error: %v", drSwitchPort, joinSwitch, stdout, stderr, err)
	}

	args = []string{
		"--", "--if-exists", "lrp-del", drRouterPort,
		"--", "lrp-add", ovnClusterRouter, drRouterPort, drLRPMAC.String(),
	}
	args = append(args, drLRPAddrs...)
	_, stderr, err = util.RunOVNNbctl(args...)
	if err != nil {
		return fmt.Errorf("failed to add logical router port %q to %s, "+
			"stderr: %q, error: %v", drRouterPort, ovnClusterRouter, stderr, err)
	}

	// When there are multiple gateway routers (which would be the likely
	// default for any sane deployment), we need to SNAT traffic
	// heading to the logical space with the Gateway router's IP so that
	// return traffic comes back to the same gateway router.

	// FIXME DUAL-STACK: There doesn't seem to be any way to configure multiple
	// lb_force_snat_ip values. (https://bugzilla.redhat.com/show_bug.cgi?id=1823003)
	stdout, stderr, err = util.RunOVNNbctl("set", "logical_router",
		gatewayRouter, "options:lb_force_snat_ip="+gwLRPIPs[0].String())
	if err != nil {
		return fmt.Errorf("failed to set logical router %s's lb_force_snat_ip option, "+
			"stdout: %q, stderr: %q, error: %v", gatewayRouter, stdout, stderr, err)
	}

	for _, entry := range clusterIPSubnet {
		drLRPIP, err := gatewayForSubnet(drLRPIPs, entry)
		if err != nil {
			return fmt.Errorf("failed to add a static route in GR %s with distributed "+
				"router as the nexthop: %v",
				gatewayRouter, err)
		}

		// Add a static route in GR with distributed router as the nexthop.
		stdout, stderr, err = util.RunOVNNbctl("--may-exist", "lr-route-add",
			gatewayRouter, entry.String(), drLRPIP.String())
		if err != nil {
			return fmt.Errorf("failed to add a static route in GR %s with distributed "+
				"router as the nexthop, stdout: %q, stderr: %q, error: %v",
				gatewayRouter, stdout, stderr, err)
		}
	}

	if l3GatewayConfig.NodePortEnable {
		// Create 3 load-balancers for north-south traffic for each gateway
		// router: UDP, TCP, SCTP
		var k8sNSLbTCP, k8sNSLbUDP, k8sNSLbSCTP string
		k8sNSLbTCP, k8sNSLbUDP, k8sNSLbSCTP, err = getGatewayLoadBalancers(gatewayRouter)
		if err != nil {
			return err
		}
		protoLBMap := map[kapi.Protocol]string{
			kapi.ProtocolTCP:  k8sNSLbTCP,
			kapi.ProtocolUDP:  k8sNSLbUDP,
			kapi.ProtocolSCTP: k8sNSLbSCTP,
		}
		enabledProtos := []kapi.Protocol{kapi.ProtocolTCP, kapi.ProtocolUDP}
		if sctpSupport {
			enabledProtos = append(enabledProtos, kapi.ProtocolSCTP)
		}
		for _, proto := range enabledProtos {
			if protoLBMap[proto] == "" {
				protoLBMap[proto], stderr, err = util.RunOVNNbctl("--", "create",
					"load_balancer",
					fmt.Sprintf("external_ids:%s_lb_gateway_router=%s", proto, gatewayRouter),
					fmt.Sprintf("protocol=%s", strings.ToLower(string(proto))))
				if err != nil {
					return fmt.Errorf("failed to create load balancer for gateway router %s for protocol %s: "+
						"stderr: %q, error: %v", gatewayRouter, proto, stderr, err)
				}
			}
		}
		// Add north-south load-balancers to the gateway router.
		lbString := fmt.Sprintf("%s,%s", protoLBMap[kapi.ProtocolTCP], protoLBMap[kapi.ProtocolUDP])
		if sctpSupport {
			lbString = lbString + "," + protoLBMap[kapi.ProtocolSCTP]
		}
		stdout, stderr, err = util.RunOVNNbctl("set", "logical_router", gatewayRouter, "load_balancer="+lbString)
		if err != nil {
			return fmt.Errorf("failed to set north-south load-balancers to the "+
				"gateway router %s, stdout: %q, stderr: %q, error: %v",
				gatewayRouter, stdout, stderr, err)
		}
	}

	// Create the external switch for the physical interface to connect to.
	externalSwitch := externalSwitchPrefix + nodeName
	stdout, stderr, err = util.RunOVNNbctl("--may-exist", "ls-add",
		externalSwitch)
	if err != nil {
		return fmt.Errorf("failed to create logical switch %s, stdout: %q, "+
			"stderr: %q, error: %v", externalSwitch, stdout, stderr, err)
	}

	// Add external interface as a logical port to external_switch.
	// This is a learning switch port with "unknown" address. The external
	// world is accessed via this port.
	cmdArgs := []string{
		"--", "--may-exist", "lsp-add", externalSwitch, l3GatewayConfig.InterfaceID,
		"--", "lsp-set-addresses", l3GatewayConfig.InterfaceID, "unknown",
		"--", "lsp-set-type", l3GatewayConfig.InterfaceID, "localnet",
		"--", "lsp-set-options", l3GatewayConfig.InterfaceID, "network_name=" + util.PhysicalNetworkName}

	if l3GatewayConfig.VLANID != nil {
		lspArgs := []string{
			"--", "set", "logical_switch_port", l3GatewayConfig.InterfaceID,
			fmt.Sprintf("tag_request=%d", *l3GatewayConfig.VLANID),
		}
		cmdArgs = append(cmdArgs, lspArgs...)
	}

	stdout, stderr, err = util.RunOVNNbctl(cmdArgs...)
	if err != nil {
		return fmt.Errorf("failed to add logical port to switch %s, stdout: %q, "+
			"stderr: %q, error: %v", externalSwitch, stdout, stderr, err)
	}

	// Connect GR to external_switch with mac address of external interface
	// and that IP address. In the case of `local` gateway mode, whenever ovnkube-node container
	// restarts a new br-local bridge will be created with a new `nicMacAddress`. As a result,
	// direct addition of logical_router_port with --may-exists will not work since the MAC
	// has changed. So, we need to delete that port, if it exists, and it back.
	cmdArgs = []string{
		"--", "--if-exists", "lrp-del", "rtoe-" + gatewayRouter,
		"--", "lrp-add", gatewayRouter, "rtoe-" + gatewayRouter,
		l3GatewayConfig.MACAddress.String(),
	}
	for _, ip := range l3GatewayConfig.IPAddresses {
		cmdArgs = append(cmdArgs, ip.String())
	}
	cmdArgs = append(cmdArgs,
		"--", "set", "logical_router_port", "rtoe-"+gatewayRouter,
		"external-ids:gateway-physical-ip=yes")

	stdout, stderr, err = util.RunOVNNbctl(cmdArgs...)
	if err != nil {
		return fmt.Errorf("failed to add logical port to router %s, stdout: %q, "+
			"stderr: %q, error: %v", gatewayRouter, stdout, stderr, err)
	}

	// Connect the external_switch to the router.
	stdout, stderr, err = util.RunOVNNbctl("--", "--may-exist", "lsp-add",
		externalSwitch, "etor-"+gatewayRouter, "--", "set",
		"logical_switch_port", "etor-"+gatewayRouter, "type=router",
		"options:router-port=rtoe-"+gatewayRouter,
		"addresses="+"\""+l3GatewayConfig.MACAddress.String()+"\"")
	if err != nil {
		return fmt.Errorf("failed to add logical port to router %s, stdout: %q, "+
			"stderr: %q, error: %v", gatewayRouter, stdout, stderr, err)
	}

	// Add static routes in GR with physical gateway as the default next hop.
	for _, nextHop := range l3GatewayConfig.NextHops {
		var allIPs string
		if utilnet.IsIPv6(nextHop) {
			allIPs = "::/0"
		} else {
			allIPs = "0.0.0.0/0"
		}
		stdout, stderr, err = util.RunOVNNbctl("--may-exist", "lr-route-add",
			gatewayRouter, allIPs, nextHop.String(),
			fmt.Sprintf("rtoe-%s", gatewayRouter))
		if err != nil {
			return fmt.Errorf("Failed to add a static route in GR %s with physical "+
				"gateway as the default next hop, stdout: %q, "+
				"stderr: %q, error: %v", gatewayRouter, stdout, stderr, err)
		}
	}

	// Add source IP address based routes in distributed router
	// for this gateway router.
	for _, hostSubnet := range hostSubnets {
		gwLRPIP, err := gatewayForSubnet(gwLRPIPs, hostSubnet)
		if err != nil {
			return fmt.Errorf("failed to add source IP address based "+
				"routes in distributed router %s: %v",
				ovnClusterRouter, err)
		}

		stdout, stderr, err = util.RunOVNNbctl("--may-exist",
			"--policy=src-ip", "lr-route-add", ovnClusterRouter,
			hostSubnet.String(), gwLRPIP.String())
		if err != nil {
			return fmt.Errorf("failed to add source IP address based "+
				"routes in distributed router %s, stdout: %q, "+
				"stderr: %q, error: %v", ovnClusterRouter, stdout, stderr, err)
		}
	}

	// Default SNAT rules.
	externalIPs := make([]net.IP, len(l3GatewayConfig.IPAddresses))
	for i, ip := range l3GatewayConfig.IPAddresses {
		externalIPs[i] = ip.IP
	}
	for _, entry := range clusterIPSubnet {
		externalIP, err := gatewayForSubnet(externalIPs, entry)
		if err != nil {
			return fmt.Errorf("failed to create default SNAT rules for gateway router %s: %v",
				gatewayRouter, err)
		}

		stdout, stderr, err = util.RunOVNNbctl("--may-exist", "lr-nat-add",
			gatewayRouter, "snat", externalIP.String(), entry.String())
		if err != nil {
			return fmt.Errorf("failed to create default SNAT rules for gateway router %s, "+
				"stdout: %q, stderr: %q, error: %v", gatewayRouter, stdout, stderr, err)
		}
	}

	return nil
}

<<<<<<< HEAD
// LocalGatewayInit creates a gateway router to access local service.
func localGatewayInit(clusterIPSubnet []*net.IPNet, joinSubnets, nodeSubnets []*net.IPNet, nodeName string,
	l3GatewayConfig *util.L3GatewayConfig) error {
	var nicIP, defaultGW net.IP
	var nicIPMask net.IPMask
	isSubnetIPv6 := utilnet.IsIPv6CIDR(nodeSubnets[0])
	if isSubnetIPv6 {
		nicIP = net.ParseIP(util.V6LocalnetGatewayIP)
		defaultGW = net.ParseIP(util.V6LocalnetGatewayNextHop)
		nicIPMask = net.CIDRMask(util.V6LocalnetGatewaySubnetPrefix, 128)
	} else {
		nicIP = net.ParseIP(util.V4LocalnetGatewayIP)
		defaultGW = net.ParseIP(util.V4LocalnetGatewayNextHop)
		nicIPMask = net.CIDRMask(util.V4LocalnetGatewaySubnetPrefix, 32)
	}
	nicIPCIDR := &net.IPNet{IP: nicIP, Mask: nicIPMask}

	// Create a gateway router.
	gatewayRouter := "GR_local_" + nodeName
	stdout, stderr, err := util.RunOVNNbctl("--", "--may-exist", "lr-add",
		gatewayRouter, "--", "set", "logical_router", gatewayRouter,
		"options:chassis="+l3GatewayConfig.ChassisID, "external_ids:physical_ip="+nicIP.String())
	if err != nil {
		return fmt.Errorf("failed to create logical router %v, stdout: %q, "+
			"stderr: %q, error: %v", gatewayRouter, stdout, stderr, err)
	}

	joinSwitch := joinSwitchPrefix + nodeName
	prefixLen, _ := joinSubnets[0].Mask.Size()
	drLRPIp := util.NextIP(util.NextIP(joinSubnets[0].IP))
	gwLRPIp := util.NextIP(drLRPIp)
	gwLRPMac := util.IPAddrToHWAddr(gwLRPIp)

	gwSwitchPort := "jtor-" + gatewayRouter
	gwRouterPort := "rtoj-" + gatewayRouter
	stdout, stderr, err = util.RunOVNNbctl(
		"--", "--may-exist", "lsp-add", joinSwitch, gwSwitchPort,
		"--", "set", "logical_switch_port", gwSwitchPort, "type=router", "options:router-port="+gwRouterPort,
		"addresses=router")
	if err != nil {
		return fmt.Errorf("failed to add port %q to logical switch %q, "+
			"stdout: %q, stderr: %q, error: %v", gwSwitchPort, joinSwitch, stdout, stderr, err)
	}

	_, stderr, err = util.RunOVNNbctl(
		"--if-exists", "lrp-del", gwRouterPort,
		"--", "lrp-add", gatewayRouter, gwRouterPort, gwLRPMac.String(),
		fmt.Sprintf("%s/%d", gwLRPIp.String(), prefixLen))
	if err != nil {
		return fmt.Errorf("failed to add logical router port %q for %s, "+
			"stderr: %q, error: %v", gwRouterPort, gatewayRouter, stderr, err)
	}

	for _, entry := range clusterIPSubnet {
		// Add a static route in GR with distributed router as the nexthop.
		stdout, stderr, err = util.RunOVNNbctl("--may-exist", "lr-route-add",
			gatewayRouter, entry.String(), drLRPIp.String())
		if err != nil {
			return fmt.Errorf("failed to add a static route in gateway router %s with distributed "+
				"router as the nexthop, stdout: %q, stderr: %q, error: %v",
				gatewayRouter, stdout, stderr, err)
		}
	}

	var prefix string
	for _, nicIP := range l3GatewayConfig.IPAddresses {
		if utilnet.IsIPv6CIDR(nodeSubnets[0]) {
			if utilnet.IsIPv6(nicIP.IP) {
				prefix = nicIP.IP.String() + "/128"
				break
			}
		} else {
			if !utilnet.IsIPv6(nicIP.IP) {
				prefix = nicIP.IP.String() + "/32"
				break
			}
		}
	}
	if prefix == "" {
		return fmt.Errorf("configuration error: no NIC IP of same family as node subnet")
	}

	stdout, stderr, err = util.RunOVNNbctl("--may-exist", "lr-route-add",
		ovnClusterRouter, prefix, gwLRPIp.String())
	if err != nil {
		return fmt.Errorf("failed to add a route to nodeIP %q in router %s "+
			"with local_node GR as the nexthop, stdout: %q, stderr: %q, error: %v",
			prefix, ovnClusterRouter, stdout, stderr, err)
	}

	// Create the external switch for the physical interface to connect to.
	externalSwitch := "ext_local_" + nodeName
	stdout, stderr, err = util.RunOVNNbctl("--may-exist", "ls-add",
		externalSwitch)
	if err != nil {
		return fmt.Errorf("failed to create logical switch %s, stdout: %q, "+
			"stderr: %q, error: %v", externalSwitch, stdout, stderr, err)
	}

	// Add external interface as a logical port to external_switch.
	// This is a learning switch port with "unknown" address. The external
	// world is accessed via this port.
	ifaceID := fmt.Sprintf("br-local_%s", nodeName)
	cmdArgs := []string{
		"--", "--may-exist", "lsp-add", externalSwitch, ifaceID,
		"--", "lsp-set-addresses", ifaceID, "unknown",
		"--", "lsp-set-type", ifaceID, "localnet",
		"--", "lsp-set-options", ifaceID, "network_name=" + util.LocalNetworkName,
	}
	stdout, stderr, err = util.RunOVNNbctl(cmdArgs...)
	if err != nil {
		return fmt.Errorf("failed to add logical port to switch %s, stdout: %q, "+
			"stderr: %q, error: %v", externalSwitch, stdout, stderr, err)
	}

	// Connect GR to external_switch with mac address of external interface
	// and that IP address. In the case of `local` gateway mode, whenever ovnkube-node container
	// restarts a new br-local bridge will be created with a new NIC MAC address. As a result,
	// direct addition of logical_router_port with --may-exists will not work since the MAC
	// has changed. So, we need to delete that port, if it exists, and it back.
	stdout, stderr, err = util.RunOVNNbctl(
		"--", "--if-exists", "lrp-del", "rtoe-"+gatewayRouter,
		"--", "lrp-add", gatewayRouter, "rtoe-"+gatewayRouter, l3GatewayConfig.LocalMACAddress.String(), nicIPCIDR.String(),
		"--", "set", "logical_router_port", "rtoe-"+gatewayRouter, "external-ids:gateway-physical-ip=yes")
	if err != nil {
		return fmt.Errorf("failed to add logical port to router %s, stdout: %q, "+
			"stderr: %q, error: %v", gatewayRouter, stdout, stderr, err)
	}

	// Connect the external_switch to the router.
	stdout, stderr, err = util.RunOVNNbctl("--", "--may-exist", "lsp-add",
		externalSwitch, "etor-"+gatewayRouter, "--", "set",
		"logical_switch_port", "etor-"+gatewayRouter, "type=router",
		"options:router-port=rtoe-"+gatewayRouter,
		"addresses="+"\""+l3GatewayConfig.LocalMACAddress.String()+"\"")
	if err != nil {
		return fmt.Errorf("failed to add logical port to router %s, stdout: %q, "+
			"stderr: %q, error: %v", gatewayRouter, stdout, stderr, err)
	}

	// Add a static route in GR with physical gateway as the default next hop.
	var allIPs string
	if isSubnetIPv6 {
		allIPs = "::/0"
	} else {
		allIPs = "0.0.0.0/0"
	}
	stdout, stderr, err = util.RunOVNNbctl("--may-exist", "lr-route-add",
		gatewayRouter, allIPs, defaultGW.String(),
		fmt.Sprintf("rtoe-%s", gatewayRouter))
	if err != nil {
		return fmt.Errorf("failed to add a static route for gateway router %s with physical "+
			"gateway as the default next hop, stdout: %q, "+
			"stderr: %q, error: %v", gatewayRouter, stdout, stderr, err)
	}

	// Default SNAT rules.
	for _, entry := range clusterIPSubnet {
		stdout, stderr, err = util.RunOVNNbctl("--may-exist", "lr-nat-add",
			gatewayRouter, "snat", nicIP.String(), entry.String())
		if err != nil {
			return fmt.Errorf("failed to create default SNAT rules for gateway router %s, "+
				"stdout: %q, stderr: %q, error: %v", gatewayRouter, stdout, stderr, err)
		}
	}

=======
func addDistributedGWPort() error {
	masterChassisID, err := util.GetNodeChassisID()
	if err != nil {
		return fmt.Errorf("Failed to get master's chassis ID error: %v", err)
	}

	// add a distributed gateway port to the distributed router
	dgpName := "rtos-" + nodeLocalSwitch
	dgpIP := net.ParseIP(util.V4NodeLocalDistributedGwPortIP)
	nbctlArgs := []string{
		"--may-exist", "lrp-add", ovnClusterRouter, dgpName, util.IPAddrToHWAddr(dgpIP).String(),
		fmt.Sprintf("%s/%d", dgpIP.String(), util.V4NodeLocalNatSubnetPrefix),
	}
	// set gateway chassis (the current master node) for distributed gateway port)
	nbctlArgs = append(nbctlArgs,
		"--", "--id=@gw", "create", "gateway_chassis", "chassis_name="+masterChassisID, "external_ids:dgp_name="+dgpName,
		fmt.Sprintf("name=%s_%s", dgpName, masterChassisID), "priority=100",
		"--", "set", "logical_router_port", dgpName, "gateway_chassis=@gw")
	stdout, stderr, err := util.RunOVNNbctl(nbctlArgs...)
	if err != nil {
		return fmt.Errorf("Failed to set gateway chassis %s for distributed gateway port %s: "+
			"stdout: %q, stderr: %q, error: %v", masterChassisID, dgpName, stdout, stderr, err)
	}

	// connect the distributed gateway port to logical switch configured with localnet port
	nbctlArgs = []string{
		"--may-exist", "ls-add", nodeLocalSwitch,
	}
	// add localnet port to the logical switch
	lclNetPortname := "lnet-" + nodeLocalSwitch
	nbctlArgs = append(nbctlArgs,
		"--", "--may-exist", "lsp-add", nodeLocalSwitch, lclNetPortname,
		"--", "set", "logical_switch_port", lclNetPortname, "addresses=unknown", "type=localnet",
		"options:network_name="+util.LocalNetworkName)
	// connect the switch to the distributed router
	lspName := "ltos-" + nodeLocalSwitch
	nbctlArgs = append(nbctlArgs,
		"--", "--may-exist", "lsp-add", nodeLocalSwitch, lspName,
		"--", "set", "logical_switch_port", lspName, "type=router", "addresses=router",
		"options:nat-addresses=router", "options:router-port="+dgpName)
	stdout, stderr, err = util.RunOVNNbctl(nbctlArgs...)
	if err != nil {
		return fmt.Errorf("failed creating logical switch %s and its ports (%s, %s) "+
			"stdout: %q, stderr: %q, error: %v", nodeLocalSwitch, lclNetPortname, lspName, stdout, stderr, err)
	}
	// finally add an entry to the OVN SB MAC_Binding table, if not present, to capture the
	// MAC-IP binding of util.V4NodeLocalNatSubnetNextHop address to its MAC. Normally, this will
	// be learnt and added by the chassis to which the distributed gateway port (DGP) is
	// bound. However, in our case we don't send any traffic out with the DGP port's IP
	// as source IP, so that binding will never be learnt and we need to seed it.
	dnatSnatNextHopMac := util.IPAddrToHWAddr(net.ParseIP(util.V4NodeLocalNatSubnetNextHop)).String()
	stdout, stderr, err = util.RunOVNSbctl("--data=bare", "--no-heading", "--columns=_uuid", "find", "MAC_Binding",
		"logical_port="+dgpName, fmt.Sprintf(`mac="%s"`, dnatSnatNextHopMac))
	if err != nil {
		return fmt.Errorf("failed to check existence of MAC_Binding entry of (%s, %s) for distributed router port %s "+
			"stderr: %q, error: %v", util.V4NodeLocalNatSubnetNextHop, dnatSnatNextHopMac, dgpName, stderr, err)
	}
	if stdout != "" {
		klog.Infof("The MAC_Binding entry of (%s, %s) exists on distributed router port %s with uuid %s",
			util.V4NodeLocalNatSubnetNextHop, dnatSnatNextHopMac, dgpName, stdout)
		return nil
	}

	datapath, stderr, err := util.RunOVNSbctl("--data=bare", "--no-heading", "--columns=_uuid", "find", "datapath",
		"external_ids:name="+ovnClusterRouter)
	if err != nil {
		return fmt.Errorf("failed to get the datapatah UUID of %s from OVN SB "+
			"stdout: %q, stderr: %q, error: %v", ovnClusterRouter, datapath, stderr, err)
	}

	_, stderr, err = util.RunOVNSbctl("create", "mac_binding", "datapath="+datapath, "ip="+util.V4NodeLocalNatSubnetNextHop,
		"logical_port="+dgpName, fmt.Sprintf(`mac="%s"`, dnatSnatNextHopMac))
	if err != nil {
		return fmt.Errorf("failed to create a MAC_Binding entry of (%s, %s) for distributed router port %s "+
			"stderr: %q, error: %v", util.V4NodeLocalNatSubnetNextHop, dnatSnatNextHopMac, dgpName, stderr, err)
	}

	return nil
}

func addPolicyBasedRoutes(nodeName, mgmtPortIP string, hostIfAddrs []*net.IPNet) error {
	var l3Prefix string
	if utilnet.IsIPv6(hostIfAddrs[0].IP) {
		l3Prefix = "ip6"
	} else {
		l3Prefix = "ip4"
	}
	// embed nodeName as comment so that it is easier to delete these rules later on.
	// logical router policy doesn't support external_ids to stash metadata
	matchStr := fmt.Sprintf(`inport == "rtos-%s" && %s.dst == %s /* %s */`,
		nodeName, l3Prefix, hostIfAddrs[0].IP.String(), nodeName)
	_, stderr, err := util.RunOVNNbctl("lr-policy-add", ovnClusterRouter, nodeSubnetPolicyPriority, matchStr, "reroute",
		mgmtPortIP)
	if err != nil {
		// TODO: lr-policy-add doesn't support --may-exist, resort to this workaround for now.
		// Have raised an issue against ovn repository (https://github.com/ovn-org/ovn/issues/49)
		if !strings.Contains(stderr, "already existed") {
			return fmt.Errorf("failed to add policy route '%s' for host %q on %s "+
				"stderr: %s, error: %v", matchStr, nodeName, ovnClusterRouter, stderr, err)
		}
	}

	matchStr = fmt.Sprintf("%s.src == %s && %s.dst == %s /* %s */",
		l3Prefix, mgmtPortIP, l3Prefix, hostIfAddrs[0].IP.String(), nodeName)
	_, stderr, err = util.RunOVNNbctl("lr-policy-add", ovnClusterRouter, mgmtPortPolicyPriority, matchStr,
		"reroute", util.V4NodeLocalNatSubnetNextHop)
	if err != nil {
		if !strings.Contains(stderr, "already existed") {
			return fmt.Errorf("failed to add policy route '%s' for host %q on %s "+
				"stderr: %s, error: %v", matchStr, nodeName, ovnClusterRouter, stderr, err)
		}
	}
	return nil
}

func (oc *Controller) addNodeLocalNatEntries(node *kapi.Node, mgmtPortMAC, mgmtPortIP string) error {
	var externalIP net.IP

	annotationPresent := false
	externalIPs, err := util.ParseNodeLocalNatIPAnnotation(node)
	if err == nil {
		klog.V(5).Infof("Found node local NAT IP %s for the node %s, so reusing it", externalIPs, node.Name)
		annotationPresent = true
		externalIP = externalIPs[0]
	} else {
		externalIP, err = oc.nodeLocalNatIPAllocator.AllocateNext()
		if err != nil {
			return fmt.Errorf("Error allocating node local NAT IP for node %s: %v", node.Name, err)
		}
		defer func() {
			// Release the allocation on error
			if err != nil {
				_ = oc.nodeLocalNatIPAllocator.Release(externalIP)
			}
		}()
	}

	mgmtPortName := "k8s-" + node.Name
	stdout, stderr, err := util.RunOVNNbctl("--may-exist", "lr-nat-add", ovnClusterRouter, "dnat_and_snat",
		externalIP.String(), mgmtPortIP, mgmtPortName, mgmtPortMAC)
	if err != nil {
		return fmt.Errorf("Failed to add dnat_and_snat entry for the management port on node %s, "+
			"stdout: %s, stderr: %q, error: %v", node.Name, stdout, stderr, err)
	}

	if annotationPresent {
		return nil
	}
	// capture the node local NAT IP as a node annotation so that we can re-create it on onvkube-restart
	nodeAnnotations, err := util.CreateNodeLocalNatAnnotation([]net.IP{externalIP})
	if err != nil {
		return fmt.Errorf("failed to marshal node %q annotation for node local NAT IP %s",
			node.Name, externalIP.String())
	}
	err = oc.kube.SetAnnotationsOnNode(node, nodeAnnotations)
	if err != nil {
		return fmt.Errorf("failed to set node local NAT IP annotation on node %s: %v",
			node.Name, err)
	}
>>>>>>> 5362ff0b
	return nil
}

func gatewayForSubnet(gateways []net.IP, subnet *net.IPNet) (net.IP, error) {
	isIPv6 := utilnet.IsIPv6CIDR(subnet)
	for _, ip := range gateways {
		if utilnet.IsIPv6(ip) == isIPv6 {
			return ip, nil
		}
	}
	if isIPv6 {
		return nil, fmt.Errorf("no IPv6 gateway available")
	} else {
		return nil, fmt.Errorf("no IPv4 gateway available")
	}
}<|MERGE_RESOLUTION|>--- conflicted
+++ resolved
@@ -305,174 +305,6 @@
 	return nil
 }
 
-<<<<<<< HEAD
-// LocalGatewayInit creates a gateway router to access local service.
-func localGatewayInit(clusterIPSubnet []*net.IPNet, joinSubnets, nodeSubnets []*net.IPNet, nodeName string,
-	l3GatewayConfig *util.L3GatewayConfig) error {
-	var nicIP, defaultGW net.IP
-	var nicIPMask net.IPMask
-	isSubnetIPv6 := utilnet.IsIPv6CIDR(nodeSubnets[0])
-	if isSubnetIPv6 {
-		nicIP = net.ParseIP(util.V6LocalnetGatewayIP)
-		defaultGW = net.ParseIP(util.V6LocalnetGatewayNextHop)
-		nicIPMask = net.CIDRMask(util.V6LocalnetGatewaySubnetPrefix, 128)
-	} else {
-		nicIP = net.ParseIP(util.V4LocalnetGatewayIP)
-		defaultGW = net.ParseIP(util.V4LocalnetGatewayNextHop)
-		nicIPMask = net.CIDRMask(util.V4LocalnetGatewaySubnetPrefix, 32)
-	}
-	nicIPCIDR := &net.IPNet{IP: nicIP, Mask: nicIPMask}
-
-	// Create a gateway router.
-	gatewayRouter := "GR_local_" + nodeName
-	stdout, stderr, err := util.RunOVNNbctl("--", "--may-exist", "lr-add",
-		gatewayRouter, "--", "set", "logical_router", gatewayRouter,
-		"options:chassis="+l3GatewayConfig.ChassisID, "external_ids:physical_ip="+nicIP.String())
-	if err != nil {
-		return fmt.Errorf("failed to create logical router %v, stdout: %q, "+
-			"stderr: %q, error: %v", gatewayRouter, stdout, stderr, err)
-	}
-
-	joinSwitch := joinSwitchPrefix + nodeName
-	prefixLen, _ := joinSubnets[0].Mask.Size()
-	drLRPIp := util.NextIP(util.NextIP(joinSubnets[0].IP))
-	gwLRPIp := util.NextIP(drLRPIp)
-	gwLRPMac := util.IPAddrToHWAddr(gwLRPIp)
-
-	gwSwitchPort := "jtor-" + gatewayRouter
-	gwRouterPort := "rtoj-" + gatewayRouter
-	stdout, stderr, err = util.RunOVNNbctl(
-		"--", "--may-exist", "lsp-add", joinSwitch, gwSwitchPort,
-		"--", "set", "logical_switch_port", gwSwitchPort, "type=router", "options:router-port="+gwRouterPort,
-		"addresses=router")
-	if err != nil {
-		return fmt.Errorf("failed to add port %q to logical switch %q, "+
-			"stdout: %q, stderr: %q, error: %v", gwSwitchPort, joinSwitch, stdout, stderr, err)
-	}
-
-	_, stderr, err = util.RunOVNNbctl(
-		"--if-exists", "lrp-del", gwRouterPort,
-		"--", "lrp-add", gatewayRouter, gwRouterPort, gwLRPMac.String(),
-		fmt.Sprintf("%s/%d", gwLRPIp.String(), prefixLen))
-	if err != nil {
-		return fmt.Errorf("failed to add logical router port %q for %s, "+
-			"stderr: %q, error: %v", gwRouterPort, gatewayRouter, stderr, err)
-	}
-
-	for _, entry := range clusterIPSubnet {
-		// Add a static route in GR with distributed router as the nexthop.
-		stdout, stderr, err = util.RunOVNNbctl("--may-exist", "lr-route-add",
-			gatewayRouter, entry.String(), drLRPIp.String())
-		if err != nil {
-			return fmt.Errorf("failed to add a static route in gateway router %s with distributed "+
-				"router as the nexthop, stdout: %q, stderr: %q, error: %v",
-				gatewayRouter, stdout, stderr, err)
-		}
-	}
-
-	var prefix string
-	for _, nicIP := range l3GatewayConfig.IPAddresses {
-		if utilnet.IsIPv6CIDR(nodeSubnets[0]) {
-			if utilnet.IsIPv6(nicIP.IP) {
-				prefix = nicIP.IP.String() + "/128"
-				break
-			}
-		} else {
-			if !utilnet.IsIPv6(nicIP.IP) {
-				prefix = nicIP.IP.String() + "/32"
-				break
-			}
-		}
-	}
-	if prefix == "" {
-		return fmt.Errorf("configuration error: no NIC IP of same family as node subnet")
-	}
-
-	stdout, stderr, err = util.RunOVNNbctl("--may-exist", "lr-route-add",
-		ovnClusterRouter, prefix, gwLRPIp.String())
-	if err != nil {
-		return fmt.Errorf("failed to add a route to nodeIP %q in router %s "+
-			"with local_node GR as the nexthop, stdout: %q, stderr: %q, error: %v",
-			prefix, ovnClusterRouter, stdout, stderr, err)
-	}
-
-	// Create the external switch for the physical interface to connect to.
-	externalSwitch := "ext_local_" + nodeName
-	stdout, stderr, err = util.RunOVNNbctl("--may-exist", "ls-add",
-		externalSwitch)
-	if err != nil {
-		return fmt.Errorf("failed to create logical switch %s, stdout: %q, "+
-			"stderr: %q, error: %v", externalSwitch, stdout, stderr, err)
-	}
-
-	// Add external interface as a logical port to external_switch.
-	// This is a learning switch port with "unknown" address. The external
-	// world is accessed via this port.
-	ifaceID := fmt.Sprintf("br-local_%s", nodeName)
-	cmdArgs := []string{
-		"--", "--may-exist", "lsp-add", externalSwitch, ifaceID,
-		"--", "lsp-set-addresses", ifaceID, "unknown",
-		"--", "lsp-set-type", ifaceID, "localnet",
-		"--", "lsp-set-options", ifaceID, "network_name=" + util.LocalNetworkName,
-	}
-	stdout, stderr, err = util.RunOVNNbctl(cmdArgs...)
-	if err != nil {
-		return fmt.Errorf("failed to add logical port to switch %s, stdout: %q, "+
-			"stderr: %q, error: %v", externalSwitch, stdout, stderr, err)
-	}
-
-	// Connect GR to external_switch with mac address of external interface
-	// and that IP address. In the case of `local` gateway mode, whenever ovnkube-node container
-	// restarts a new br-local bridge will be created with a new NIC MAC address. As a result,
-	// direct addition of logical_router_port with --may-exists will not work since the MAC
-	// has changed. So, we need to delete that port, if it exists, and it back.
-	stdout, stderr, err = util.RunOVNNbctl(
-		"--", "--if-exists", "lrp-del", "rtoe-"+gatewayRouter,
-		"--", "lrp-add", gatewayRouter, "rtoe-"+gatewayRouter, l3GatewayConfig.LocalMACAddress.String(), nicIPCIDR.String(),
-		"--", "set", "logical_router_port", "rtoe-"+gatewayRouter, "external-ids:gateway-physical-ip=yes")
-	if err != nil {
-		return fmt.Errorf("failed to add logical port to router %s, stdout: %q, "+
-			"stderr: %q, error: %v", gatewayRouter, stdout, stderr, err)
-	}
-
-	// Connect the external_switch to the router.
-	stdout, stderr, err = util.RunOVNNbctl("--", "--may-exist", "lsp-add",
-		externalSwitch, "etor-"+gatewayRouter, "--", "set",
-		"logical_switch_port", "etor-"+gatewayRouter, "type=router",
-		"options:router-port=rtoe-"+gatewayRouter,
-		"addresses="+"\""+l3GatewayConfig.LocalMACAddress.String()+"\"")
-	if err != nil {
-		return fmt.Errorf("failed to add logical port to router %s, stdout: %q, "+
-			"stderr: %q, error: %v", gatewayRouter, stdout, stderr, err)
-	}
-
-	// Add a static route in GR with physical gateway as the default next hop.
-	var allIPs string
-	if isSubnetIPv6 {
-		allIPs = "::/0"
-	} else {
-		allIPs = "0.0.0.0/0"
-	}
-	stdout, stderr, err = util.RunOVNNbctl("--may-exist", "lr-route-add",
-		gatewayRouter, allIPs, defaultGW.String(),
-		fmt.Sprintf("rtoe-%s", gatewayRouter))
-	if err != nil {
-		return fmt.Errorf("failed to add a static route for gateway router %s with physical "+
-			"gateway as the default next hop, stdout: %q, "+
-			"stderr: %q, error: %v", gatewayRouter, stdout, stderr, err)
-	}
-
-	// Default SNAT rules.
-	for _, entry := range clusterIPSubnet {
-		stdout, stderr, err = util.RunOVNNbctl("--may-exist", "lr-nat-add",
-			gatewayRouter, "snat", nicIP.String(), entry.String())
-		if err != nil {
-			return fmt.Errorf("failed to create default SNAT rules for gateway router %s, "+
-				"stdout: %q, stderr: %q, error: %v", gatewayRouter, stdout, stderr, err)
-		}
-	}
-
-=======
 func addDistributedGWPort() error {
 	masterChassisID, err := util.GetNodeChassisID()
 	if err != nil {
@@ -632,7 +464,6 @@
 		return fmt.Errorf("failed to set node local NAT IP annotation on node %s: %v",
 			node.Name, err)
 	}
->>>>>>> 5362ff0b
 	return nil
 }
 
