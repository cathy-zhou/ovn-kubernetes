package ovn

import (
	"fmt"
	"net"
	"strings"
	"time"

	"github.com/ovn-org/ovn-kubernetes/go-controller/pkg/config"
	"github.com/ovn-org/ovn-kubernetes/go-controller/pkg/util"

	kapi "k8s.io/api/core/v1"
	"k8s.io/apimachinery/pkg/util/wait"
	"k8s.io/klog"
	utilnet "k8s.io/utils/net"
)

// gatewayInit creates a gateway router for the local chassis.
func gatewayInit(nodeName string, clusterIPSubnet []*net.IPNet, hostSubnets []*net.IPNet,
	l3GatewayConfig *util.L3GatewayConfig, sctpSupport bool, gwLRPIPs, drLRPIPs []*net.IPNet) error {
	// Create a gateway router.
	gatewayRouter := gwRouterPrefix + nodeName
	physicalIPs := make([]string, len(l3GatewayConfig.IPAddresses))
	for i, ip := range l3GatewayConfig.IPAddresses {
		physicalIPs[i] = ip.IP.String()
	}
	stdout, stderr, err := util.RunOVNNbctl("--", "--may-exist", "lr-add",
		gatewayRouter, "--", "set", "logical_router", gatewayRouter,
		"options:chassis="+l3GatewayConfig.ChassisID,
		"external_ids:physical_ip="+physicalIPs[0],
		"external_ids:physical_ips="+strings.Join(physicalIPs, ","))
	if err != nil {
		return fmt.Errorf("failed to create logical router %v, stdout: %q, "+
			"stderr: %q, error: %v", gatewayRouter, stdout, stderr, err)
	}

	gwSwitchPort := joinSwitchToGwRouterPrefix + gatewayRouter
	gwRouterPort := gwRouterToJoinSwitchPrefix + gatewayRouter

	stdout, stderr, err = util.RunOVNNbctl(
		"--", "--may-exist", "lsp-add", ovnJoinSwitch, gwSwitchPort,
		"--", "set", "logical_switch_port", gwSwitchPort, "type=router", "options:router-port="+gwRouterPort,
		"addresses=router")
	if err != nil {
		return fmt.Errorf("failed to add port %q to logical switch %q, "+
			"stdout: %q, stderr: %q, error: %v", gwSwitchPort, ovnJoinSwitch, stdout, stderr, err)
	}

	gwLRPMAC := util.IPAddrToHWAddr(gwLRPIPs[0].IP)
	args := []string{
		"--", "--if-exists", "lrp-del", gwRouterPort,
		"--", "lrp-add", gatewayRouter, gwRouterPort, gwLRPMAC.String(),
	}
	for _, gwLRPIP := range gwLRPIPs {
		args = append(args, gwLRPIP.String())
	}
	_, stderr, err = util.RunOVNNbctl(args...)
	if err != nil {
		return fmt.Errorf("failed to add logical router port %q for gateway router %s, "+
			"stderr: %q, error: %v", gwRouterPort, gatewayRouter, stderr, err)
	}

	// When there are multiple gateway routers (which would be the likely
	// default for any sane deployment), we need to SNAT traffic
	// heading to the logical space with the Gateway router's IP so that
	// return traffic comes back to the same gateway router.
	stdout, stderr, err = util.RunOVNNbctl("set", "logical_router",
<<<<<<< HEAD
		gatewayRouter, "options:lb_force_snat_ip="+gwLRPIPs[0].IP.String())
=======
		gatewayRouter, "options:lb_force_snat_ip="+util.JoinIPs(gwLRPIPs, " "))
>>>>>>> fd31dbee
	if err != nil {
		return fmt.Errorf("failed to set logical router %s's lb_force_snat_ip option, "+
			"stdout: %q, stderr: %q, error: %v", gatewayRouter, stdout, stderr, err)
	}

	stdout, stderr, err = util.RunOVNNbctl("set", "logical_router",
		gatewayRouter, "options:learn_from_arp_request=false")
	if err != nil {
		return fmt.Errorf("failed to set logical router %s's learn_from_arp_request "+
			"stdout: %q, stderr: %q, error: %v", gatewayRouter, stdout, stderr, err)
	}

	stdout, stderr, err = util.RunOVNNbctl("set", "logical_router",
		gatewayRouter, "options:dynamic_neigh_routers=true")
	if err != nil {
		return fmt.Errorf("failed to set logical router %s's dynamic_neigh_routers "+
			"stdout: %q, stderr: %q, error: %v", gatewayRouter, stdout, stderr, err)
	}

	nexthopIPs := make([]net.IP, 0)
	for _, drLRPIP := range drLRPIPs {
		nexthopIPs = append(nexthopIPs, drLRPIP.IP)
	}
	for _, entry := range clusterIPSubnet {
<<<<<<< HEAD
		drLRPIP, err := gatewayForSubnet(nexthopIPs, entry)
=======
		drLRPIP, err := util.MatchIPFamily(utilnet.IsIPv6CIDR(entry), drLRPIPs)
>>>>>>> fd31dbee
		if err != nil {
			return fmt.Errorf("failed to add a static route in GR %s with distributed "+
				"router as the nexthop: %v",
				gatewayRouter, err)
		}

		// Add a static route in GR with distributed router as the nexthop.
		stdout, stderr, err = util.RunOVNNbctl("--may-exist", "lr-route-add",
			gatewayRouter, entry.String(), drLRPIP.String())
		if err != nil {
			return fmt.Errorf("failed to add a static route in GR %s with distributed "+
				"router as the nexthop, stdout: %q, stderr: %q, error: %v",
				gatewayRouter, stdout, stderr, err)
		}
	}

	if l3GatewayConfig.NodePortEnable {
		// Create 3 load-balancers for north-south traffic for each gateway
		// router: UDP, TCP, SCTP
		var k8sNSLbTCP, k8sNSLbUDP, k8sNSLbSCTP string
		k8sNSLbTCP, k8sNSLbUDP, k8sNSLbSCTP, err = getGatewayLoadBalancers(gatewayRouter)
		if err != nil {
			return err
		}
		protoLBMap := map[kapi.Protocol]string{
			kapi.ProtocolTCP:  k8sNSLbTCP,
			kapi.ProtocolUDP:  k8sNSLbUDP,
			kapi.ProtocolSCTP: k8sNSLbSCTP,
		}
		enabledProtos := []kapi.Protocol{kapi.ProtocolTCP, kapi.ProtocolUDP}
		if sctpSupport {
			enabledProtos = append(enabledProtos, kapi.ProtocolSCTP)
		}
		for _, proto := range enabledProtos {
			if protoLBMap[proto] == "" {
				protoLBMap[proto], stderr, err = util.RunOVNNbctl("--", "create",
					"load_balancer",
					fmt.Sprintf("external_ids:%s_lb_gateway_router=%s", proto, gatewayRouter),
					fmt.Sprintf("protocol=%s", strings.ToLower(string(proto))))
				if err != nil {
					return fmt.Errorf("failed to create load balancer for gateway router %s for protocol %s: "+
						"stderr: %q, error: %v", gatewayRouter, proto, stderr, err)
				}
			}
		}
		// Add north-south load-balancers to the gateway router.
		lbString := fmt.Sprintf("%s,%s", protoLBMap[kapi.ProtocolTCP], protoLBMap[kapi.ProtocolUDP])
		if sctpSupport {
			lbString = lbString + "," + protoLBMap[kapi.ProtocolSCTP]
		}
		stdout, stderr, err = util.RunOVNNbctl("set", "logical_router", gatewayRouter, "load_balancer="+lbString)
		if err != nil {
			return fmt.Errorf("failed to set north-south load-balancers to the "+
				"gateway router %s, stdout: %q, stderr: %q, error: %v",
				gatewayRouter, stdout, stderr, err)
		}
		// Also add north-south load-balancers to local switches for pod -> nodePort traffic
		stdout, stderr, err = util.RunOVNNbctl("get", "logical_switch", nodeName, "load_balancer")
		if err != nil {
			return fmt.Errorf("failed to get load-balancers on the node switch %s, stdout: %q, "+
				"stderr: %q, error: %v", nodeName, stdout, stderr, err)
		}
		for _, proto := range enabledProtos {
			if !strings.Contains(stdout, protoLBMap[proto]) {
				stdout, stderr, err = util.RunOVNNbctl("ls-lb-add", nodeName, protoLBMap[proto])
				if err != nil {
					return fmt.Errorf("failed to add north-south load-balancer %s to the "+
						"node switch %s, stdout: %q, stderr: %q, error: %v",
						protoLBMap[proto], nodeName, stdout, stderr, err)
				}
			}
		}
	}

	// Create the external switch for the physical interface to connect to.
	externalSwitch := externalSwitchPrefix + nodeName
	stdout, stderr, err = util.RunOVNNbctl("--may-exist", "ls-add",
		externalSwitch)
	if err != nil {
		return fmt.Errorf("failed to create logical switch %s, stdout: %q, "+
			"stderr: %q, error: %v", externalSwitch, stdout, stderr, err)
	}

	// Add external interface as a logical port to external_switch.
	// This is a learning switch port with "unknown" address. The external
	// world is accessed via this port.
	cmdArgs := []string{
		"--", "--may-exist", "lsp-add", externalSwitch, l3GatewayConfig.InterfaceID,
		"--", "lsp-set-addresses", l3GatewayConfig.InterfaceID, "unknown",
		"--", "lsp-set-type", l3GatewayConfig.InterfaceID, "localnet",
		"--", "lsp-set-options", l3GatewayConfig.InterfaceID, "network_name=" + util.PhysicalNetworkName}

	if l3GatewayConfig.VLANID != nil {
		lspArgs := []string{
			"--", "set", "logical_switch_port", l3GatewayConfig.InterfaceID,
			fmt.Sprintf("tag_request=%d", *l3GatewayConfig.VLANID),
		}
		cmdArgs = append(cmdArgs, lspArgs...)
	}

	stdout, stderr, err = util.RunOVNNbctl(cmdArgs...)
	if err != nil {
		return fmt.Errorf("failed to add logical port to switch %s, stdout: %q, "+
			"stderr: %q, error: %v", externalSwitch, stdout, stderr, err)
	}

	// Connect GR to external_switch with mac address of external interface
	// and that IP address. In the case of `local` gateway mode, whenever ovnkube-node container
	// restarts a new br-local bridge will be created with a new `nicMacAddress`. As a result,
	// direct addition of logical_router_port with --may-exists will not work since the MAC
	// has changed. So, we need to delete that port, if it exists, and it back.
	cmdArgs = []string{
		"--", "--if-exists", "lrp-del", gwRouterToExtSwitchPrefix + gatewayRouter,
		"--", "lrp-add", gatewayRouter, gwRouterToExtSwitchPrefix + gatewayRouter,
		l3GatewayConfig.MACAddress.String(),
	}
	for _, ip := range l3GatewayConfig.IPAddresses {
		cmdArgs = append(cmdArgs, ip.String())
	}
	cmdArgs = append(cmdArgs,
		"--", "set", "logical_router_port", gwRouterToExtSwitchPrefix+gatewayRouter,
		"external-ids:gateway-physical-ip=yes")

	stdout, stderr, err = util.RunOVNNbctl(cmdArgs...)
	if err != nil {
		return fmt.Errorf("failed to add logical port to router %s, stdout: %q, "+
			"stderr: %q, error: %v", gatewayRouter, stdout, stderr, err)
	}

	// Connect the external_switch to the router.
	stdout, stderr, err = util.RunOVNNbctl("--", "--may-exist", "lsp-add",
		externalSwitch, extSwitchToGwRouterPrefix+gatewayRouter, "--", "set",
		"logical_switch_port", extSwitchToGwRouterPrefix+gatewayRouter, "type=router",
		"options:router-port="+gwRouterToExtSwitchPrefix+gatewayRouter,
		"addresses="+"\""+l3GatewayConfig.MACAddress.String()+"\"")
	if err != nil {
		return fmt.Errorf("failed to add logical port to router %s, stdout: %q, "+
			"stderr: %q, error: %v", gatewayRouter, stdout, stderr, err)
	}

	// Add static routes in GR with gateway router as the default next hop.
	for _, nextHop := range l3GatewayConfig.NextHops {
		var allIPs string
		if utilnet.IsIPv6(nextHop) {
			allIPs = "::/0"
		} else {
			allIPs = "0.0.0.0/0"
		}
		stdout, stderr, err = util.RunOVNNbctl("--may-exist", "lr-route-add",
			gatewayRouter, allIPs, nextHop.String(),
			fmt.Sprintf("rtoe-%s", gatewayRouter))
		if err != nil {
			return fmt.Errorf("failed to add a static route in GR %s with physical "+
				"gateway as the default next hop, stdout: %q, "+
				"stderr: %q, error: %v", gatewayRouter, stdout, stderr, err)
		}
	}

	// We need to add a /32 route to the Gateway router's IP, on the
	// cluster router, to ensure that the return traffic goes back
	// to the same gateway router
	nexthopIPs = make([]net.IP, 0)
	for _, gwLRPIP := range gwLRPIPs {
		stdout, stderr, err = util.RunOVNNbctl("--may-exist", "lr-route-add",
			ovnClusterRouter, gwLRPIP.IP.String(), gwLRPIP.IP.String())
		if err != nil {
			return fmt.Errorf("failed to add /32 route to Gateway router's IP of %q "+
				"on the distributed router, stdout: %q, stderr: %q, error: %v",
				gwLRPIP.IP.String(), stdout, stderr, err)
		}
		nexthopIPs = append(nexthopIPs, gwLRPIP.IP)
	}

	// Add source IP address based routes in distributed router
	// for this gateway router.
	for _, hostSubnet := range hostSubnets {
<<<<<<< HEAD
		gwLRPIP, err := gatewayForSubnet(nexthopIPs, hostSubnet)
=======
		gwLRPIP, err := util.MatchIPFamily(utilnet.IsIPv6CIDR(hostSubnet), gwLRPIPs)
>>>>>>> fd31dbee
		if err != nil {
			return fmt.Errorf("failed to add source IP address based "+
				"routes in distributed router %s: %v",
				ovnClusterRouter, err)
		}

		stdout, stderr, err = util.RunOVNNbctl("--may-exist",
			"--policy=src-ip", "lr-route-add", ovnClusterRouter,
			hostSubnet.String(), gwLRPIP.String())
		if err != nil {
			return fmt.Errorf("failed to add source IP address based "+
				"routes in distributed router %s, stdout: %q, "+
				"stderr: %q, error: %v", ovnClusterRouter, stdout, stderr, err)
		}
	}

	// if config.Gateway.DisabledSNATMultipleGWs is not set (by default is not),
	// the NAT rules for pods not having annotations to route thru either external
	// gws or pod CNFs will be added within pods.go addLogicalPort
	if !config.Gateway.DisableSNATMultipleGWs {
		// Default SNAT rules.
		externalIPs := make([]net.IP, len(l3GatewayConfig.IPAddresses))
		for i, ip := range l3GatewayConfig.IPAddresses {
			externalIPs[i] = ip.IP
		}
		for _, entry := range clusterIPSubnet {
			externalIP, err := util.MatchIPFamily(utilnet.IsIPv6CIDR(entry), externalIPs)
			if err != nil {
				return fmt.Errorf("failed to create default SNAT rules for gateway router %s: %v",
					gatewayRouter, err)
			}
			// delete the existing lr-nat rule first otherwise gateway init fails
			// if the external ip has changed, but the logical ip has stayed the same
			stdout, stderr, err := util.RunOVNNbctl("--if-exists", "lr-nat-del",
				gatewayRouter, "snat", entry.String(), "--", "lr-nat-add",
				gatewayRouter, "snat", externalIP.String(), entry.String())
			if err != nil {
				return fmt.Errorf("failed to create default SNAT rules for gateway router %s, "+
					"stdout: %q, stderr: %q, error: %v", gatewayRouter, stdout, stderr, err)
			}
		}
	}
	return nil
}

func addDistributedGWPort() error {
	masterChassisID, err := util.GetNodeChassisID()
	if err != nil {
		return fmt.Errorf("failed to get master's chassis ID error: %v", err)
	}

	var dgpMac string
	var nbctlArgs []string
	// add a distributed gateway port to the distributed router
	dgpName := routerToSwitchPrefix + nodeLocalSwitch
	if config.IPv4Mode {
		dgpMac = util.IPAddrToHWAddr(net.ParseIP(util.V4NodeLocalDistributedGwPortIP)).String()
	} else {
		dgpMac = util.IPAddrToHWAddr(net.ParseIP(util.V6NodeLocalDistributedGwPortIP)).String()
	}
	nbctlArgs = append(nbctlArgs,
		"--may-exist", "lrp-add", ovnClusterRouter, dgpName, dgpMac,
	)
	if config.IPv4Mode && config.IPv6Mode {
		nbctlArgs = append(nbctlArgs,
			fmt.Sprintf("%s/%d", util.V4NodeLocalDistributedGwPortIP, util.V4NodeLocalNatSubnetPrefix),
			fmt.Sprintf("%s/%d", util.V6NodeLocalDistributedGwPortIP, util.V6NodeLocalNatSubnetPrefix),
		)
	} else if config.IPv4Mode {
		nbctlArgs = append(nbctlArgs,
			fmt.Sprintf("%s/%d", util.V4NodeLocalDistributedGwPortIP, util.V4NodeLocalNatSubnetPrefix),
		)
	} else if config.IPv6Mode {
		nbctlArgs = append(nbctlArgs,
			fmt.Sprintf("%s/%d", util.V6NodeLocalDistributedGwPortIP, util.V6NodeLocalNatSubnetPrefix),
		)
	}
	// set gateway chassis (the current master node) for distributed gateway port)
	nbctlArgs = append(nbctlArgs,
		"--", "--id=@gw", "create", "gateway_chassis", "chassis_name="+masterChassisID, "external_ids:dgp_name="+dgpName,
		fmt.Sprintf("name=%s_%s", dgpName, masterChassisID), "priority=100",
		"--", "set", "logical_router_port", dgpName, "gateway_chassis=@gw")
	stdout, stderr, err := util.RunOVNNbctl(nbctlArgs...)
	if err != nil {
		return fmt.Errorf("failed to set gateway chassis %s for distributed gateway port %s: "+
			"stdout: %q, stderr: %q, error: %v", masterChassisID, dgpName, stdout, stderr, err)
	}

	// connect the distributed gateway port to logical switch configured with localnet port
	nbctlArgs = []string{
		"--may-exist", "ls-add", nodeLocalSwitch,
	}
	// add localnet port to the logical switch
	lclNetPortname := "lnet-" + nodeLocalSwitch
	nbctlArgs = append(nbctlArgs,
		"--", "--may-exist", "lsp-add", nodeLocalSwitch, lclNetPortname,
		"--", "set", "logical_switch_port", lclNetPortname, "addresses=unknown", "type=localnet",
		"options:network_name="+util.LocalNetworkName)
	// connect the switch to the distributed router
	lspName := switchToRouterPrefix + nodeLocalSwitch
	nbctlArgs = append(nbctlArgs,
		"--", "--may-exist", "lsp-add", nodeLocalSwitch, lspName,
		"--", "set", "logical_switch_port", lspName, "type=router", "addresses=router",
		"options:nat-addresses=router", "options:router-port="+dgpName)
	stdout, stderr, err = util.RunOVNNbctl(nbctlArgs...)
	if err != nil {
		return fmt.Errorf("failed creating logical switch %s and its ports (%s, %s) "+
			"stdout: %q, stderr: %q, error: %v", nodeLocalSwitch, lclNetPortname, lspName, stdout, stderr, err)
	}
	// finally add an entry to the OVN SB MAC_Binding table, if not present, to capture the
	// MAC-IP binding of util.V4NodeLocalNatSubnetNextHop address or
	// util.V6NodeLocalNatSubnetNextHop address to its MAC. Normally, this will
	// be learnt and added by the chassis to which the distributed gateway port (DGP) is
	// bound. However, in our case we don't send any traffic out with the DGP port's IP
	// as source IP, so that binding will never be learnt and we need to seed it.
	var dnatSnatNextHopMac string
	// Only used for Error Strings
	var nodeLocalNatSubnetNextHop string
	if config.IPv4Mode && config.IPv6Mode {
		dnatSnatNextHopMac = util.IPAddrToHWAddr(net.ParseIP(util.V4NodeLocalNatSubnetNextHop)).String()
		nodeLocalNatSubnetNextHop = util.V4NodeLocalNatSubnetNextHop + " " + util.V6NodeLocalNatSubnetNextHop
	} else if config.IPv4Mode {
		dnatSnatNextHopMac = util.IPAddrToHWAddr(net.ParseIP(util.V4NodeLocalNatSubnetNextHop)).String()
		nodeLocalNatSubnetNextHop = util.V4NodeLocalNatSubnetNextHop
	} else if config.IPv6Mode {
		dnatSnatNextHopMac = util.IPAddrToHWAddr(net.ParseIP(util.V6NodeLocalNatSubnetNextHop)).String()
		nodeLocalNatSubnetNextHop = util.V6NodeLocalNatSubnetNextHop
	}
	stdout, stderr, err = util.RunOVNSbctl("--data=bare", "--no-heading", "--columns=_uuid", "find", "MAC_Binding",
		"logical_port="+dgpName, fmt.Sprintf(`mac="%s"`, dnatSnatNextHopMac))
	if err != nil {
		return fmt.Errorf("failed to check existence of MAC_Binding entry of (%s, %s) for distributed router port %s "+
			"stderr: %q, error: %v", nodeLocalNatSubnetNextHop, dnatSnatNextHopMac, dgpName, stderr, err)
	}
	if stdout != "" {
		klog.Infof("The MAC_Binding entry of (%s, %s) exists on distributed router port %s with uuid %s",
			nodeLocalNatSubnetNextHop, dnatSnatNextHopMac, dgpName, stdout)
		return nil
	}

	// wait for the datapath binding of ovnClusterRouter to be created by northd
	datapath := ""
	err = wait.PollImmediate(500*time.Millisecond, 30*time.Second, func() (bool, error) {
		datapath, _, err = util.RunOVNSbctl("--data=bare", "--no-heading", "--columns=_uuid", "find", "datapath",
			"external_ids:name="+ovnClusterRouter)
		if err != nil {
			return false, nil
		}
		// datapath of ovnClusterRouter is not created yet
		if datapath == "" {
			return false, nil
		}
		return true, nil
	})

	if err != nil {
		return fmt.Errorf("failed to get the datapatah UUID of %s from OVN SB, error: %v", ovnClusterRouter, err)
	}

	if config.IPv4Mode {
		_, stderr, err = util.RunOVNSbctl("create", "mac_binding", "datapath="+datapath, "ip="+util.V4NodeLocalNatSubnetNextHop,
			"logical_port="+dgpName, fmt.Sprintf(`mac="%s"`, dnatSnatNextHopMac))
		if err != nil {
			return fmt.Errorf("failed to create a MAC_Binding entry of (%s, %s) for distributed router port %s "+
				"stderr: %q, error: %v", util.V4NodeLocalNatSubnetNextHop, dnatSnatNextHopMac, dgpName, stderr, err)
		}
	}
	if config.IPv6Mode {
		_, stderr, err = util.RunOVNSbctl("create", "mac_binding", "datapath="+datapath, fmt.Sprintf(`ip="%s"`, util.V6NodeLocalNatSubnetNextHop),
			"logical_port="+dgpName, fmt.Sprintf(`mac="%s"`, dnatSnatNextHopMac))
		if err != nil {
			return fmt.Errorf("failed to create a MAC_Binding entry of (%s, %s) for distributed router port %s "+
				"stderr: %q, error: %v", util.V6NodeLocalNatSubnetNextHop, dnatSnatNextHopMac, dgpName, stderr, err)
		}
	}
	return nil
}

func addPolicyBasedRoutes(nodeName, mgmtPortIP string, hostIfAddr *net.IPNet) error {
	var l3Prefix string
	var natSubnetNextHop string
	if utilnet.IsIPv6(hostIfAddr.IP) {
		l3Prefix = "ip6"
		natSubnetNextHop = util.V6NodeLocalNatSubnetNextHop
	} else {
		l3Prefix = "ip4"
		natSubnetNextHop = util.V4NodeLocalNatSubnetNextHop
	}
	// embed nodeName as comment so that it is easier to delete these rules later on.
	// logical router policy doesn't support external_ids to stash metadata
	matchStr := fmt.Sprintf(`inport == "rtos-%s" && %s.dst == %s /* %s */`,
		nodeName, l3Prefix, hostIfAddr.IP.String(), nodeName)
	_, stderr, err := util.RunOVNNbctl("lr-policy-add", ovnClusterRouter, nodeSubnetPolicyPriority, matchStr, "reroute",
		mgmtPortIP)
	if err != nil {
		// TODO: lr-policy-add doesn't support --may-exist, resort to this workaround for now.
		// Have raised an issue against ovn repository (https://github.com/ovn-org/ovn/issues/49)
		if !strings.Contains(stderr, "already existed") {
			return fmt.Errorf("failed to add policy route '%s' for host %q on %s "+
				"stderr: %s, error: %v", matchStr, nodeName, ovnClusterRouter, stderr, err)
		}
	}

	matchStr = fmt.Sprintf("%s.src == %s && %s.dst == %s /* %s */",
		l3Prefix, mgmtPortIP, l3Prefix, hostIfAddr.IP.String(), nodeName)
	_, stderr, err = util.RunOVNNbctl("lr-policy-add", ovnClusterRouter, mgmtPortPolicyPriority, matchStr,
		"reroute", natSubnetNextHop)
	if err != nil {
		if !strings.Contains(stderr, "already existed") {
			return fmt.Errorf("failed to add policy route '%s' for host %q on %s "+
				"stderr: %s, error: %v", matchStr, nodeName, ovnClusterRouter, stderr, err)
		}
	}
	return nil
}

func (oc *Controller) addNodeLocalNatEntries(node *kapi.Node, mgmtPortMAC string, mgmtPortIfAddr *net.IPNet) error {
	var externalIP net.IP

	isIPv6 := utilnet.IsIPv6CIDR(mgmtPortIfAddr)
	annotationPresent := false
	externalIPs, err := util.ParseNodeLocalNatIPAnnotation(node)
	if err == nil {
		for _, ip := range externalIPs {
			if isIPv6 == utilnet.IsIPv6(ip) {
				klog.V(5).Infof("Found node local NAT IP %s in %v for the node %s, so reusing it", ip, externalIPs, node.Name)
				externalIP = ip
				annotationPresent = true
				break
			}
		}
	}
	if !annotationPresent {
		if isIPv6 {
			externalIP, err = oc.nodeLocalNatIPv6Allocator.AllocateNext()
		} else {
			externalIP, err = oc.nodeLocalNatIPv4Allocator.AllocateNext()
		}
		if err != nil {
			return fmt.Errorf("error allocating node local NAT IP for node %s: %v", node.Name, err)
		}
		externalIPs = append(externalIPs, externalIP)
		defer func() {
			// Release the allocation on error
			if err != nil {
				if isIPv6 {
					_ = oc.nodeLocalNatIPv6Allocator.Release(externalIP)
				} else {
					_ = oc.nodeLocalNatIPv4Allocator.Release(externalIP)
				}
			}
		}()
	}

	mgmtPortName := util.K8sPrefix + node.Name
	stdout, stderr, err := util.RunOVNNbctl("--if-exists", "lr-nat-del", ovnClusterRouter,
		"dnat_and_snat", externalIP.String(), "--",
		"lr-nat-add", ovnClusterRouter, "dnat_and_snat",
		externalIP.String(), mgmtPortIfAddr.IP.String(), mgmtPortName, mgmtPortMAC)
	if err != nil {
		return fmt.Errorf("failed to add dnat_and_snat entry for the management port on node %s, "+
			"stdout: %s, stderr: %q, error: %v", node.Name, stdout, stderr, err)
	}

	if annotationPresent {
		return nil
	}
	// capture the node local NAT IP as a node annotation so that we can re-create it on onvkube-restart
	nodeAnnotations, err := util.CreateNodeLocalNatAnnotation(externalIPs)
	if err != nil {
		return fmt.Errorf("failed to marshal node %q annotation for node local NAT IP %s",
			node.Name, externalIP.String())
	}
	err = oc.kube.SetAnnotationsOnNode(node, nodeAnnotations)
	if err != nil {
		return fmt.Errorf("failed to set node local NAT IP annotation on node %s: %v",
			node.Name, err)
	}
	return nil
}<|MERGE_RESOLUTION|>--- conflicted
+++ resolved
@@ -64,12 +64,11 @@
 	// default for any sane deployment), we need to SNAT traffic
 	// heading to the logical space with the Gateway router's IP so that
 	// return traffic comes back to the same gateway router.
+
+	// FIXME DUAL-STACK: There doesn't seem to be any way to configure multiple
+	// lb_force_snat_ip values. (https://bugzilla.redhat.com/show_bug.cgi?id=1823003)
 	stdout, stderr, err = util.RunOVNNbctl("set", "logical_router",
-<<<<<<< HEAD
 		gatewayRouter, "options:lb_force_snat_ip="+gwLRPIPs[0].IP.String())
-=======
-		gatewayRouter, "options:lb_force_snat_ip="+util.JoinIPs(gwLRPIPs, " "))
->>>>>>> fd31dbee
 	if err != nil {
 		return fmt.Errorf("failed to set logical router %s's lb_force_snat_ip option, "+
 			"stdout: %q, stderr: %q, error: %v", gatewayRouter, stdout, stderr, err)
@@ -94,11 +93,7 @@
 		nexthopIPs = append(nexthopIPs, drLRPIP.IP)
 	}
 	for _, entry := range clusterIPSubnet {
-<<<<<<< HEAD
-		drLRPIP, err := gatewayForSubnet(nexthopIPs, entry)
-=======
-		drLRPIP, err := util.MatchIPFamily(utilnet.IsIPv6CIDR(entry), drLRPIPs)
->>>>>>> fd31dbee
+		drLRPIP, err := util.MatchIPFamily(utilnet.IsIPv6CIDR(entry), nexthopIPs)
 		if err != nil {
 			return fmt.Errorf("failed to add a static route in GR %s with distributed "+
 				"router as the nexthop: %v",
@@ -275,11 +270,7 @@
 	// Add source IP address based routes in distributed router
 	// for this gateway router.
 	for _, hostSubnet := range hostSubnets {
-<<<<<<< HEAD
-		gwLRPIP, err := gatewayForSubnet(nexthopIPs, hostSubnet)
-=======
-		gwLRPIP, err := util.MatchIPFamily(utilnet.IsIPv6CIDR(hostSubnet), gwLRPIPs)
->>>>>>> fd31dbee
+		gwLRPIP, err := util.MatchIPFamily(utilnet.IsIPv6CIDR(hostSubnet), nexthopIPs)
 		if err != nil {
 			return fmt.Errorf("failed to add source IP address based "+
 				"routes in distributed router %s: %v",
