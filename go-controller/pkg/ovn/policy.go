--- conflicted
+++ resolved
@@ -1145,12 +1145,8 @@
 	if err != nil {
 		return
 	}
-<<<<<<< HEAD
-	ipAddress := podAnnotation.IP.IP.String()
-=======
 	// DUAL-STACK FIXME: handle multiple IPs
 	ipAddress := podAnnotation.IPs[0].IP.String()
->>>>>>> 99190807
 	if addressMap[ipAddress] {
 		return
 	}
@@ -1186,12 +1182,8 @@
 	if err != nil {
 		return
 	}
-<<<<<<< HEAD
-	ipAddress := podAnnotation.IP.IP.String()
-=======
 	// DUAL-STACK FIXME: handle multiple IPs
 	ipAddress := podAnnotation.IPs[0].IP.String()
->>>>>>> 99190807
 
 	np.Lock()
 	defer np.Unlock()
