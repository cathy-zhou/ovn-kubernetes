package ovn

import (
	"bytes"
	"encoding/json"
	"errors"
	"fmt"
	"net"
	"reflect"
	"sync"
	"time"

	goovn "github.com/ebay/go-ovn"
	hocontroller "github.com/ovn-org/ovn-kubernetes/go-controller/hybrid-overlay/pkg/controller"
	"github.com/ovn-org/ovn-kubernetes/go-controller/pkg/config"
	egressipv1 "github.com/ovn-org/ovn-kubernetes/go-controller/pkg/crd/egressip/v1"
	egressipapi "github.com/ovn-org/ovn-kubernetes/go-controller/pkg/crd/egressip/v1/apis/clientset/versioned"
	"github.com/ovn-org/ovn-kubernetes/go-controller/pkg/factory"
	"github.com/ovn-org/ovn-kubernetes/go-controller/pkg/kube"
	"github.com/ovn-org/ovn-kubernetes/go-controller/pkg/ovn/ipallocator"
	"github.com/ovn-org/ovn-kubernetes/go-controller/pkg/ovn/subnetallocator"
	"github.com/ovn-org/ovn-kubernetes/go-controller/pkg/util"

	egressfirewall "github.com/ovn-org/ovn-kubernetes/go-controller/pkg/crd/egressfirewall/v1"
	egressfirewallclientset "github.com/ovn-org/ovn-kubernetes/go-controller/pkg/crd/egressfirewall/v1/apis/clientset/versioned"

	apiextension "k8s.io/apiextensions-apiserver/pkg/apis/apiextensions/v1beta1"
	utilnet "k8s.io/utils/net"

	kapi "k8s.io/api/core/v1"
	kapisnetworking "k8s.io/api/networking/v1"
	metav1 "k8s.io/apimachinery/pkg/apis/meta/v1"
	"k8s.io/apimachinery/pkg/labels"
	"k8s.io/apimachinery/pkg/types"
	"k8s.io/client-go/kubernetes"
	"k8s.io/client-go/kubernetes/scheme"
	"k8s.io/client-go/tools/cache"
	"k8s.io/client-go/tools/record"
	ref "k8s.io/client-go/tools/reference"
	"k8s.io/klog"
)

const (
	egressfirewallCRD = "egressfirewalls.k8s.ovn.org"
)

// ServiceVIPKey is used for looking up service namespace information for a
// particular load balancer
type ServiceVIPKey struct {
	// Load balancer VIP in the form "ip:port"
	vip string
	// Protocol used by the load balancer
	protocol kapi.Protocol
}

// loadBalancerConf contains the OVN based config for a LB
type loadBalancerConf struct {
	// List of endpoints as configured in OVN, ip:port
	endpoints []string
	// ACL configured for Rejecting access to the LB
	rejectACL string
}

// namespaceInfo contains information related to a Namespace. Use oc.getNamespaceLocked()
// or oc.waitForNamespaceLocked() to get a locked namespaceInfo for a Namespace, and call
// nsInfo.Unlock() on it when you are done with it. (No code outside of the code that
// manages the oc.namespaces map is ever allowed to hold an unlocked namespaceInfo.)
type namespaceInfo struct {
	sync.Mutex

	// addressSet is an address set object that holds the IP addresses
	// of all pods in the namespace.
	addressSet AddressSet

	// map from NetworkPolicy name to namespacePolicy. You must hold the
	// namespaceInfo's mutex to add/delete/lookup policies, but must hold the
	// namespacePolicy's mutex (and not necessarily the namespaceInfo's) to work with
	// the policy itself.
	networkPolicies map[string]*namespacePolicy

	//defines the namespaces egressFirewallPolicy
	egressFirewallPolicy *egressFirewall

	hybridOverlayExternalGW net.IP
	hybridOverlayVTEP       net.IP

	// routingExternalGWs is a slice of net.IP containing the values parsed from
	// annotation k8s.ovn.org/routing-external-gws
	routingExternalGWs []net.IP
	// podExternalRoutes is a cache keeping the LR routes added to the GRs when
	// the k8s.ovn.org/routing-external-gws annotation is used. The first map key
	// is the podIP, the second the GW and the third the GR
	podExternalRoutes map[string]map[string]string

	// routingExternalPodGWs contains a map of all pods serving as exgws as well as their
	// exgw IPs
	routingExternalPodGWs map[string][]net.IP

	// The UUID of the namespace-wide port group that contains all the pods in the namespace.
	portGroupUUID string

	multicastEnabled bool
}

// eNode is a cache helper used for egress IP assignment
type eNode struct {
	v4Subnet    *net.IPNet
	v6Subnet    *net.IPNet
	allocations map[string]bool
	tainted     bool
	name        string
}

// Controller structure is the object which holds the controls for starting
// and reacting upon the watched resources (e.g. pods, endpoints)
type Controller struct {
	kube                  kube.Interface
	watchFactory          *factory.WatchFactory
	egressFirewallHandler *factory.Handler
	stopChan              <-chan struct{}

<<<<<<< HEAD
	masterSubnetAllocator   *subnetallocator.SubnetAllocator
	nodeLocalNatIPAllocator *ipallocator.Range
=======
	// FIXME DUAL-STACK -  Make IP Allocators more dual-stack friendly
	masterSubnetAllocator     *subnetallocator.SubnetAllocator
	joinSubnetAllocator       *subnetallocator.SubnetAllocator
	nodeLocalNatIPv4Allocator *ipallocator.Range
	nodeLocalNatIPv6Allocator *ipallocator.Range

	hoMaster *hocontroller.MasterController
>>>>>>> 9e5a45a9

	TCPLoadBalancerUUID  string
	UDPLoadBalancerUUID  string
	SCTPLoadBalancerUUID string
	SCTPSupport          bool

	// For TCP, UDP, and SCTP type traffic, cache OVN load-balancers used for the
	// cluster's east-west traffic.
	loadbalancerClusterCache map[kapi.Protocol]string

	// A cache of all logical switches seen by the watcher and their subnets
	lsManager *logicalSwitchManager

	// A cache of all logical ports known to the controller
	logicalPortCache *portCache

	// Info about known namespaces. You must use oc.getNamespaceLocked() or
	// oc.waitForNamespaceLocked() to read this map, and oc.createNamespaceLocked()
	// or oc.deleteNamespaceLocked() to modify it. namespacesMutex is only held
	// from inside those functions.
	namespaces      map[string]*namespaceInfo
	namespacesMutex sync.Mutex

	// An address set factory that creates address sets
	addressSetFactory AddressSetFactory

	// Port group for ingress deny rule
	portGroupIngressDeny string

	// Port group for egress deny rule
	portGroupEgressDeny string

	// For each logical port, the number of network policies that want
	// to add a ingress deny rule.
	lspIngressDenyCache map[string]int

	// For each logical port, the number of network policies that want
	// to add a egress deny rule.
	lspEgressDenyCache map[string]int

	// A mutex for lspIngressDenyCache and lspEgressDenyCache
	lspMutex *sync.Mutex

	// Supports multicast?
	multicastSupport bool

	// Interface used for programming OVN for egress IP, based on the mode it's running in.
	modeEgressIP modeEgressIP

	// Sync used for retrying EgressIP objects which were created before any node existed.
	egressAssignmentRetry sync.Map

	// Mutex used for syncing the egressIP namespace handlers
	egressIPNamespaceHandlerMutex *sync.Mutex

	// Cache used for keeping track of EgressIP namespace handlers
	egressIPNamespaceHandlerCache map[string]factory.Handler

	// Mutex used for syncing the egressIP pod handlers
	egressIPPodHandlerMutex *sync.Mutex

	// Cache used for keeping track of EgressIP pod handlers
	egressIPPodHandlerCache map[string]factory.Handler

	// A cache used for egress IP assignments containing data for all cluster nodes
	// used for egress IP assignments
	eIPAllocator map[string]*eNode

	// A mutex for eIPAllocator
	eIPAllocatorMutex *sync.Mutex

	// Map of load balancers to service namespace
	serviceVIPToName map[ServiceVIPKey]types.NamespacedName

	serviceVIPToNameLock sync.Mutex

	// Map of load balancers, each containing a map of VIP to OVN LB Config
	serviceLBMap map[string]map[string]*loadBalancerConf

	joinSwIPManager *joinSwitchIPManager

	serviceLBLock sync.Mutex

	// event recorder used to post events to k8s
	recorder record.EventRecorder

	// go-ovn northbound client interface
	ovnNBClient goovn.Client

	// go-ovn southbound client interface
	ovnSBClient goovn.Client
}

const (
	// TCP is the constant string for the string "TCP"
	TCP = "TCP"

	// UDP is the constant string for the string "UDP"
	UDP = "UDP"

	// SCTP is the constant string for the string "SCTP"
	SCTP = "SCTP"
)

func GetIPFullMask(ip string) string {
	const (
		// IPv4FullMask is the maximum prefix mask for an IPv4 address
		IPv4FullMask = "/32"
		// IPv6FullMask is the maxiumum prefix mask for an IPv6 address
		IPv6FullMask = "/128"
	)

	if utilnet.IsIPv6(net.ParseIP(ip)) {
		return IPv6FullMask
	}
	return IPv4FullMask
}

// NewOvnController creates a new OVN controller for creating logical network
// infrastructure and policy
func NewOvnController(kubeClient kubernetes.Interface, egressIPClient egressipapi.Interface, egressFirewallClient egressfirewallclientset.Interface, wf *factory.WatchFactory,
	stopChan <-chan struct{}, addressSetFactory AddressSetFactory, ovnNBClient goovn.Client, ovnSBClient goovn.Client, recorder record.EventRecorder) *Controller {

	if addressSetFactory == nil {
		addressSetFactory = NewOvnAddressSetFactory()
	}
	modeEgressIP := newModeEgressIP()
	return &Controller{
<<<<<<< HEAD
		kube:                     &kube.Kube{KClient: kubeClient},
		watchFactory:             wf,
		stopChan:                 stopChan,
		masterSubnetAllocator:    subnetallocator.NewSubnetAllocator(),
		nodeLocalNatIPAllocator:  &ipallocator.Range{},
		lsManager:                newLogicalSwitchManager(),
		logicalPortCache:         newPortCache(stopChan),
		namespaces:               make(map[string]*namespaceInfo),
		namespacesMutex:          sync.Mutex{},
		addressSetFactory:        addressSetFactory,
		lspIngressDenyCache:      make(map[string]int),
		lspEgressDenyCache:       make(map[string]int),
		lspMutex:                 &sync.Mutex{},
		loadbalancerClusterCache: make(map[kapi.Protocol]string),
		multicastSupport:         config.EnableMulticast,
		serviceVIPToName:         make(map[ServiceVIPKey]types.NamespacedName),
		serviceVIPToNameLock:     sync.Mutex{},
		serviceLBMap:             make(map[string]map[string]*loadBalancerConf),
		joinSwIPManager:          nil,
		serviceLBLock:            sync.Mutex{},
		recorder:                 util.EventRecorder(kubeClient),
		ovnNBClient:              ovnNBClient,
		ovnSBClient:              ovnSBClient,
=======
		kube: &kube.Kube{
			KClient:              kubeClient,
			EIPClient:            egressIPClient,
			EgressFirewallClient: egressFirewallClient,
		},
		watchFactory:                  wf,
		stopChan:                      stopChan,
		masterSubnetAllocator:         subnetallocator.NewSubnetAllocator(),
		nodeLocalNatIPv4Allocator:     &ipallocator.Range{},
		nodeLocalNatIPv6Allocator:     &ipallocator.Range{},
		lsManager:                     newLogicalSwitchManager(),
		joinSubnetAllocator:           subnetallocator.NewSubnetAllocator(),
		logicalPortCache:              newPortCache(stopChan),
		namespaces:                    make(map[string]*namespaceInfo),
		namespacesMutex:               sync.Mutex{},
		addressSetFactory:             addressSetFactory,
		lspIngressDenyCache:           make(map[string]int),
		lspEgressDenyCache:            make(map[string]int),
		lspMutex:                      &sync.Mutex{},
		modeEgressIP:                  modeEgressIP,
		egressIPNamespaceHandlerMutex: &sync.Mutex{},
		egressIPNamespaceHandlerCache: make(map[string]factory.Handler),
		egressIPPodHandlerMutex:       &sync.Mutex{},
		egressIPPodHandlerCache:       make(map[string]factory.Handler),
		eIPAllocatorMutex:             &sync.Mutex{},
		eIPAllocator:                  make(map[string]*eNode),
		loadbalancerClusterCache:      make(map[kapi.Protocol]string),
		multicastSupport:              config.EnableMulticast,
		serviceVIPToName:              make(map[ServiceVIPKey]types.NamespacedName),
		serviceVIPToNameLock:          sync.Mutex{},
		serviceLBMap:                  make(map[string]map[string]*loadBalancerConf),
		serviceLBLock:                 sync.Mutex{},
		recorder:                      recorder,
		ovnNBClient:                   ovnNBClient,
		ovnSBClient:                   ovnSBClient,
>>>>>>> 9e5a45a9
	}
}

// Run starts the actual watching.
func (oc *Controller) Run(wg *sync.WaitGroup) error {
	oc.syncPeriodic()
	klog.Infof("Starting all the Watchers...")
	start := time.Now()

	// WatchNamespaces() should be started first because it has no other
	// dependencies, and WatchNodes() depends on it
	oc.WatchNamespaces()

	// WatchNodes must be started next because it creates the node switch
	// which most other watches depend on.
	// https://github.com/ovn-org/ovn-kubernetes/pull/859
	oc.WatchNodes()

	oc.WatchPods()
	oc.WatchServices()
	oc.WatchEndpoints()
	oc.WatchNetworkPolicy()
	oc.WatchCRD()

	if config.OVNKubernetesFeature.EnableEgressIP {
		oc.WatchEgressNodes()
		oc.WatchEgressIP()
	}

	klog.Infof("Completing all the Watchers took %v", time.Since(start))

	if config.Kubernetes.OVNEmptyLbEvents {
		go oc.ovnControllerEventChecker()
	}

	if oc.hoMaster != nil {
		wg.Add(1)
		go func() {
			defer wg.Done()
			oc.hoMaster.Run(oc.stopChan)
		}()
	}

	return nil
}

type eventRecord struct {
	Data     [][]interface{} `json:"Data"`
	Headings []string        `json:"Headings"`
}

type emptyLBBackendEvent struct {
	vip      string
	protocol kapi.Protocol
	uuid     string
}

func newModeEgressIP() modeEgressIP {
	if config.Gateway.Mode == config.GatewayModeLocal {
		return &egressIPLocal{}
	}
	return &egressIPShared{}
}

func extractEmptyLBBackendsEvents(out []byte) ([]emptyLBBackendEvent, error) {
	events := make([]emptyLBBackendEvent, 0, 4)

	var f eventRecord
	err := json.Unmarshal(out, &f)
	if err != nil {
		return events, err
	}
	if len(f.Data) == 0 {
		return events, nil
	}

	var eventInfoIndex int
	var eventTypeIndex int
	var uuidIndex int
	for idx, val := range f.Headings {
		switch val {
		case "event_info":
			eventInfoIndex = idx
		case "event_type":
			eventTypeIndex = idx
		case "_uuid":
			uuidIndex = idx
		}
	}

	for _, val := range f.Data {
		if len(val) <= eventTypeIndex {
			return events, errors.New("Mismatched Data and Headings in controller event")
		}
		if val[eventTypeIndex] != "empty_lb_backends" {
			continue
		}

		uuidArray, ok := val[uuidIndex].([]interface{})
		if !ok {
			return events, errors.New("Unexpected '_uuid' data in controller event")
		}
		if len(uuidArray) < 2 {
			return events, errors.New("Malformed UUID presented in controller event")
		}
		uuid, ok := uuidArray[1].(string)
		if !ok {
			return events, errors.New("Failed to parse UUID in controller event")
		}

		// Unpack the data. There's probably a better way to do this.
		info, ok := val[eventInfoIndex].([]interface{})
		if !ok {
			return events, errors.New("Unexpected 'event_info' data in controller event")
		}
		if len(info) < 2 {
			return events, errors.New("Malformed event_info in controller event")
		}
		eventMap, ok := info[1].([]interface{})
		if !ok {
			return events, errors.New("'event_info' data is not the expected type")
		}

		var vip string
		var protocol kapi.Protocol
		for _, x := range eventMap {
			tuple, ok := x.([]interface{})
			if !ok {
				return events, errors.New("event map item failed to parse")
			}
			if len(tuple) < 2 {
				return events, errors.New("event map contains malformed data")
			}
			switch tuple[0] {
			case "vip":
				vip, ok = tuple[1].(string)
				if !ok {
					return events, errors.New("Failed to parse vip in controller event")
				}
			case "protocol":
				prot, ok := tuple[1].(string)
				if !ok {
					return events, errors.New("Failed to parse protocol in controller event")
				}
				if prot == "udp" {
					protocol = kapi.ProtocolUDP
				} else if prot == "sctp" {
					protocol = kapi.ProtocolSCTP
				} else {
					protocol = kapi.ProtocolTCP
				}
			}
		}
		events = append(events, emptyLBBackendEvent{vip, protocol, uuid})
	}

	return events, nil
}

// syncPeriodic adds a goroutine that periodically does some work
// right now there is only one ticker registered
// for syncNodesPeriodic which deletes chassis records from the sbdb
// every 5 minutes
func (oc *Controller) syncPeriodic() {
	go func() {
		nodeSyncTicker := time.NewTicker(5 * time.Minute)
		for {
			select {
			case <-nodeSyncTicker.C:
				oc.syncNodesPeriodic()
			case <-oc.stopChan:
				return
			}
		}
	}()

}

func (oc *Controller) ovnControllerEventChecker() {
	ticker := time.NewTicker(5 * time.Second)

	_, _, err := util.RunOVNNbctl("set", "nb_global", ".", "options:controller_event=true")
	if err != nil {
		klog.Error("Unable to enable controller events. Unidling not possible")
		return
	}

	for {
		select {
		case <-ticker.C:
			out, _, err := util.RunOVNSbctl("--format=json", "list", "controller_event")
			if err != nil {
				continue
			}

			events, err := extractEmptyLBBackendsEvents([]byte(out))
			if err != nil || len(events) == 0 {
				continue
			}

			for _, event := range events {
				_, _, err := util.RunOVNSbctl("destroy", "controller_event", event.uuid)
				if err != nil {
					// Don't unidle until we are able to remove the controller event
					klog.Errorf("Unable to remove controller event %s", event.uuid)
					continue
				}
				if serviceName, ok := oc.GetServiceVIPToName(event.vip, event.protocol); ok {
					serviceRef := kapi.ObjectReference{
						Kind:      "Service",
						Namespace: serviceName.Namespace,
						Name:      serviceName.Name,
					}
					klog.V(5).Infof("Sending a NeedPods event for service %s in namespace %s.", serviceName.Name, serviceName.Namespace)
					oc.recorder.Eventf(&serviceRef, kapi.EventTypeNormal, "NeedPods", "The service %s needs pods", serviceName.Name)
				}
			}
		case <-oc.stopChan:
			return
		}
	}
}

func podWantsNetwork(pod *kapi.Pod) bool {
	return !pod.Spec.HostNetwork
}

func podScheduled(pod *kapi.Pod) bool {
	return pod.Spec.NodeName != ""
}

func (oc *Controller) recordPodEvent(addErr error, pod *kapi.Pod) {
	podRef, err := ref.GetReference(scheme.Scheme, pod)
	if err != nil {
		klog.Errorf("Couldn't get a reference to pod %s/%s to post an event: '%v'",
			pod.Namespace, pod.Name, err)
	} else {
		klog.V(5).Infof("Posting a %s event for Pod %s/%s", kapi.EventTypeWarning, pod.Namespace, pod.Name)
		oc.recorder.Eventf(podRef, kapi.EventTypeWarning, "ErrorAddingLogicalPort", addErr.Error())
	}
}

// WatchPods starts the watching of Pod resource and calls back the appropriate handler logic
func (oc *Controller) WatchPods() {
	var retryPods sync.Map

	start := time.Now()
	oc.watchFactory.AddPodHandler(cache.ResourceEventHandlerFuncs{
		AddFunc: func(obj interface{}) {
			pod := obj.(*kapi.Pod)
			if !podWantsNetwork(pod) {
				// host network pod is able to serve as external gw for other pods
				if err := oc.addPodExternalGW(pod); err != nil {
					klog.Errorf(err.Error())
				}
				return
			}
			if podScheduled(pod) {
				if err := oc.addLogicalPort(pod); err != nil {
					klog.Errorf(err.Error())
					oc.recordPodEvent(err, pod)
					retryPods.Store(pod.UID, true)
				}
			} else {
				// Handle unscheduled pods later in UpdateFunc
				retryPods.Store(pod.UID, true)
			}
		},
		UpdateFunc: func(old, newer interface{}) {
			oldPod := old.(*kapi.Pod)
			pod := newer.(*kapi.Pod)
			if !podWantsNetwork(pod) {
				if oldPod.Annotations[routingNamespaceAnnotation] != pod.Annotations[routingNamespaceAnnotation] ||
					oldPod.Annotations[routingNetworkAnnotation] != pod.Annotations[routingNetworkAnnotation] {
					oc.deletePodExternalGW(oldPod)
					if err := oc.addPodExternalGW(pod); err != nil {
						klog.Errorf(err.Error())
					}
				}
				return
			}

			_, retry := retryPods.Load(pod.UID)
			if podScheduled(pod) && retry {
				if err := oc.addLogicalPort(pod); err != nil {
					klog.Errorf(err.Error())
					oc.recordPodEvent(err, pod)
				} else {
					retryPods.Delete(pod.UID)
				}
			}
		},
		DeleteFunc: func(obj interface{}) {
			pod := obj.(*kapi.Pod)
			if !podWantsNetwork(pod) {
				oc.deletePodExternalGW(pod)
				return
			}
			oc.deleteLogicalPort(pod)
			retryPods.Delete(pod.UID)
		},
	}, oc.syncPods)
	klog.Infof("Bootstrapping existing pods and cleaning stale pods took %v", time.Since(start))
}

// WatchServices starts the watching of Service resource and calls back the
// appropriate handler logic
func (oc *Controller) WatchServices() {
	start := time.Now()
	oc.watchFactory.AddServiceHandler(cache.ResourceEventHandlerFuncs{
		AddFunc: func(obj interface{}) {
			service := obj.(*kapi.Service)
			err := oc.createService(service)
			if err != nil {
				klog.Errorf("Error in adding service: %v", err)
			}
		},
		UpdateFunc: func(old, new interface{}) {
			svcOld := old.(*kapi.Service)
			svcNew := new.(*kapi.Service)
			err := oc.updateService(svcOld, svcNew)
			if err != nil {
				klog.Errorf("Error while updating service: %v", err)
			}
		},
		DeleteFunc: func(obj interface{}) {
			service := obj.(*kapi.Service)
			oc.deleteService(service)
		},
	}, oc.syncServices)
	klog.Infof("Bootstrapping existing services and cleaning stale services took %v", time.Since(start))
}

// WatchEndpoints starts the watching of Endpoint resource and calls back the appropriate handler logic
func (oc *Controller) WatchEndpoints() {
	start := time.Now()
	oc.watchFactory.AddEndpointsHandler(cache.ResourceEventHandlerFuncs{
		AddFunc: func(obj interface{}) {
			ep := obj.(*kapi.Endpoints)
			err := oc.AddEndpoints(ep)
			if err != nil {
				klog.Errorf("Error in adding load balancer: %v", err)
			}
		},
		UpdateFunc: func(old, new interface{}) {
			epNew := new.(*kapi.Endpoints)
			epOld := old.(*kapi.Endpoints)
			if reflect.DeepEqual(epNew.Subsets, epOld.Subsets) {
				return
			}
			if len(epNew.Subsets) == 0 {
				err := oc.deleteEndpoints(epNew)
				if err != nil {
					klog.Errorf("Error in deleting endpoints - %v", err)
				}
			} else {
				err := oc.AddEndpoints(epNew)
				if err != nil {
					klog.Errorf("Error in modifying endpoints: %v", err)
				}
			}
		},
		DeleteFunc: func(obj interface{}) {
			ep := obj.(*kapi.Endpoints)
			err := oc.deleteEndpoints(ep)
			if err != nil {
				klog.Errorf("Error in deleting endpoints - %v", err)
			}
		},
	}, nil)
	klog.Infof("Bootstrapping existing endpoints and cleaning stale endpoints took %v", time.Since(start))
}

// WatchNetworkPolicy starts the watching of network policy resource and calls
// back the appropriate handler logic
func (oc *Controller) WatchNetworkPolicy() {
	start := time.Now()
	oc.watchFactory.AddPolicyHandler(cache.ResourceEventHandlerFuncs{
		AddFunc: func(obj interface{}) {
			policy := obj.(*kapisnetworking.NetworkPolicy)
			oc.addNetworkPolicy(policy)
		},
		UpdateFunc: func(old, newer interface{}) {
			oldPolicy := old.(*kapisnetworking.NetworkPolicy)
			newPolicy := newer.(*kapisnetworking.NetworkPolicy)
			if !reflect.DeepEqual(oldPolicy, newPolicy) {
				oc.deleteNetworkPolicy(oldPolicy)
				oc.addNetworkPolicy(newPolicy)
			}
		},
		DeleteFunc: func(obj interface{}) {
			policy := obj.(*kapisnetworking.NetworkPolicy)
			oc.deleteNetworkPolicy(policy)
		},
	}, oc.syncNetworkPolicies)
	klog.Infof("Bootstrapping existing policies and cleaning stale policies took %v", time.Since(start))
}

// WatchCRD starts the watching of the CRD resource and calls back to the
// appropriate handler logic
func (oc *Controller) WatchCRD() {
	oc.watchFactory.AddCRDHandler(cache.ResourceEventHandlerFuncs{
		AddFunc: func(obj interface{}) {
			crd := obj.(*apiextension.CustomResourceDefinition)
			klog.Infof("Adding CRD %s to cluster", crd.Name)
			if crd.Name == egressfirewallCRD {
				err := oc.watchFactory.InitializeEgressFirewallWatchFactory()
				if err != nil {
					klog.Errorf("Error Creating EgressFirewallWatchFactory: %v", err)
					return
				}
				oc.egressFirewallHandler = oc.WatchEgressFirewall()

			}
		},
		UpdateFunc: func(old, newer interface{}) {
		},
		DeleteFunc: func(obj interface{}) {
			crd := obj.(*apiextension.CustomResourceDefinition)
			klog.Infof("Deleting CRD %s from cluster", crd.Name)
			if crd.Name == egressfirewallCRD {
				oc.watchFactory.RemoveEgressFirewallHandler(oc.egressFirewallHandler)
				oc.egressFirewallHandler = nil
				oc.watchFactory.ShutdownEgressFirewallWatchFactory()
			}
		},
	}, nil)
}

// WatchEgressFirewall starts the watching of egressfirewall resource and calls
// back the appropriate handler logic
func (oc *Controller) WatchEgressFirewall() *factory.Handler {
	return oc.watchFactory.AddEgressFirewallHandler(cache.ResourceEventHandlerFuncs{
		AddFunc: func(obj interface{}) {
			egressFirewall := obj.(*egressfirewall.EgressFirewall)
			errList := oc.addEgressFirewall(egressFirewall)
			for _, err := range errList {
				klog.Error(err)
			}
			if len(errList) == 0 {
				egressFirewall.Status.Status = egressFirewallAppliedCorrectly
			} else {
				egressFirewall.Status.Status = egressFirewallAddError
			}
			err := oc.updateEgressFirewallWithRetry(egressFirewall)
			if err != nil {
				klog.Error(err)
			}
		},
		UpdateFunc: func(old, newer interface{}) {
			newEgressFirewall := newer.(*egressfirewall.EgressFirewall)
			oldEgressFirewall := old.(*egressfirewall.EgressFirewall)
			if !reflect.DeepEqual(oldEgressFirewall.Spec, newEgressFirewall.Spec) {
				errList := oc.updateEgressFirewall(oldEgressFirewall, newEgressFirewall)
				if len(errList) > 0 {
					newEgressFirewall.Status.Status = egressFirewallUpdateError
					for _, err := range errList {
						klog.Error(err)
					}
				} else {
					newEgressFirewall.Status.Status = egressFirewallAppliedCorrectly
				}
				err := oc.updateEgressFirewallWithRetry(newEgressFirewall)
				if err != nil {
					klog.Error(err)
				}
			}
		},
		DeleteFunc: func(obj interface{}) {
			egressFirewall := obj.(*egressfirewall.EgressFirewall)
			errList := oc.deleteEgressFirewall(egressFirewall)
			for _, err := range errList {
				klog.Error(err)
			}
		},
	}, nil)
}

// WatchEgressNodes starts the watching of egress assignable nodes and calls
// back the appropriate handler logic.
func (oc *Controller) WatchEgressNodes() {
	nodeEgressLabel := util.GetNodeEgressLabel()
	oc.watchFactory.AddNodeHandler(cache.ResourceEventHandlerFuncs{
		AddFunc: func(obj interface{}) {
			node := obj.(*kapi.Node)
			if err := oc.addNodeForEgress(node); err != nil {
				klog.Error(err)
			}
			nodeLabels := node.GetLabels()
			if _, hasEgressLabel := nodeLabels[nodeEgressLabel]; hasEgressLabel {
				if err := oc.addEgressNode(node); err != nil {
					klog.Error(err)
				}
			}
		},
		UpdateFunc: func(old, new interface{}) {
			oldNode := old.(*kapi.Node)
			newNode := new.(*kapi.Node)
			oldLabels := oldNode.GetLabels()
			newLabels := newNode.GetLabels()
			_, oldHadEgressLabel := oldLabels[nodeEgressLabel]
			_, newHasEgressLabel := newLabels[nodeEgressLabel]
			if !oldHadEgressLabel && newHasEgressLabel {
				if err := oc.addEgressNode(newNode); err != nil {
					klog.Error(err)
				}
			}
			if oldHadEgressLabel && !newHasEgressLabel {
				if err := oc.deleteEgressNode(oldNode); err != nil {
					klog.Error(err)
				}
			}
		},
		DeleteFunc: func(obj interface{}) {
			node := obj.(*kapi.Node)
			if err := oc.deleteNodeForEgress(node); err != nil {
				klog.Error(err)
			}
			nodeLabels := node.GetLabels()
			if _, hasEgressLabel := nodeLabels[nodeEgressLabel]; hasEgressLabel {
				if err := oc.deleteEgressNode(node); err != nil {
					klog.Error(err)
				}
			}
		},
	}, oc.initClusterEgressPolicies)
}

// WatchEgressIP starts the watching of egressip resource and calls
// back the appropriate handler logic.
func (oc *Controller) WatchEgressIP() {
	oc.watchFactory.AddEgressIPHandler(cache.ResourceEventHandlerFuncs{
		AddFunc: func(obj interface{}) {
			eIP := obj.(*egressipv1.EgressIP).DeepCopy()
			if err := oc.addEgressIP(eIP); err != nil {
				klog.Error(err)
			}
			if err := oc.updateEgressIPWithRetry(eIP); err != nil {
				klog.Error(err)
			}
		},
		UpdateFunc: func(old, new interface{}) {
			oldEIP := old.(*egressipv1.EgressIP)
			newEIP := new.(*egressipv1.EgressIP).DeepCopy()
			if !reflect.DeepEqual(oldEIP.Spec, newEIP.Spec) {
				if err := oc.deleteEgressIP(oldEIP); err != nil {
					klog.Error(err)
				}
				newEIP.Status = egressipv1.EgressIPStatus{
					Items: []egressipv1.EgressIPStatusItem{},
				}
				if err := oc.addEgressIP(newEIP); err != nil {
					klog.Error(err)
				}
				if err := oc.updateEgressIPWithRetry(newEIP); err != nil {
					klog.Error(err)
				}
			}
		},
		DeleteFunc: func(obj interface{}) {
			eIP := obj.(*egressipv1.EgressIP)
			if err := oc.deleteEgressIP(eIP); err != nil {
				klog.Error(err)
			}
		},
	}, oc.syncEgressIPs)
}

// WatchNamespaces starts the watching of namespace resource and calls
// back the appropriate handler logic
func (oc *Controller) WatchNamespaces() {
	start := time.Now()
	oc.watchFactory.AddNamespaceHandler(cache.ResourceEventHandlerFuncs{
		AddFunc: func(obj interface{}) {
			ns := obj.(*kapi.Namespace)
			oc.AddNamespace(ns)
		},
		UpdateFunc: func(old, newer interface{}) {
			oldNs, newNs := old.(*kapi.Namespace), newer.(*kapi.Namespace)
			oc.updateNamespace(oldNs, newNs)
		},
		DeleteFunc: func(obj interface{}) {
			ns := obj.(*kapi.Namespace)
			oc.deleteNamespace(ns)
		},
	}, oc.syncNamespaces)
	klog.Infof("Bootstrapping existing namespaces and cleaning stale namespaces took %v", time.Since(start))
}

func (oc *Controller) syncNodeGateway(node *kapi.Node, hostSubnets []*net.IPNet) error {
	l3GatewayConfig, err := util.ParseNodeL3GatewayAnnotation(node)
	if err != nil {
		return err
	}

	if hostSubnets == nil {
		hostSubnets, _ = util.ParseNodeHostSubnetAnnotation(node)
	}
	if l3GatewayConfig.Mode == config.GatewayModeDisabled {
		if err := gatewayCleanup(node.Name); err != nil {
			return fmt.Errorf("error cleaning up gateway for node %s: %v", node.Name, err)
		}
		if err := oc.joinSwIPManager.releaseJoinLRPIPs(node.Name); err != nil {
			return err
		}
	} else if hostSubnets != nil {
		if err := oc.syncGatewayLogicalNetwork(node, l3GatewayConfig, hostSubnets); err != nil {
			return fmt.Errorf("error creating gateway for node %s: %v", node.Name, err)
		}
	}
	return nil
}

// WatchNodes starts the watching of node resource and calls
// back the appropriate handler logic
func (oc *Controller) WatchNodes() {
	var gatewaysFailed sync.Map
	var mgmtPortFailed sync.Map
	var addNodeFailed sync.Map

	start := time.Now()
	oc.watchFactory.AddNodeHandler(cache.ResourceEventHandlerFuncs{
		AddFunc: func(obj interface{}) {
			node := obj.(*kapi.Node)
			if noHostSubnet := noHostSubnet(node); noHostSubnet {
				err := oc.lsManager.AddNoHostSubnetNode(node.Name)
				if err != nil {
					klog.Errorf("Error creating logical switch cache for node %s: %v", node.Name, err)
				}
				return
			}

			klog.V(5).Infof("Added event for Node %q", node.Name)
			hostSubnets, err := oc.addNode(node)
			if err != nil {
				klog.Errorf("NodeAdd: error creating subnet for node %s: %v", node.Name, err)
				addNodeFailed.Store(node.Name, true)
				mgmtPortFailed.Store(node.Name, true)
				gatewaysFailed.Store(node.Name, true)
				return
			}

			err = oc.syncNodeManagementPort(node, hostSubnets)
			if err != nil {
				if !util.IsAnnotationNotSetError(err) {
					klog.Warningf("Error creating management port for node %s: %v", node.Name, err)
				}
				mgmtPortFailed.Store(node.Name, true)
			}

			if err := oc.syncNodeGateway(node, hostSubnets); err != nil {
				if !util.IsAnnotationNotSetError(err) {
					klog.Warningf(err.Error())
				}
				gatewaysFailed.Store(node.Name, true)
			}

			//add any existing egressFirewall objects to join switch
			namespaceList, err := oc.watchFactory.GetNamespaces()
			if err != nil {
				klog.Errorf("Error getting list of namespaces when adding node: %s", node.Name)
			}
			for _, namespace := range namespaceList {
				nsInfo, err := oc.waitForNamespaceLocked(namespace.Name)
				if err != nil {
					klog.Errorf("Failed to wait for namespace %s event (%v)",
						namespace.Name, err)
					continue
				}
				if nsInfo.egressFirewallPolicy != nil {
					err = nsInfo.egressFirewallPolicy.addACLToJoinSwitch([]string{joinSwitch(node.Name)}, nsInfo.addressSet.GetIPv4HashName(), nsInfo.addressSet.GetIPv6HashName())
					if err != nil {
						klog.Errorf("%s", err)
					}
				}

				nsInfo.Unlock()
			}
		},
		UpdateFunc: func(old, new interface{}) {
			oldNode := old.(*kapi.Node)
			node := new.(*kapi.Node)

			shouldUpdate, err := shouldUpdate(node, oldNode)
			if err != nil {
				klog.Errorf(err.Error())
			}
			if !shouldUpdate {
				// the hostsubnet is not assigned by ovn-kubernetes
				return
			}

			var hostSubnets []*net.IPNet
			_, failed := addNodeFailed.Load(node.Name)
			if failed {
				hostSubnets, err = oc.addNode(node)
				if err != nil {
					klog.Errorf("NodeUpdate: error creating subnet for node %s: %v", node.Name, err)
					return
				}
				addNodeFailed.Delete(node.Name)
			}

			_, failed = mgmtPortFailed.Load(node.Name)
			if failed || macAddressChanged(oldNode, node) {
				err := oc.syncNodeManagementPort(node, hostSubnets)
				if err != nil {
					if !util.IsAnnotationNotSetError(err) {
						klog.Errorf("Error updating management port for node %s: %v", node.Name, err)
					}
					mgmtPortFailed.Store(node.Name, true)
				} else {
					mgmtPortFailed.Delete(node.Name)
				}
			}

			oc.clearInitialNodeNetworkUnavailableCondition(oldNode, node)

			_, failed = gatewaysFailed.Load(node.Name)
			if failed || gatewayChanged(oldNode, node) {
				err := oc.syncNodeGateway(node, nil)
				if err != nil {
					if !util.IsAnnotationNotSetError(err) {
						klog.Errorf(err.Error())
					}
					gatewaysFailed.Store(node.Name, true)
				} else {
					gatewaysFailed.Delete(node.Name)
				}
			}
		},
		DeleteFunc: func(obj interface{}) {
			node := obj.(*kapi.Node)
			klog.V(5).Infof("Delete event for Node %q. Removing the node from "+
				"various caches", node.Name)

			nodeSubnets, _ := util.ParseNodeHostSubnetAnnotation(node)
			dnatSnatIPs, _ := util.ParseNodeLocalNatIPAnnotation(node)
			err := oc.deleteNode(node.Name, nodeSubnets, dnatSnatIPs)
			if err != nil {
				klog.Error(err)
			}
			oc.lsManager.DeleteNode(node.Name)
			addNodeFailed.Delete(node.Name)
			mgmtPortFailed.Delete(node.Name)
			gatewaysFailed.Delete(node.Name)
		},
	}, oc.syncNodes)
	klog.Infof("Bootstrapping existing nodes and cleaning stale nodes took %v", time.Since(start))
}

// AddServiceVIPToName associates a k8s service name with a load balancer VIP
func (oc *Controller) AddServiceVIPToName(vip string, protocol kapi.Protocol, namespace, name string) {
	oc.serviceVIPToNameLock.Lock()
	defer oc.serviceVIPToNameLock.Unlock()
	oc.serviceVIPToName[ServiceVIPKey{vip, protocol}] = types.NamespacedName{Namespace: namespace, Name: name}
}

// GetServiceVIPToName retrieves the associated k8s service name for a load balancer VIP
func (oc *Controller) GetServiceVIPToName(vip string, protocol kapi.Protocol) (types.NamespacedName, bool) {
	oc.serviceVIPToNameLock.Lock()
	defer oc.serviceVIPToNameLock.Unlock()
	namespace, ok := oc.serviceVIPToName[ServiceVIPKey{vip, protocol}]
	return namespace, ok
}

// setServiceLBToACL associates an empty load balancer with its associated ACL reject rule
func (oc *Controller) setServiceACLToLB(lb, vip, acl string) {
	if _, ok := oc.serviceLBMap[lb]; !ok {
		oc.serviceLBMap[lb] = make(map[string]*loadBalancerConf)
		oc.serviceLBMap[lb][vip] = &loadBalancerConf{rejectACL: acl}
		return
	}
	if _, ok := oc.serviceLBMap[lb][vip]; !ok {
		oc.serviceLBMap[lb][vip] = &loadBalancerConf{rejectACL: acl}
		return
	}
	oc.serviceLBMap[lb][vip].rejectACL = acl
}

// setServiceEndpointsToLB associates a load balancer with endpoints
func (oc *Controller) setServiceEndpointsToLB(lb, vip string, eps []string) {
	if _, ok := oc.serviceLBMap[lb]; !ok {
		oc.serviceLBMap[lb] = make(map[string]*loadBalancerConf)
		oc.serviceLBMap[lb][vip] = &loadBalancerConf{endpoints: eps}
		return
	}
	if _, ok := oc.serviceLBMap[lb][vip]; !ok {
		oc.serviceLBMap[lb][vip] = &loadBalancerConf{endpoints: eps}
		return
	}
	oc.serviceLBMap[lb][vip].endpoints = eps
}

// getServiceLBInfo returns the reject ACL and whether the number of endpoints for the service is greater than zero
func (oc *Controller) getServiceLBInfo(lb, vip string) (string, bool) {
	oc.serviceLBLock.Lock()
	defer oc.serviceLBLock.Unlock()
	conf, ok := oc.serviceLBMap[lb][vip]
	if !ok {
		conf = &loadBalancerConf{}
	}
	return conf.rejectACL, len(conf.endpoints) > 0
}

// getAllACLsForServiceLB retrieves all of the ACLs for a given load balancer
func (oc *Controller) getAllACLsForServiceLB(lb string) []string {
	oc.serviceLBLock.Lock()
	defer oc.serviceLBLock.Unlock()
	confMap, ok := oc.serviceLBMap[lb]
	if !ok {
		return nil
	}
	var acls []string
	for _, v := range confMap {
		if len(v.rejectACL) > 0 {
			acls = append(acls, v.rejectACL)
		}
	}
	return acls
}

// removeServiceLB removes the entire LB entry for a VIP
func (oc *Controller) removeServiceLB(lb, vip string) {
	oc.serviceLBLock.Lock()
	defer oc.serviceLBLock.Unlock()
	delete(oc.serviceLBMap[lb], vip)
}

// removeServiceACL removes a specific ACL associated with a load balancer and ip:port
func (oc *Controller) removeServiceACL(lb, vip string) {
	oc.serviceLBLock.Lock()
	defer oc.serviceLBLock.Unlock()
	if _, ok := oc.serviceLBMap[lb][vip]; ok {
		oc.serviceLBMap[lb][vip].rejectACL = ""
	}
}

// removeServiceEndpoints removes endpoints associated with a load balancer and ip:port
func (oc *Controller) removeServiceEndpoints(lb, vip string) {
	oc.serviceLBLock.Lock()
	defer oc.serviceLBLock.Unlock()
	if _, ok := oc.serviceLBMap[lb][vip]; ok {
		oc.serviceLBMap[lb][vip].endpoints = []string{}
	}
}

// gatewayChanged() compares old annotations to new and returns true if something has changed.
func gatewayChanged(oldNode, newNode *kapi.Node) bool {
	oldL3GatewayConfig, _ := util.ParseNodeL3GatewayAnnotation(oldNode)
	l3GatewayConfig, _ := util.ParseNodeL3GatewayAnnotation(newNode)

	if oldL3GatewayConfig == nil && l3GatewayConfig == nil {
		return false
	}

	return !reflect.DeepEqual(oldL3GatewayConfig, l3GatewayConfig)
}

// macAddressChanged() compares old annotations to new and returns true if something has changed.
func macAddressChanged(oldNode, node *kapi.Node) bool {
	oldMacAddress, _ := util.ParseNodeManagementPortMACAddress(oldNode)
	macAddress, _ := util.ParseNodeManagementPortMACAddress(node)
	return !bytes.Equal(oldMacAddress, macAddress)
}

// noHostSubnet() compares the no-hostsubenet-nodes flag with node labels to see if the node is manageing its
// own network.
func noHostSubnet(node *kapi.Node) bool {
	if config.Kubernetes.NoHostSubnetNodes == nil {
		return false
	}

	nodeSelector, _ := metav1.LabelSelectorAsSelector(config.Kubernetes.NoHostSubnetNodes)
	return nodeSelector.Matches(labels.Set(node.Labels))
}

// shouldUpdate() determines if the ovn-kubernetes plugin should update the state of the node.
// ovn-kube should not perform an update if it does not assign a hostsubnet, or if you want to change
// whether or not ovn-kubernetes assigns a hostsubnet
func shouldUpdate(node, oldNode *kapi.Node) (bool, error) {
	newNoHostSubnet := noHostSubnet(node)
	oldNoHostSubnet := noHostSubnet(oldNode)

	if oldNoHostSubnet && newNoHostSubnet {
		return false, nil
	} else if oldNoHostSubnet && !newNoHostSubnet {
		return false, fmt.Errorf("error updating node %s, cannot remove assigned hostsubnet, please delete node and recreate.", node.Name)
	} else if !oldNoHostSubnet && newNoHostSubnet {
		return false, fmt.Errorf("error updating node %s, cannot assign a hostsubnet to already created node, please delete node and recreate.", node.Name)
	}

	return true, nil
}<|MERGE_RESOLUTION|>--- conflicted
+++ resolved
@@ -119,18 +119,12 @@
 	egressFirewallHandler *factory.Handler
 	stopChan              <-chan struct{}
 
-<<<<<<< HEAD
-	masterSubnetAllocator   *subnetallocator.SubnetAllocator
-	nodeLocalNatIPAllocator *ipallocator.Range
-=======
 	// FIXME DUAL-STACK -  Make IP Allocators more dual-stack friendly
 	masterSubnetAllocator     *subnetallocator.SubnetAllocator
-	joinSubnetAllocator       *subnetallocator.SubnetAllocator
 	nodeLocalNatIPv4Allocator *ipallocator.Range
 	nodeLocalNatIPv6Allocator *ipallocator.Range
 
 	hoMaster *hocontroller.MasterController
->>>>>>> 9e5a45a9
 
 	TCPLoadBalancerUUID  string
 	UDPLoadBalancerUUID  string
@@ -259,31 +253,6 @@
 	}
 	modeEgressIP := newModeEgressIP()
 	return &Controller{
-<<<<<<< HEAD
-		kube:                     &kube.Kube{KClient: kubeClient},
-		watchFactory:             wf,
-		stopChan:                 stopChan,
-		masterSubnetAllocator:    subnetallocator.NewSubnetAllocator(),
-		nodeLocalNatIPAllocator:  &ipallocator.Range{},
-		lsManager:                newLogicalSwitchManager(),
-		logicalPortCache:         newPortCache(stopChan),
-		namespaces:               make(map[string]*namespaceInfo),
-		namespacesMutex:          sync.Mutex{},
-		addressSetFactory:        addressSetFactory,
-		lspIngressDenyCache:      make(map[string]int),
-		lspEgressDenyCache:       make(map[string]int),
-		lspMutex:                 &sync.Mutex{},
-		loadbalancerClusterCache: make(map[kapi.Protocol]string),
-		multicastSupport:         config.EnableMulticast,
-		serviceVIPToName:         make(map[ServiceVIPKey]types.NamespacedName),
-		serviceVIPToNameLock:     sync.Mutex{},
-		serviceLBMap:             make(map[string]map[string]*loadBalancerConf),
-		joinSwIPManager:          nil,
-		serviceLBLock:            sync.Mutex{},
-		recorder:                 util.EventRecorder(kubeClient),
-		ovnNBClient:              ovnNBClient,
-		ovnSBClient:              ovnSBClient,
-=======
 		kube: &kube.Kube{
 			KClient:              kubeClient,
 			EIPClient:            egressIPClient,
@@ -295,7 +264,6 @@
 		nodeLocalNatIPv4Allocator:     &ipallocator.Range{},
 		nodeLocalNatIPv6Allocator:     &ipallocator.Range{},
 		lsManager:                     newLogicalSwitchManager(),
-		joinSubnetAllocator:           subnetallocator.NewSubnetAllocator(),
 		logicalPortCache:              newPortCache(stopChan),
 		namespaces:                    make(map[string]*namespaceInfo),
 		namespacesMutex:               sync.Mutex{},
@@ -316,10 +284,10 @@
 		serviceVIPToNameLock:          sync.Mutex{},
 		serviceLBMap:                  make(map[string]map[string]*loadBalancerConf),
 		serviceLBLock:                 sync.Mutex{},
+		joinSwIPManager:               nil,
 		recorder:                      recorder,
 		ovnNBClient:                   ovnNBClient,
 		ovnSBClient:                   ovnSBClient,
->>>>>>> 9e5a45a9
 	}
 }
 
@@ -976,28 +944,6 @@
 				}
 				gatewaysFailed.Store(node.Name, true)
 			}
-
-			//add any existing egressFirewall objects to join switch
-			namespaceList, err := oc.watchFactory.GetNamespaces()
-			if err != nil {
-				klog.Errorf("Error getting list of namespaces when adding node: %s", node.Name)
-			}
-			for _, namespace := range namespaceList {
-				nsInfo, err := oc.waitForNamespaceLocked(namespace.Name)
-				if err != nil {
-					klog.Errorf("Failed to wait for namespace %s event (%v)",
-						namespace.Name, err)
-					continue
-				}
-				if nsInfo.egressFirewallPolicy != nil {
-					err = nsInfo.egressFirewallPolicy.addACLToJoinSwitch([]string{joinSwitch(node.Name)}, nsInfo.addressSet.GetIPv4HashName(), nsInfo.addressSet.GetIPv6HashName())
-					if err != nil {
-						klog.Errorf("%s", err)
-					}
-				}
-
-				nsInfo.Unlock()
-			}
 		},
 		UpdateFunc: func(old, new interface{}) {
 			oldNode := old.(*kapi.Node)
