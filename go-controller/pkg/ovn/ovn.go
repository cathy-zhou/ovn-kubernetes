package ovn

import (
	"bytes"
	"encoding/json"
	"errors"
	"fmt"
	"net"
	"reflect"
	"sync"
	"time"

	"github.com/ovn-org/ovn-kubernetes/go-controller/pkg/config"
	"github.com/ovn-org/ovn-kubernetes/go-controller/pkg/factory"
	"github.com/ovn-org/ovn-kubernetes/go-controller/pkg/kube"
	"github.com/ovn-org/ovn-kubernetes/go-controller/pkg/ovn/allocator"
	"github.com/ovn-org/ovn-kubernetes/go-controller/pkg/util"

	kapi "k8s.io/api/core/v1"
	kapisnetworking "k8s.io/api/networking/v1"
	metav1 "k8s.io/apimachinery/pkg/apis/meta/v1"
	"k8s.io/apimachinery/pkg/labels"
	"k8s.io/apimachinery/pkg/types"
	"k8s.io/client-go/kubernetes"
	"k8s.io/client-go/tools/cache"
	"k8s.io/client-go/tools/record"
	"k8s.io/klog"
)

// ServiceVIPKey is used for looking up service namespace information for a
// particular load balancer
type ServiceVIPKey struct {
	// Load balancer VIP in the form "ip:port"
	vip string
	// Protocol used by the load balancer
	protocol kapi.Protocol
}

// loadBalancerConf contains the OVN based config for a LB
type loadBalancerConf struct {
	// List of endpoints as configured in OVN, ip:port
	endpoints []string
	// ACL configured for Rejecting access to the LB
	rejectACL string
}

// namespaceInfo contains information related to a Namespace. Use oc.getNamespaceLocked()
// or oc.waitForNamespaceLocked() to get a locked namespaceInfo for a Namespace, and call
// nsInfo.Unlock() on it when you are done with it. (No code outside of the code that
// manages the oc.namespaces map is ever allowed to hold an unlocked namespaceInfo.)
type namespaceInfo struct {
	sync.Mutex

	// map from pod IP address to logical port name for all pods
	addressSet map[string]string

	// map from NetworkPolicy name to namespacePolicy. You must hold the
	// namespaceInfo's mutex to add/delete/lookup policies, but must hold the
	// namespacePolicy's mutex (and not necessarily the namespaceInfo's) to work with
	// the policy itself.
	networkPolicies map[string]*namespacePolicy

	hybridOverlayExternalGW net.IP
	hybridOverlayVTEP       net.IP

	multicastEnabled bool
}

// Controller structure is the object which holds the controls for starting
// and reacting upon the watched resources (e.g. pods, endpoints)
type Controller struct {
	kube         kube.Interface
	watchFactory *factory.WatchFactory
	stopChan     <-chan struct{}

	masterSubnetAllocator *allocator.SubnetAllocator
	joinSubnetAllocator   *allocator.SubnetAllocator

	TCPLoadBalancerUUID  string
	UDPLoadBalancerUUID  string
	SCTPLoadBalancerUUID string
	SCTPSupport          bool

	// For TCP, UDP, and SCTP type traffic, cache OVN load-balancers used for the
	// cluster's east-west traffic.
	loadbalancerClusterCache map[kapi.Protocol]string

	// For TCP and UDP type traffice, cache OVN load balancer that exists on the
	// default gateway
	loadbalancerGWCache map[kapi.Protocol]string
	defGatewayRouter    string

	// A cache of all logical switches seen by the watcher and their subnets
	logicalSwitchCache map[string][]*net.IPNet

	// A cache of all logical ports known to the controller
	logicalPortCache *portCache

	// Info about known namespaces. You must use oc.getNamespaceLocked() or
	// oc.waitForNamespaceLocked() to read this map, and oc.createNamespaceLocked()
	// or oc.deleteNamespaceLocked() to modify it. namespacesMutex is only held
	// from inside those functions.
	namespaces      map[string]*namespaceInfo
	namespacesMutex sync.Mutex

	// Port group for ingress deny rule
	portGroupIngressDeny string

	// Port group for egress deny rule
	portGroupEgressDeny string

	// For each logical port, the number of network policies that want
	// to add a ingress deny rule.
	lspIngressDenyCache map[string]int

	// For each logical port, the number of network policies that want
	// to add a egress deny rule.
	lspEgressDenyCache map[string]int

	// A mutex for lspIngressDenyCache and lspEgressDenyCache
	lspMutex *sync.Mutex

	// A mutex for logicalSwitchCache which holds logicalSwitch information
	lsMutex *sync.Mutex

	// Supports multicast?
	multicastSupport bool

	// Map of load balancers to service namespace
	serviceVIPToName map[ServiceVIPKey]types.NamespacedName

	serviceVIPToNameLock sync.Mutex

	// Map of load balancers, each containing a map of VIP to OVN LB Config
	serviceLBMap map[string]map[string]*loadBalancerConf

	serviceLBLock sync.Mutex

	// event recorder used to post events to k8s
	recorder record.EventRecorder
}

const (
	// TCP is the constant string for the string "TCP"
	TCP = "TCP"

	// UDP is the constant string for the string "UDP"
	UDP = "UDP"

	// SCTP is the constant string for the string "SCTP"
	SCTP = "SCTP"
)

// NewOvnController creates a new OVN controller for creating logical network
// infrastructure and policy
func NewOvnController(kubeClient kubernetes.Interface, wf *factory.WatchFactory, stopChan <-chan struct{}) *Controller {
	return &Controller{
		kube:                     &kube.Kube{KClient: kubeClient},
		watchFactory:             wf,
		stopChan:                 stopChan,
		masterSubnetAllocator:    allocator.NewSubnetAllocator(),
		logicalSwitchCache:       make(map[string][]*net.IPNet),
		joinSubnetAllocator:      allocator.NewSubnetAllocator(),
		logicalPortCache:         newPortCache(stopChan),
		namespaces:               make(map[string]*namespaceInfo),
		namespacesMutex:          sync.Mutex{},
		lspIngressDenyCache:      make(map[string]int),
		lspEgressDenyCache:       make(map[string]int),
		lspMutex:                 &sync.Mutex{},
		lsMutex:                  &sync.Mutex{},
		loadbalancerClusterCache: make(map[kapi.Protocol]string),
		loadbalancerGWCache:      make(map[kapi.Protocol]string),
		multicastSupport:         config.EnableMulticast,
		serviceVIPToName:         make(map[ServiceVIPKey]types.NamespacedName),
		serviceVIPToNameLock:     sync.Mutex{},
		serviceLBMap:             make(map[string]map[string]*loadBalancerConf),
		serviceLBLock:            sync.Mutex{},
		recorder:                 util.EventRecorder(kubeClient),
	}
}

// Run starts the actual watching.
func (oc *Controller) Run() error {
	oc.syncPeriodic()
	// WatchNodes must be started first so that its initial Add will
	// create all node logical switches, which other watches may depend on.
	// https://github.com/ovn-org/ovn-kubernetes/pull/859
	if err := oc.WatchNodes(); err != nil {
		return err
	}

	for _, f := range []func() error{oc.WatchPods, oc.WatchServices, oc.WatchEndpoints,
		oc.WatchNamespaces, oc.WatchNetworkPolicy} {
		if err := f(); err != nil {
			return err
		}
	}

	if config.Kubernetes.OVNEmptyLbEvents {
		go oc.ovnControllerEventChecker()
	}

	return nil
}

type eventRecord struct {
	Data     [][]interface{} `json:"Data"`
	Headings []string        `json:"Headings"`
}

type emptyLBBackendEvent struct {
	vip      string
	protocol kapi.Protocol
	uuid     string
}

func extractEmptyLBBackendsEvents(out []byte) ([]emptyLBBackendEvent, error) {
	events := make([]emptyLBBackendEvent, 0, 4)

	var f eventRecord
	err := json.Unmarshal(out, &f)
	if err != nil {
		return events, err
	}
	if len(f.Data) == 0 {
		return events, nil
	}

	var eventInfoIndex int
	var eventTypeIndex int
	var uuidIndex int
	for idx, val := range f.Headings {
		switch val {
		case "event_info":
			eventInfoIndex = idx
		case "event_type":
			eventTypeIndex = idx
		case "_uuid":
			uuidIndex = idx
		}
	}

	for _, val := range f.Data {
		if len(val) <= eventTypeIndex {
			return events, errors.New("Mismatched Data and Headings in controller event")
		}
		if val[eventTypeIndex] != "empty_lb_backends" {
			continue
		}

		uuidArray, ok := val[uuidIndex].([]interface{})
		if !ok {
			return events, errors.New("Unexpected '_uuid' data in controller event")
		}
		if len(uuidArray) < 2 {
			return events, errors.New("Malformed UUID presented in controller event")
		}
		uuid, ok := uuidArray[1].(string)
		if !ok {
			return events, errors.New("Failed to parse UUID in controller event")
		}

		// Unpack the data. There's probably a better way to do this.
		info, ok := val[eventInfoIndex].([]interface{})
		if !ok {
			return events, errors.New("Unexpected 'event_info' data in controller event")
		}
		if len(info) < 2 {
			return events, errors.New("Malformed event_info in controller event")
		}
		eventMap, ok := info[1].([]interface{})
		if !ok {
			return events, errors.New("'event_info' data is not the expected type")
		}

		var vip string
		var protocol kapi.Protocol
		for _, x := range eventMap {
			tuple, ok := x.([]interface{})
			if !ok {
				return events, errors.New("event map item failed to parse")
			}
			if len(tuple) < 2 {
				return events, errors.New("event map contains malformed data")
			}
			switch tuple[0] {
			case "vip":
				vip, ok = tuple[1].(string)
				if !ok {
					return events, errors.New("Failed to parse vip in controller event")
				}
			case "protocol":
				prot, ok := tuple[1].(string)
				if !ok {
					return events, errors.New("Failed to parse protocol in controller event")
				}
				if prot == "udp" {
					protocol = kapi.ProtocolUDP
				} else if prot == "sctp" {
					protocol = kapi.ProtocolSCTP
				} else {
					protocol = kapi.ProtocolTCP
				}
			}
		}
		events = append(events, emptyLBBackendEvent{vip, protocol, uuid})
	}

	return events, nil
}

// syncPeriodic adds a goroutine that periodically does some work
// right now there is only one ticker registered
// for syncNodesPeriodic which deletes chassis records from the sbdb
// every 5 minutes
func (oc *Controller) syncPeriodic() {
	go func() {
		nodeSyncTicker := time.NewTicker(5 * time.Minute)
		for {
			select {
			case <-nodeSyncTicker.C:
				oc.syncNodesPeriodic()
			case <-oc.stopChan:
				return
			}
		}
	}()

}

func (oc *Controller) ovnControllerEventChecker() {
	ticker := time.NewTicker(5 * time.Second)

	_, _, err := util.RunOVNNbctl("set", "nb_global", ".", "options:controller_event=true")
	if err != nil {
		klog.Error("Unable to enable controller events. Unidling not possible")
		return
	}

	for {
		select {
		case <-ticker.C:
			out, _, err := util.RunOVNSbctl("--format=json", "list", "controller_event")
			if err != nil {
				continue
			}

			events, err := extractEmptyLBBackendsEvents([]byte(out))
			if err != nil || len(events) == 0 {
				continue
			}

			for _, event := range events {
				_, _, err := util.RunOVNSbctl("destroy", "controller_event", event.uuid)
				if err != nil {
					// Don't unidle until we are able to remove the controller event
					klog.Errorf("Unable to remove controller event %s", event.uuid)
					continue
				}
				if serviceName, ok := oc.GetServiceVIPToName(event.vip, event.protocol); ok {
					serviceRef := kapi.ObjectReference{
						Kind:      "Service",
						Namespace: serviceName.Namespace,
						Name:      serviceName.Name,
					}
					klog.V(5).Infof("Sending a NeedPods event for service %s in namespace %s.", serviceName.Name, serviceName.Namespace)
					oc.recorder.Eventf(&serviceRef, kapi.EventTypeNormal, "NeedPods", "The service %s needs pods", serviceName.Name)
				}
			}
		case <-oc.stopChan:
			return
		}
	}
}

func podWantsNetwork(pod *kapi.Pod) bool {
	return !pod.Spec.HostNetwork
}

func podScheduled(pod *kapi.Pod) bool {
	return pod.Spec.NodeName != ""
}

// WatchPods starts the watching of Pod resource and calls back the appropriate handler logic
func (oc *Controller) WatchPods() error {
	var retryPods sync.Map
	_, err := oc.watchFactory.AddPodHandler(cache.ResourceEventHandlerFuncs{
		AddFunc: func(obj interface{}) {
			pod := obj.(*kapi.Pod)
			if !podWantsNetwork(pod) {
				return
			}

			if podScheduled(pod) {
				if err := oc.addLogicalPort(pod); err != nil {
					klog.Errorf(err.Error())
					retryPods.Store(pod.UID, true)
				}
			} else {
				// Handle unscheduled pods later in UpdateFunc
				retryPods.Store(pod.UID, true)
			}
		},
		UpdateFunc: func(old, newer interface{}) {
			pod := newer.(*kapi.Pod)
			if !podWantsNetwork(pod) {
				return
			}

			_, retry := retryPods.Load(pod.UID)
			if podScheduled(pod) && retry {
				if err := oc.addLogicalPort(pod); err != nil {
					klog.Errorf(err.Error())
				} else {
					retryPods.Delete(pod.UID)
				}
			}
		},
		DeleteFunc: func(obj interface{}) {
			pod := obj.(*kapi.Pod)
			oc.deleteLogicalPort(pod)
			retryPods.Delete(pod.UID)
		},
	}, oc.syncPods)
	return err
}

// WatchServices starts the watching of Service resource and calls back the
// appropriate handler logic
func (oc *Controller) WatchServices() error {
	_, err := oc.watchFactory.AddServiceHandler(cache.ResourceEventHandlerFuncs{
		AddFunc: func(obj interface{}) {
			service := obj.(*kapi.Service)
			err := oc.createService(service)
			if err != nil {
				klog.Errorf("Error in adding service: %v", err)
			}
		},
		UpdateFunc: func(old, new interface{}) {
			svcOld := old.(*kapi.Service)
			svcNew := new.(*kapi.Service)
			err := oc.updateService(svcOld, svcNew)
			if err != nil {
				klog.Errorf("Error while updating service: %v", err)
			}
		},
		DeleteFunc: func(obj interface{}) {
			service := obj.(*kapi.Service)
			oc.deleteService(service)
		},
	}, oc.syncServices)
	return err
}

// WatchEndpoints starts the watching of Endpoint resource and calls back the appropriate handler logic
func (oc *Controller) WatchEndpoints() error {
	_, err := oc.watchFactory.AddEndpointsHandler(cache.ResourceEventHandlerFuncs{
		AddFunc: func(obj interface{}) {
			ep := obj.(*kapi.Endpoints)
			err := oc.AddEndpoints(ep)
			if err != nil {
				klog.Errorf("Error in adding load balancer: %v", err)
			}
		},
		UpdateFunc: func(old, new interface{}) {
			epNew := new.(*kapi.Endpoints)
			epOld := old.(*kapi.Endpoints)
			if reflect.DeepEqual(epNew.Subsets, epOld.Subsets) {
				return
			}
			if len(epNew.Subsets) == 0 {
				err := oc.deleteEndpoints(epNew)
				if err != nil {
					klog.Errorf("Error in deleting endpoints - %v", err)
				}
			} else {
				err := oc.AddEndpoints(epNew)
				if err != nil {
					klog.Errorf("Error in modifying endpoints: %v", err)
				}
			}
		},
		DeleteFunc: func(obj interface{}) {
			ep := obj.(*kapi.Endpoints)
			err := oc.deleteEndpoints(ep)
			if err != nil {
				klog.Errorf("Error in deleting endpoints - %v", err)
			}
		},
	}, nil)
	return err
}

// WatchNetworkPolicy starts the watching of network policy resource and calls
// back the appropriate handler logic
func (oc *Controller) WatchNetworkPolicy() error {
	_, err := oc.watchFactory.AddPolicyHandler(cache.ResourceEventHandlerFuncs{
		AddFunc: func(obj interface{}) {
			policy := obj.(*kapisnetworking.NetworkPolicy)
			oc.addNetworkPolicy(policy)
		},
		UpdateFunc: func(old, newer interface{}) {
			oldPolicy := old.(*kapisnetworking.NetworkPolicy)
			newPolicy := newer.(*kapisnetworking.NetworkPolicy)
			if !reflect.DeepEqual(oldPolicy, newPolicy) {
				oc.deleteNetworkPolicy(oldPolicy)
				oc.addNetworkPolicy(newPolicy)
			}
		},
		DeleteFunc: func(obj interface{}) {
			policy := obj.(*kapisnetworking.NetworkPolicy)
			oc.deleteNetworkPolicy(policy)
		},
	}, oc.syncNetworkPolicies)
	return err
}

// WatchNamespaces starts the watching of namespace resource and calls
// back the appropriate handler logic
func (oc *Controller) WatchNamespaces() error {
	_, err := oc.watchFactory.AddNamespaceHandler(cache.ResourceEventHandlerFuncs{
		AddFunc: func(obj interface{}) {
			ns := obj.(*kapi.Namespace)
			oc.AddNamespace(ns)
		},
		UpdateFunc: func(old, newer interface{}) {
			oldNs, newNs := old.(*kapi.Namespace), newer.(*kapi.Namespace)
			oc.updateNamespace(oldNs, newNs)
		},
		DeleteFunc: func(obj interface{}) {
			ns := obj.(*kapi.Namespace)
			oc.deleteNamespace(ns)
		},
	}, oc.syncNamespaces)
	return err
}

func (oc *Controller) syncNodeGateway(node *kapi.Node, hostSubnets []*net.IPNet) error {
	l3GatewayConfig, err := util.ParseNodeL3GatewayAnnotation(node)
	if err != nil {
		return err
	}

	if hostSubnets == nil {
		hostSubnets, _ = util.ParseNodeHostSubnetAnnotation(node)
	}
	if l3GatewayConfig.Mode == config.GatewayModeDisabled {
<<<<<<< HEAD
		if err := gatewayCleanup(node.Name); err != nil {
=======
		if err := gatewayCleanup(node.Name, hostSubnets); err != nil {
>>>>>>> b96bc89e
			return fmt.Errorf("error cleaning up gateway for node %s: %v", node.Name, err)
		}
	} else if hostSubnets != nil {
		if err := oc.syncGatewayLogicalNetwork(node, l3GatewayConfig, hostSubnets); err != nil {
			return fmt.Errorf("error creating gateway for node %s: %v", node.Name, err)
		}
	}
	return nil
}

// WatchNodes starts the watching of node resource and calls
// back the appropriate handler logic
func (oc *Controller) WatchNodes() error {
	var gatewaysFailed sync.Map
	var mgmtPortFailed sync.Map
	_, err := oc.watchFactory.AddNodeHandler(cache.ResourceEventHandlerFuncs{
		AddFunc: func(obj interface{}) {
			node := obj.(*kapi.Node)
			if noHostSubnet := noHostSubnet(node); noHostSubnet {
				oc.lsMutex.Lock()
				defer oc.lsMutex.Unlock()
				//setting the value to nil in the cache means it was not assigned a hostSubnet by ovn-kube
				oc.logicalSwitchCache[node.Name] = nil
				return
			}

			klog.V(5).Infof("Added event for Node %q", node.Name)
			hostSubnets, err := oc.addNode(node)
			if err != nil {
				klog.Errorf("error creating subnet for node %s: %v", node.Name, err)
				return
			}

			err = oc.syncNodeManagementPort(node, hostSubnets)
			if err != nil {
				klog.Warningf("error creating management port for node %s: %v", node.Name, err)
				mgmtPortFailed.Store(node.Name, true)
			}

			if err := oc.syncNodeGateway(node, hostSubnets); err != nil {
				klog.Warningf(err.Error())
				gatewaysFailed.Store(node.Name, true)
			}
		},
		UpdateFunc: func(old, new interface{}) {
			oldNode := old.(*kapi.Node)
			node := new.(*kapi.Node)

			shouldUpdate, err := shouldUpdate(node, oldNode)
			if err != nil {
				klog.Errorf(err.Error())
			}
			if !shouldUpdate {
				// the hostsubnet is not assigned by ovn-kubernetes
				return
			}

			klog.V(5).Infof("Updated event for Node %q", node.Name)

			_, failed := mgmtPortFailed.Load(node.Name)
			if failed || macAddressChanged(oldNode, node) {
				err := oc.syncNodeManagementPort(node, nil)
				if err != nil {
					klog.Errorf("error updating management port for node %s: %v", node.Name, err)
					mgmtPortFailed.Store(node.Name, true)
				} else {
					mgmtPortFailed.Delete(node.Name)
				}
			}

			oc.clearInitialNodeNetworkUnavailableCondition(oldNode, node)

			_, failed = gatewaysFailed.Load(node.Name)
			if failed || gatewayChanged(oldNode, node) {
				err := oc.syncNodeGateway(node, nil)
				if err != nil {
					klog.Errorf(err.Error())
					gatewaysFailed.Store(node.Name, true)
				} else {
					gatewaysFailed.Delete(node.Name)
				}
			}
		},
		DeleteFunc: func(obj interface{}) {
			node := obj.(*kapi.Node)
			klog.V(5).Infof("Delete event for Node %q. Removing the node from "+
				"various caches", node.Name)

			nodeSubnets, _ := util.ParseNodeHostSubnetAnnotation(node)
			joinSubnets, _ := util.ParseNodeJoinSubnetAnnotation(node)
			err := oc.deleteNode(node.Name, nodeSubnets, joinSubnets)
			if err != nil {
				klog.Error(err)
			}
			oc.lsMutex.Lock()
			delete(oc.logicalSwitchCache, node.Name)
			oc.lsMutex.Unlock()
			mgmtPortFailed.Delete(node.Name)
			gatewaysFailed.Delete(node.Name)
			// If this node was serving the external IP load balancer for services, migrate to a new node
			if oc.defGatewayRouter == gwRouterPrefix+node.Name {
				delete(oc.loadbalancerGWCache, kapi.ProtocolTCP)
				delete(oc.loadbalancerGWCache, kapi.ProtocolUDP)
				delete(oc.loadbalancerGWCache, kapi.ProtocolSCTP)
				oc.defGatewayRouter = ""
				oc.updateExternalIPsLB()
			}
		},
	}, oc.syncNodes)
	return err
}

// AddServiceVIPToName associates a k8s service name with a load balancer VIP
func (oc *Controller) AddServiceVIPToName(vip string, protocol kapi.Protocol, namespace, name string) {
	oc.serviceVIPToNameLock.Lock()
	defer oc.serviceVIPToNameLock.Unlock()
	oc.serviceVIPToName[ServiceVIPKey{vip, protocol}] = types.NamespacedName{Namespace: namespace, Name: name}
}

// GetServiceVIPToName retrieves the associated k8s service name for a load balancer VIP
func (oc *Controller) GetServiceVIPToName(vip string, protocol kapi.Protocol) (types.NamespacedName, bool) {
	oc.serviceVIPToNameLock.Lock()
	defer oc.serviceVIPToNameLock.Unlock()
	namespace, ok := oc.serviceVIPToName[ServiceVIPKey{vip, protocol}]
	return namespace, ok
}

// setServiceLBToACL associates an empty load balancer with its associated ACL reject rule
func (oc *Controller) setServiceACLToLB(lb, vip, acl string) {
	if _, ok := oc.serviceLBMap[lb]; !ok {
		oc.serviceLBMap[lb] = make(map[string]*loadBalancerConf)
		oc.serviceLBMap[lb][vip] = &loadBalancerConf{rejectACL: acl}
		return
	}
	if _, ok := oc.serviceLBMap[lb][vip]; !ok {
		oc.serviceLBMap[lb][vip] = &loadBalancerConf{rejectACL: acl}
		return
	}
	oc.serviceLBMap[lb][vip].rejectACL = acl
}

// setServiceEndpointsToLB associates a load balancer with endpoints
func (oc *Controller) setServiceEndpointsToLB(lb, vip string, eps []string) {
	if _, ok := oc.serviceLBMap[lb]; !ok {
		oc.serviceLBMap[lb] = make(map[string]*loadBalancerConf)
		oc.serviceLBMap[lb][vip] = &loadBalancerConf{endpoints: eps}
		return
	}
	if _, ok := oc.serviceLBMap[lb][vip]; !ok {
		oc.serviceLBMap[lb][vip] = &loadBalancerConf{endpoints: eps}
		return
	}
	oc.serviceLBMap[lb][vip].endpoints = eps
}

// getServiceLBInfo returns the reject ACL and whether the number of endpoints for the service is greater than zero
func (oc *Controller) getServiceLBInfo(lb, vip string) (string, bool) {
	oc.serviceLBLock.Lock()
	defer oc.serviceLBLock.Unlock()
	conf, ok := oc.serviceLBMap[lb][vip]
	if !ok {
		conf = &loadBalancerConf{}
	}
	return conf.rejectACL, len(conf.endpoints) > 0
}

// getAllACLsForServiceLB retrieves all of the ACLs for a given load balancer
func (oc *Controller) getAllACLsForServiceLB(lb string) []string {
	oc.serviceLBLock.Lock()
	defer oc.serviceLBLock.Unlock()
	confMap, ok := oc.serviceLBMap[lb]
	if !ok {
		return nil
	}
	var acls []string
	for _, v := range confMap {
		if len(v.rejectACL) > 0 {
			acls = append(acls, v.rejectACL)
		}
	}
	return acls
}

// removeServiceLB removes the entire LB entry for a VIP
func (oc *Controller) removeServiceLB(lb, vip string) {
	oc.serviceLBLock.Lock()
	defer oc.serviceLBLock.Unlock()
	delete(oc.serviceLBMap[lb], vip)
}

// removeServiceACL removes a specific ACL associated with a load balancer and ip:port
func (oc *Controller) removeServiceACL(lb, vip string) {
	oc.serviceLBLock.Lock()
	defer oc.serviceLBLock.Unlock()
	if _, ok := oc.serviceLBMap[lb][vip]; ok {
		oc.serviceLBMap[lb][vip].rejectACL = ""
	}
}

// removeServiceEndpoints removes endpoints associated with a load balancer and ip:port
func (oc *Controller) removeServiceEndpoints(lb, vip string) {
	oc.serviceLBLock.Lock()
	defer oc.serviceLBLock.Unlock()
	if _, ok := oc.serviceLBMap[lb][vip]; ok {
		oc.serviceLBMap[lb][vip].endpoints = []string{}
	}
}

// gatewayChanged() compares old annotations to new and returns true if something has changed.
func gatewayChanged(oldNode, newNode *kapi.Node) bool {
	oldL3GatewayConfig, _ := util.ParseNodeL3GatewayAnnotation(oldNode)
	l3GatewayConfig, _ := util.ParseNodeL3GatewayAnnotation(newNode)

	if oldL3GatewayConfig == nil && l3GatewayConfig == nil {
		return false
	}

	return !reflect.DeepEqual(oldL3GatewayConfig, l3GatewayConfig)
}

// macAddressChanged() compares old annotations to new and returns true if something has changed.
func macAddressChanged(oldNode, node *kapi.Node) bool {
	oldMacAddress, _ := util.ParseNodeManagementPortMACAddress(oldNode)
	macAddress, _ := util.ParseNodeManagementPortMACAddress(node)
	return !bytes.Equal(oldMacAddress, macAddress)
}

// noHostSubnet() compares the no-hostsubenet-nodes flag with node labels to see if the node is manageing its
// own network.
func noHostSubnet(node *kapi.Node) bool {
	if config.Kubernetes.NoHostSubnetNodes == nil {
		return false
	}

	nodeSelector, _ := metav1.LabelSelectorAsSelector(config.Kubernetes.NoHostSubnetNodes)
	return nodeSelector.Matches(labels.Set(node.Labels))
}

// shouldUpdate() determines if the ovn-kubernetes plugin should update the state of the node.
// ovn-kube should not perform an update if it does not assign a hostsubnet, or if you want to change
// whether or not ovn-kubernetes assigns a hostsubnet
func shouldUpdate(node, oldNode *kapi.Node) (bool, error) {
	newNoHostSubnet := noHostSubnet(node)
	oldNoHostSubnet := noHostSubnet(oldNode)

	if oldNoHostSubnet && newNoHostSubnet {
		return false, nil
	} else if oldNoHostSubnet && !newNoHostSubnet {
		return false, fmt.Errorf("error updating node %s, cannot remove assigned hostsubnet, please delete node and recreate.", node.Name)
	} else if !oldNoHostSubnet && newNoHostSubnet {
		return false, fmt.Errorf("error updating node %s, cannot assign a hostsubnet to already created node, please delete node and recreate.", node.Name)
	}

	return true, nil
}<|MERGE_RESOLUTION|>--- conflicted
+++ resolved
@@ -545,11 +545,7 @@
 		hostSubnets, _ = util.ParseNodeHostSubnetAnnotation(node)
 	}
 	if l3GatewayConfig.Mode == config.GatewayModeDisabled {
-<<<<<<< HEAD
 		if err := gatewayCleanup(node.Name); err != nil {
-=======
-		if err := gatewayCleanup(node.Name, hostSubnets); err != nil {
->>>>>>> b96bc89e
 			return fmt.Errorf("error cleaning up gateway for node %s: %v", node.Name, err)
 		}
 	} else if hostSubnets != nil {
