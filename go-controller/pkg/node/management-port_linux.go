// +build linux

package node

import (
	"fmt"
	"net"
	"os"
	"strings"

	"github.com/coreos/go-iptables/iptables"
	"github.com/ovn-org/ovn-kubernetes/go-controller/pkg/config"
	"github.com/ovn-org/ovn-kubernetes/go-controller/pkg/util"
	"github.com/vishvananda/netlink"
	"k8s.io/klog"
)

const (
	iptableMgmPortChain = "OVN-KUBE-SNAT-MGMTPORT"
)

// createPlatformManagementPort creates a management port attached to the node switch
// that lets the node access its pods via their private IP address. This is used
// for health checking and other management tasks.
func createPlatformManagementPort(interfaceName, interfaceIP, routerIP, routerMAC string) error {
	link, err := util.LinkSetUp(interfaceName)
	if err != nil {
		return err
	}
	// Flush any existing IP addresses and assign the new IP
	err = util.LinkAddrAdd(link, interfaceIP)
	if err != nil {
		return err
	}

	// flush any existing routes and add new route for the cluster subnet
	var clusterSubnets []string
	for _, subnet := range config.Default.ClusterSubnets {
		clusterSubnets = append(clusterSubnets, subnet.CIDR.String())
	}
	err = util.LinkRouteAdd(link, routerIP, clusterSubnets)
	if err != nil {
		return err
	}

	// flush any existing routes and add new route for the service subnet
	err = util.LinkRouteAdd(link, routerIP, []string{config.Kubernetes.ServiceCIDR})
	if err != nil {
		if os.IsExist(err) {
			klog.V(5).Infof("Ignoring error %s from 'route add %s via %s' - already added via IPv6 RA?",
				err.Error(), config.Kubernetes.ServiceCIDR, routerIP)
		} else {
			return err
		}
	}

	// Add a neighbour entry on the K8s node to map routerIP with routerMAC. This is
	// required because in certain cases ARP requests from the K8s Node to the routerIP
	// arrives on OVN Logical Router pipeline with ARP source protocol address set to
	// K8s Node IP. OVN Logical Router pipeline drops such packets since it expects
	// source protocol address to be in the Logical Switch's subnet.
<<<<<<< HEAD
	err = util.LinkNeighAdd(link, routerIP, routerMAC, netlink.FAMILY_V4)
=======
	err = util.LinkNeighAdd(link, routerIP, routerMAC)
>>>>>>> 1373bd01
	if err != nil {
		return err
	}

	// Set up necessary iptables rules
	err = addMgtPortIptRules(interfaceName, interfaceIP)
	if err != nil {
		return err
	}

	return nil
}

func addMgtPortIptRules(ifname, interfaceIP string) error {
	interfaceAddr := strings.Split(interfaceIP, "/")
	ip := net.ParseIP(interfaceAddr[0])
	if ip == nil {
		return fmt.Errorf("Failed to parse IP '%s'", interfaceAddr[0])
	}
	var ipt util.IPTablesHelper
	var err error
	if ip.To4() != nil {
		ipt, err = util.GetIPTablesHelper(iptables.ProtocolIPv4)
	} else {
		ipt, err = util.GetIPTablesHelper(iptables.ProtocolIPv6)
	}
	if err != nil {
		return err
	}
	err = ipt.ClearChain("nat", iptableMgmPortChain)
	if err != nil {
		return fmt.Errorf("could not set up iptables chain for management port: %v", err)
	}
	rule := []string{"-o", ifname, "-j", iptableMgmPortChain}
	exists, err := ipt.Exists("nat", "POSTROUTING", rule...)
	if err == nil && !exists {
		err = ipt.Insert("nat", "POSTROUTING", 1, rule...)
	}
	if err != nil {
		return fmt.Errorf("could not set up iptables chain rules for management port: %v", err)
	}
	rule = []string{"-o", ifname, "-j", "SNAT", "--to-source", interfaceAddr[0], "-m", "comment", "--comment", "OVN SNAT to Management Port"}
	err = ipt.Insert("nat", iptableMgmPortChain, 1, rule...)
	if err != nil {
		return fmt.Errorf("could not set up iptables rules for management port: %v", err)
	}

	return nil
}

//DelMgtPortIptRules delete all the iptable rules for the management port.
func DelMgtPortIptRules(nodeName string) {
	// Clean up all iptables and ip6tables remnants that may be left around
	ipt, err := util.GetIPTablesHelper(iptables.ProtocolIPv4)
	if err != nil {
		return
	}
	ipt6, err := util.GetIPTablesHelper(iptables.ProtocolIPv6)
	if err != nil {
		return
	}
	ifname := util.GetK8sMgmtIntfName(nodeName)
	rule := []string{"-o", ifname, "-j", iptableMgmPortChain}
	_ = ipt.Delete("nat", "POSTROUTING", rule...)
	_ = ipt6.Delete("nat", "POSTROUTING", rule...)
	_ = ipt.ClearChain("nat", iptableMgmPortChain)
	_ = ipt6.ClearChain("nat", iptableMgmPortChain)
	_ = ipt.DeleteChain("nat", iptableMgmPortChain)
	_ = ipt6.DeleteChain("nat", iptableMgmPortChain)
}<|MERGE_RESOLUTION|>--- conflicted
+++ resolved
@@ -11,7 +11,6 @@
 	"github.com/coreos/go-iptables/iptables"
 	"github.com/ovn-org/ovn-kubernetes/go-controller/pkg/config"
 	"github.com/ovn-org/ovn-kubernetes/go-controller/pkg/util"
-	"github.com/vishvananda/netlink"
 	"k8s.io/klog"
 )
 
@@ -59,11 +58,7 @@
 	// arrives on OVN Logical Router pipeline with ARP source protocol address set to
 	// K8s Node IP. OVN Logical Router pipeline drops such packets since it expects
 	// source protocol address to be in the Logical Switch's subnet.
-<<<<<<< HEAD
-	err = util.LinkNeighAdd(link, routerIP, routerMAC, netlink.FAMILY_V4)
-=======
 	err = util.LinkNeighAdd(link, routerIP, routerMAC)
->>>>>>> 1373bd01
 	if err != nil {
 		return err
 	}
