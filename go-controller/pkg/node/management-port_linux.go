// +build linux

package node

import (
	"fmt"
	"net"
	"os"
	"time"

	"github.com/coreos/go-iptables/iptables"
	"github.com/ovn-org/ovn-kubernetes/go-controller/pkg/config"
	"github.com/ovn-org/ovn-kubernetes/go-controller/pkg/util"
	"github.com/vishvananda/netlink"

	"k8s.io/klog"
	utilnet "k8s.io/utils/net"
)

const (
	iptableMgmPortChain = "OVN-KUBE-SNAT-MGMTPORT"
)

type managementPortIPFamilyConfig struct {
	ipt        util.IPTablesHelper
	allSubnets []*net.IPNet
	ifAddr     *net.IPNet
	gwIP       net.IP
}

type managementPortConfig struct {
	ifName    string
	link      netlink.Link
	routerMAC net.HardwareAddr

	ipv4 *managementPortIPFamilyConfig
	ipv6 *managementPortIPFamilyConfig
}

func newManagementPortIPFamilyConfig(mpcfg *managementPortConfig, hostSubnet *net.IPNet, isIPv6 bool) (*managementPortIPFamilyConfig, error) {
	var err error

	cfg := &managementPortIPFamilyConfig{
		ifAddr: util.GetNodeManagementIfAddr(hostSubnet),
		gwIP:   util.GetNodeGatewayIfAddr(hostSubnet).IP,
	}

	// capture all the subnets for which we need to add routes through management port
	for _, subnet := range config.Default.ClusterSubnets {
		if utilnet.IsIPv6CIDR(subnet.CIDR) == isIPv6 {
			cfg.allSubnets = append(cfg.allSubnets, subnet.CIDR)
		}
	}
	for _, subnet := range config.Kubernetes.ServiceCIDRs {
		if utilnet.IsIPv6CIDR(subnet) == isIPv6 {
			cfg.allSubnets = append(cfg.allSubnets, subnet)
		}
	}

	if utilnet.IsIPv6CIDR(cfg.ifAddr) {
		cfg.ipt, err = util.GetIPTablesHelper(iptables.ProtocolIPv6)
	} else {
		cfg.ipt, err = util.GetIPTablesHelper(iptables.ProtocolIPv4)
	}
	if err != nil {
		return nil, err
	}

	return cfg, nil
}

func newManagementPortConfig(interfaceName string, hostSubnets []*net.IPNet) (*managementPortConfig, error) {
	var err error

	mpcfg := &managementPortConfig{
		ifName: interfaceName,
	}
	if mpcfg.link, err = util.LinkSetUp(mpcfg.ifName); err != nil {
		return nil, err
	}

	for _, hostSubnet := range hostSubnets {
		isIPv6 := utilnet.IsIPv6CIDR(hostSubnet)

		var family string
		if isIPv6 {
			if mpcfg.ipv6 != nil {
				klog.Warningf("Ignoring duplicate IPv6 hostSubnet %s", hostSubnet)
				continue
			}
			family = "IPv6"
		} else {
			if mpcfg.ipv4 != nil {
				klog.Warningf("Ignoring duplicate IPv4 hostSubnet %s", hostSubnet)
				continue
			}
			family = "IPv4"
		}

		cfg, err := newManagementPortIPFamilyConfig(mpcfg, hostSubnet, isIPv6)
		if err != nil {
			return nil, err
		}
		if len(cfg.allSubnets) == 0 {
			klog.Warningf("Ignoring %s hostSubnet %s due to lack of %s cluster networks", family, hostSubnet, family)
			continue
		}

		if isIPv6 {
			mpcfg.ipv6 = cfg
		} else {
			mpcfg.ipv4 = cfg
		}
	}

	if mpcfg.ipv4 != nil {
		mpcfg.routerMAC = util.IPAddrToHWAddr(mpcfg.ipv4.gwIP)
	} else if mpcfg.ipv6 != nil {
		mpcfg.routerMAC = util.IPAddrToHWAddr(mpcfg.ipv6.gwIP)
	} else {
		klog.Fatalf("Management port configured with neither IPv4 nor IPv6 subnets")
	}

	return mpcfg, nil
}

func tearDownManagementPortConfig(mpcfg *managementPortConfig) error {
	// for the initial setup we need to start from the clean slate, so flush
	// all addresses on this link, routes through this link, and
	// finally any IPtable rules for this link.
	if err := util.LinkAddrFlush(mpcfg.link); err != nil {
		return err
	}

	if mpcfg.ipv4 != nil {
		if err := util.LinkRoutesDel(mpcfg.link, mpcfg.ipv4.allSubnets); err != nil {
			return err
		}
		if err := mpcfg.ipv4.ipt.ClearChain("nat", iptableMgmPortChain); err != nil {
			return fmt.Errorf("could not clear the iptables chain for management port: %v", err)
		}
	}

	if mpcfg.ipv6 != nil {
		if err := util.LinkRoutesDel(mpcfg.link, mpcfg.ipv6.allSubnets); err != nil {
			return err
		}
		if err := mpcfg.ipv6.ipt.ClearChain("nat", iptableMgmPortChain); err != nil {
			return fmt.Errorf("could not clear the iptables chain for management port: %v", err)
		}
	}

	return nil
}

func setupManagementPortIPFamilyConfig(mpcfg *managementPortConfig, cfg *managementPortIPFamilyConfig) ([]string, error) {
	var warnings []string
	var err error
	var exists bool

	if exists, err = util.LinkAddrExist(mpcfg.link, cfg.ifAddr); err == nil && !exists {
		// we should log this so that one can debug as to why addresses are
		// disappearing
		warnings = append(warnings, fmt.Sprintf("missing IP address %s on the interface %s, adding it...",
			cfg.ifAddr, mpcfg.ifName))
		err = util.LinkAddrAdd(mpcfg.link, cfg.ifAddr)
	}
	if err != nil {
		return warnings, err
	}

	for _, subnet := range cfg.allSubnets {
		if exists, err = util.LinkRouteExists(mpcfg.link, cfg.gwIP, subnet); err == nil && !exists {
			// we need to warn so that it can be debugged as to why routes are disappearing
			warnings = append(warnings, fmt.Sprintf("missing route entry for subnet %s via gateway %s on link %v",
				subnet, cfg.gwIP, mpcfg.ifName))
			err = util.LinkRoutesAdd(mpcfg.link, cfg.gwIP, []*net.IPNet{subnet})
			if err != nil {
				if os.IsExist(err) {
					klog.V(5).Infof("Ignoring error %s from 'route add %s via %s' - already added via IPv6 RA?",
						err.Error(), subnet, cfg.gwIP)
					continue
				}
			}
		}
		if err != nil {
			return warnings, err
		}
	}

	// Add a neighbour entry on the K8s node to map routerIP with routerMAC. This is
	// required because in certain cases ARP requests from the K8s Node to the routerIP
	// arrives on OVN Logical Router pipeline with ARP source protocol address set to
	// K8s Node IP. OVN Logical Router pipeline drops such packets since it expects
	// source protocol address to be in the Logical Switch's subnet.
	if exists, err = util.LinkNeighExists(mpcfg.link, cfg.gwIP, mpcfg.routerMAC); err == nil && !exists {
		warnings = append(warnings, fmt.Sprintf("missing arp entry for MAC/IP binding (%s/%s) on link %s",
<<<<<<< HEAD
			mpcfg.routerMAC.String(), cfg.gwIP, k8sMgmtIntfName))
=======
			mpcfg.routerMAC.String(), cfg.gwIP, util.K8sMgmtIntfName))
>>>>>>> 964b84cd
		err = util.LinkNeighAdd(mpcfg.link, cfg.gwIP, mpcfg.routerMAC)
	}
	if err != nil {
		return warnings, err
	}

	rule := []string{"-o", mpcfg.ifName, "-j", iptableMgmPortChain}
	if exists, err = cfg.ipt.Exists("nat", "POSTROUTING", rule...); err == nil && !exists {
		warnings = append(warnings, fmt.Sprintf("missing iptables postrouting nat chain %s, adding it",
			iptableMgmPortChain))
		err = cfg.ipt.Insert("nat", "POSTROUTING", 1, rule...)
	}
	if err != nil {
		return warnings, fmt.Errorf("could not set up iptables chain rules for management port: %v", err)
	}
	rule = []string{"-o", mpcfg.ifName, "-j", "SNAT", "--to-source", cfg.ifAddr.IP.String(),
		"-m", "comment", "--comment", "OVN SNAT to Management Port"}
	if exists, err = cfg.ipt.Exists("nat", iptableMgmPortChain, rule...); err == nil && !exists {
		warnings = append(warnings, fmt.Sprintf("missing management port nat rule in chain %s, adding it",
			iptableMgmPortChain))
		err = cfg.ipt.Insert("nat", iptableMgmPortChain, 1, rule...)
	}
	if err != nil {
		return warnings, fmt.Errorf("could not set up iptables rules for management port: %v", err)
	}

	return warnings, nil
}

func setupManagementPortConfig(cfg *managementPortConfig) ([]string, error) {
	var warnings, allWarnings []string
	var err error

	if cfg.ipv4 != nil {
		warnings, err = setupManagementPortIPFamilyConfig(cfg, cfg.ipv4)
		allWarnings = append(allWarnings, warnings...)
	}
	if cfg.ipv6 != nil && err == nil {
		warnings, err = setupManagementPortIPFamilyConfig(cfg, cfg.ipv6)
		allWarnings = append(allWarnings, warnings...)
	}

	return allWarnings, err
}

// createPlatformManagementPort creates a management port attached to the node switch
// that lets the node access its pods via their private IP address. This is used
// for health checking and other management tasks.
func createPlatformManagementPort(interfaceName string, localSubnets []*net.IPNet, stopChan chan struct{}) error {
	var cfg *managementPortConfig
	var err error

	if cfg, err = newManagementPortConfig(interfaceName, localSubnets); err != nil {
		return err
	}

	if err = tearDownManagementPortConfig(cfg); err != nil {
		return err
	}

	if _, err = setupManagementPortConfig(cfg); err != nil {
		return err
	}

	// start the management port health check
	go checkManagementPortHealth(cfg, stopChan)
	return nil
}

//DelMgtPortIptRules delete all the iptable rules for the management port.
func DelMgtPortIptRules() {
	// Clean up all iptables and ip6tables remnants that may be left around
	ipt, err := util.GetIPTablesHelper(iptables.ProtocolIPv4)
	if err != nil {
		return
	}
	ipt6, err := util.GetIPTablesHelper(iptables.ProtocolIPv6)
	if err != nil {
		return
	}
	rule := []string{"-o", k8sMgmtIntfName, "-j", iptableMgmPortChain}
	_ = ipt.Delete("nat", "POSTROUTING", rule...)
	_ = ipt6.Delete("nat", "POSTROUTING", rule...)
	_ = ipt.ClearChain("nat", iptableMgmPortChain)
	_ = ipt6.ClearChain("nat", iptableMgmPortChain)
	_ = ipt.DeleteChain("nat", iptableMgmPortChain)
	_ = ipt6.DeleteChain("nat", iptableMgmPortChain)
}

// checks to make sure that following configurations are present on the k8s node
// 1. route entries to cluster CIDR and service CIDR through management port
// 2. ARP entry for the node subnet's gateway ip
// 3. IPtables chain and rule for SNATing packets entering the logical topology
func checkManagementPortHealth(cfg *managementPortConfig, stopChan chan struct{}) {
	for {
		select {
		case <-time.After(30 * time.Second):
			warnings, err := setupManagementPortConfig(cfg)
			for _, warning := range warnings {
				klog.Warningf(warning)
			}
			if err != nil {
				klog.Errorf(err.Error())
			}
		case <-stopChan:
			return
		}
	}
}<|MERGE_RESOLUTION|>--- conflicted
+++ resolved
@@ -195,11 +195,7 @@
 	// source protocol address to be in the Logical Switch's subnet.
 	if exists, err = util.LinkNeighExists(mpcfg.link, cfg.gwIP, mpcfg.routerMAC); err == nil && !exists {
 		warnings = append(warnings, fmt.Sprintf("missing arp entry for MAC/IP binding (%s/%s) on link %s",
-<<<<<<< HEAD
-			mpcfg.routerMAC.String(), cfg.gwIP, k8sMgmtIntfName))
-=======
 			mpcfg.routerMAC.String(), cfg.gwIP, util.K8sMgmtIntfName))
->>>>>>> 964b84cd
 		err = util.LinkNeighAdd(mpcfg.link, cfg.gwIP, mpcfg.routerMAC)
 	}
 	if err != nil {
@@ -280,7 +276,7 @@
 	if err != nil {
 		return
 	}
-	rule := []string{"-o", k8sMgmtIntfName, "-j", iptableMgmPortChain}
+	rule := []string{"-o", util.K8sMgmtIntfName, "-j", iptableMgmPortChain}
 	_ = ipt.Delete("nat", "POSTROUTING", rule...)
 	_ = ipt6.Delete("nat", "POSTROUTING", rule...)
 	_ = ipt.ClearChain("nat", iptableMgmPortChain)
