// +build windows

package node

import (
	"fmt"
<<<<<<< HEAD
=======
	"net"
>>>>>>> 99190807

	"github.com/ovn-org/ovn-kubernetes/go-controller/pkg/factory"
	"github.com/ovn-org/ovn-kubernetes/go-controller/pkg/kube"
)

<<<<<<< HEAD
func initLocalnetGateway(nodeName string, subnet string,
=======
func initLocalnetGateway(nodeName string, subnet *net.IPNet,
>>>>>>> 99190807
	wf *factory.WatchFactory, nodeAnnotator kube.Annotator) error {
	// TODO: Implement this
	return fmt.Errorf("Not implemented yet on Windows")
}

func cleanupLocalnetGateway(physnet string) error {
	// TODO: Implement this
	return fmt.Errorf("Not implemented yet on Windows")
}<|MERGE_RESOLUTION|>--- conflicted
+++ resolved
@@ -4,20 +4,13 @@
 
 import (
 	"fmt"
-<<<<<<< HEAD
-=======
 	"net"
->>>>>>> 99190807
 
 	"github.com/ovn-org/ovn-kubernetes/go-controller/pkg/factory"
 	"github.com/ovn-org/ovn-kubernetes/go-controller/pkg/kube"
 )
 
-<<<<<<< HEAD
-func initLocalnetGateway(nodeName string, subnet string,
-=======
 func initLocalnetGateway(nodeName string, subnet *net.IPNet,
->>>>>>> 99190807
 	wf *factory.WatchFactory, nodeAnnotator kube.Annotator) error {
 	// TODO: Implement this
 	return fmt.Errorf("Not implemented yet on Windows")
