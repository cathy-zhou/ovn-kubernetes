package node

import (
	"fmt"
	"net"
	"strings"

	"github.com/ovn-org/ovn-kubernetes/go-controller/pkg/config"
	"github.com/ovn-org/ovn-kubernetes/go-controller/pkg/kube"
	"github.com/ovn-org/ovn-kubernetes/go-controller/pkg/util"
	"k8s.io/klog"
)

<<<<<<< HEAD
// K8s mgmt interface name to be used as an OVS internal port on the node
const (
	k8sMgmtIntfName = "ovn-k8s-mp0"
)

=======
>>>>>>> 964b84cd
func (n *OvnNode) createManagementPort(hostSubnets []*net.IPNet, nodeAnnotator kube.Annotator,
	waiter *startupWaiter) error {
	// Kubernetes emits events when pods are created. The event will contain
	// only lowercase letters of the hostname even though the kubelet is
	// started with a hostname that contains lowercase and uppercase letters.
	// When the kubelet is started with a hostname containing lowercase and
	// uppercase letters, this causes a mismatch between what the watcher
	// will try to fetch and what kubernetes provides, thus failing to
	// create the port on the logical switch.
	// Until the above is changed, switch to a lowercase hostname
	nodeName := strings.ToLower(n.name)

	// Create a OVS internal interface.
	legacyMgmtIntfName := util.GetLegacyK8sMgmtIntfName(nodeName)
	stdout, stderr, err := util.RunOVSVsctl(
		"--", "--if-exists", "del-port", "br-int", legacyMgmtIntfName,
		"--", "--may-exist", "add-port", "br-int", k8sMgmtIntfName,
		"--", "set", "interface", k8sMgmtIntfName,
		"type=internal", "mtu_request="+fmt.Sprintf("%d", config.Default.MTU),
		"external-ids:iface-id=k8s-"+nodeName)
	if err != nil {
		klog.Errorf("Failed to add port to br-int, stdout: %q, stderr: %q, error: %v", stdout, stderr, err)
		return err
	}
	macAddress, err := util.GetOVSPortMACAddress(k8sMgmtIntfName)
	if err != nil {
		klog.Errorf("Failed to get management port MAC address: %v", err)
		return err
	}
	// persist the MAC address so that upon node reboot we get back the same mac address.
	_, stderr, err = util.RunOVSVsctl("set", "interface", k8sMgmtIntfName,
		fmt.Sprintf("mac=%s", strings.ReplaceAll(macAddress.String(), ":", "\\:")))
	if err != nil {
		klog.Errorf("failed to persist MAC address %q for %q: stderr:%s (%v)", macAddress.String(),
			k8sMgmtIntfName, stderr, err)
		return err
	}

<<<<<<< HEAD
	err = createPlatformManagementPort(k8sMgmtIntfName, hostSubnets, n.stopChan)
=======
	err = createPlatformManagementPort(util.K8sMgmtIntfName, hostSubnets, n.stopChan)
>>>>>>> 964b84cd
	if err != nil {
		return err
	}

	if err := util.SetNodeManagementPortMACAddress(nodeAnnotator, macAddress); err != nil {
		return err
	}

	waiter.AddWait(managementPortReady, nil)
	return nil
}

// managementPortReady will check to see if OpenFlow rules for management port has been created
func managementPortReady() (bool, error) {
	// Get the OVS interface name for the Management Port
	ofport, _, err := util.RunOVSVsctl("--if-exists", "get", "interface", k8sMgmtIntfName, "ofport")
	if err != nil {
		return false, nil
	}

	// OpenFlow table 65 performs logical-to-physical translation. It matches the packet’s logical
	// egress  port. Its actions output the packet to the port attached to the OVN integration bridge
	// that represents that logical  port.
	stdout, _, err := util.RunOVSOfctl("--no-stats", "--no-names", "dump-flows", "br-int",
		"table=65,out_port="+ofport)
	if err != nil {
		return false, nil
	}
	if !strings.Contains(stdout, "actions=output:"+ofport) {
		return false, nil
	}
	return true, nil
}<|MERGE_RESOLUTION|>--- conflicted
+++ resolved
@@ -11,14 +11,6 @@
 	"k8s.io/klog"
 )
 
-<<<<<<< HEAD
-// K8s mgmt interface name to be used as an OVS internal port on the node
-const (
-	k8sMgmtIntfName = "ovn-k8s-mp0"
-)
-
-=======
->>>>>>> 964b84cd
 func (n *OvnNode) createManagementPort(hostSubnets []*net.IPNet, nodeAnnotator kube.Annotator,
 	waiter *startupWaiter) error {
 	// Kubernetes emits events when pods are created. The event will contain
@@ -35,33 +27,29 @@
 	legacyMgmtIntfName := util.GetLegacyK8sMgmtIntfName(nodeName)
 	stdout, stderr, err := util.RunOVSVsctl(
 		"--", "--if-exists", "del-port", "br-int", legacyMgmtIntfName,
-		"--", "--may-exist", "add-port", "br-int", k8sMgmtIntfName,
-		"--", "set", "interface", k8sMgmtIntfName,
+		"--", "--may-exist", "add-port", "br-int", util.K8sMgmtIntfName,
+		"--", "set", "interface", util.K8sMgmtIntfName,
 		"type=internal", "mtu_request="+fmt.Sprintf("%d", config.Default.MTU),
 		"external-ids:iface-id=k8s-"+nodeName)
 	if err != nil {
 		klog.Errorf("Failed to add port to br-int, stdout: %q, stderr: %q, error: %v", stdout, stderr, err)
 		return err
 	}
-	macAddress, err := util.GetOVSPortMACAddress(k8sMgmtIntfName)
+	macAddress, err := util.GetOVSPortMACAddress(util.K8sMgmtIntfName)
 	if err != nil {
 		klog.Errorf("Failed to get management port MAC address: %v", err)
 		return err
 	}
 	// persist the MAC address so that upon node reboot we get back the same mac address.
-	_, stderr, err = util.RunOVSVsctl("set", "interface", k8sMgmtIntfName,
+	_, stderr, err = util.RunOVSVsctl("set", "interface", util.K8sMgmtIntfName,
 		fmt.Sprintf("mac=%s", strings.ReplaceAll(macAddress.String(), ":", "\\:")))
 	if err != nil {
 		klog.Errorf("failed to persist MAC address %q for %q: stderr:%s (%v)", macAddress.String(),
-			k8sMgmtIntfName, stderr, err)
+			util.K8sMgmtIntfName, stderr, err)
 		return err
 	}
 
-<<<<<<< HEAD
-	err = createPlatformManagementPort(k8sMgmtIntfName, hostSubnets, n.stopChan)
-=======
 	err = createPlatformManagementPort(util.K8sMgmtIntfName, hostSubnets, n.stopChan)
->>>>>>> 964b84cd
 	if err != nil {
 		return err
 	}
@@ -77,7 +65,7 @@
 // managementPortReady will check to see if OpenFlow rules for management port has been created
 func managementPortReady() (bool, error) {
 	// Get the OVS interface name for the Management Port
-	ofport, _, err := util.RunOVSVsctl("--if-exists", "get", "interface", k8sMgmtIntfName, "ofport")
+	ofport, _, err := util.RunOVSVsctl("--if-exists", "get", "interface", util.K8sMgmtIntfName, "ofport")
 	if err != nil {
 		return false, nil
 	}
