--- conflicted
+++ resolved
@@ -14,30 +14,13 @@
 	"github.com/ovn-org/ovn-kubernetes/go-controller/pkg/factory"
 	"github.com/ovn-org/ovn-kubernetes/go-controller/pkg/ovn"
 	"github.com/ovn-org/ovn-kubernetes/go-controller/pkg/util"
-	"github.com/vishvananda/netlink"
 	"k8s.io/klog"
 
 	kapi "k8s.io/api/core/v1"
 )
 
 const (
-<<<<<<< HEAD
 	iptableNodePortChain = "OVN-KUBE-NODEPORT"
-=======
-	v4localnetGatewayIP            = "169.254.33.2/24"
-	v4localnetGatewayNextHop       = "169.254.33.1"
-	v4localnetGatewayNextHopSubnet = "169.254.33.1/24"
-	v6localnetGatewayIP            = "fd99::2/64"
-	v6localnetGatewayNextHop       = "fd99::1"
-	v6localnetGatewayNextHopSubnet = "fd99::1/64"
-	// localnetGatewayNextHopPort is the name of the gateway port on the host to which all
-	// the packets leaving the OVN logical topology will be forwarded
-	localnetGatewayNextHopPort = "ovn-k8s-gw0"
-	// fixed MAC address for the br-nexthop interface. the last 4 hex bytes
-	// translates to the br-nexthop's IP address
-	localnetGatewayNextHopMac = "00:00:a9:fe:21:01"
-	iptableNodePortChain      = "OVN-KUBE-NODEPORT"
->>>>>>> 1373bd01
 )
 
 type iptRule struct {
@@ -150,29 +133,21 @@
 
 	// Create a localnet bridge gateway port
 	_, stderr, err = util.RunOVSVsctl(
-		"--may-exist", "add-port", localnetBridgeName, localnetGatewayNextHopPort,
-		"--", "set", "interface", localnetGatewayNextHopPort, "type=internal",
+		"--may-exist", "add-port", localnetBridgeName, util.LocalnetGatewayNextHopPort,
+		"--", "set", "interface", util.LocalnetGatewayNextHopPort, "type=internal",
 		"mtu_request="+fmt.Sprintf("%d", config.Default.MTU),
 		fmt.Sprintf("mac=%s", strings.ReplaceAll(util.LocalnetGatewayNextHopMac, ":", "\\:")))
 	if err != nil {
 		return nil, fmt.Errorf("Failed to create localnet bridge gateway port %s"+
-			", stderr:%s (%v)", localnetGatewayNextHopPort, stderr, err)
-	}
-<<<<<<< HEAD
-	link, err := util.LinkSetUp(localnetBridgeNextHop)
-=======
-	link, err := util.LinkSetUp(localnetGatewayNextHopPort)
->>>>>>> 1373bd01
+			", stderr:%s (%v)", util.LocalnetGatewayNextHopPort, stderr, err)
+	}
+	link, err := util.LinkSetUp(util.LocalnetGatewayNextHopPort)
 	if err != nil {
 		return nil, err
 	}
 
 	// Flush IPv4 address of localnetBridgeNextHop and set with an IP address.
-<<<<<<< HEAD
 	err = util.LinkAddrAdd(link, util.LocalnetGatewayNextHopSubnet())
-=======
-	err = util.LinkAddrAdd(link, localnetGatewayNextHopSubnet())
->>>>>>> 1373bd01
 	if err != nil {
 		return nil, err
 	}
@@ -193,25 +168,15 @@
 	if config.IPv6Mode {
 		// TODO - IPv6 hack ... for some reason neighbor discovery isn't working here, so hard code a
 		// MAC binding for the gateway IP address for now - need to debug this further
-<<<<<<< HEAD
-		err = util.LinkNeighAdd(link, "fd99::2", macAddress, netlink.FAMILY_V6)
-		if err == nil {
-			klog.Infof("Added MAC binding for fd99::2 on br-nexthop")
-=======
 		err = util.LinkNeighAdd(link, "fd99::2", macAddress)
 		if err == nil {
-			klog.Infof("Added MAC binding for fd99::2 on %s", localnetGatewayNextHopPort)
->>>>>>> 1373bd01
+			klog.Infof("Added MAC binding for fd99::2 on %s", util.LocalnetGatewayNextHopPort)
 		} else {
-			klog.Errorf("Error in adding MAC binding for fd99::2 on %s: %v", localnetGatewayNextHopPort, err)
-		}
-	}
-
-<<<<<<< HEAD
-	err = localnetGatewayNAT(ipt, localnetBridgeNextHop, util.LocalnetGatewayIP())
-=======
-	err = localnetGatewayNAT(ipt, localnetGatewayNextHopPort, localnetGatewayIP())
->>>>>>> 1373bd01
+			klog.Errorf("Error in adding MAC binding for fd99::2 on %s: %v", util.LocalnetGatewayNextHopPort, err)
+		}
+	}
+
+	err = localnetGatewayNAT(ipt, util.LocalnetGatewayNextHopPort, util.LocalnetGatewayIP())
 	if err != nil {
 		return nil, fmt.Errorf("Failed to add NAT rules for localnet gateway (%v)",
 			err)
