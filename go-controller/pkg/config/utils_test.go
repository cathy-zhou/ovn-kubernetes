--- conflicted
+++ resolved
@@ -144,65 +144,40 @@
 		{
 			name: "non-overlapping",
 			cidrList: []*net.IPNet{
-<<<<<<< HEAD
-				returnIPNetPointers("10.132.0.0/26"),
-				returnIPNetPointers("10.133.0.0/26"),
-=======
 				ovntest.MustParseIPNet("10.132.0.0/26"),
 				ovntest.MustParseIPNet("10.133.0.0/26"),
->>>>>>> 99190807
 			},
 			shouldError: false,
 		},
 		{
 			name: "duplicate entry",
 			cidrList: []*net.IPNet{
-<<<<<<< HEAD
-				returnIPNetPointers("10.132.0.0/26"),
-				returnIPNetPointers("10.132.0.0/26"),
-=======
-				ovntest.MustParseIPNet("10.132.0.0/26"),
-				ovntest.MustParseIPNet("10.132.0.0/26"),
->>>>>>> 99190807
+				ovntest.MustParseIPNet("10.132.0.0/26"),
+				ovntest.MustParseIPNet("10.132.0.0/26"),
 			},
 			shouldError: true,
 		},
 		{
 			name: "proper subset",
 			cidrList: []*net.IPNet{
-<<<<<<< HEAD
-				returnIPNetPointers("10.132.0.0/26"),
-				returnIPNetPointers("10.0.0.0/8"),
-=======
 				ovntest.MustParseIPNet("10.132.0.0/26"),
 				ovntest.MustParseIPNet("10.0.0.0/8"),
->>>>>>> 99190807
 			},
 			shouldError: true,
 		},
 		{
 			name: "proper superset",
 			cidrList: []*net.IPNet{
-<<<<<<< HEAD
-				returnIPNetPointers("10.0.0.0/8"),
-				returnIPNetPointers("10.133.0.0/26"),
-=======
 				ovntest.MustParseIPNet("10.0.0.0/8"),
 				ovntest.MustParseIPNet("10.133.0.0/26"),
->>>>>>> 99190807
 			},
 			shouldError: true,
 		},
 		{
 			name: "overlap",
 			cidrList: []*net.IPNet{
-<<<<<<< HEAD
-				returnIPNetPointers("10.1.0.0/14"),
-				returnIPNetPointers("10.0.0.0/15"),
-=======
 				ovntest.MustParseIPNet("10.1.0.0/14"),
 				ovntest.MustParseIPNet("10.0.0.0/15"),
->>>>>>> 99190807
 			},
 			shouldError: true,
 		},
