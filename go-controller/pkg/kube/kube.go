package kube

import (
	"encoding/json"
	"k8s.io/klog"

	kapi "k8s.io/api/core/v1"
	metav1 "k8s.io/apimachinery/pkg/apis/meta/v1"
	"k8s.io/apimachinery/pkg/types"
	"k8s.io/client-go/kubernetes"
	kv1core "k8s.io/client-go/kubernetes/typed/core/v1"
)

// Interface represents the exported methods for dealing with getting/setting
// kubernetes resources
type Interface interface {
	SetAnnotationsOnPod(pod *kapi.Pod, annotations map[string]string) error
	SetAnnotationsOnNode(node *kapi.Node, annotations map[string]interface{}) error
	UpdateNodeStatus(node *kapi.Node) error
	GetAnnotationsOnPod(namespace, name string) (map[string]string, error)
	GetNodes() (*kapi.NodeList, error)
	GetNode(name string) (*kapi.Node, error)
	GetEndpoint(namespace, name string) (*kapi.Endpoints, error)
	CreateEndpoint(namespace string, ep *kapi.Endpoints) (*kapi.Endpoints, error)
	UpdateEndpoint(namespace string, ep *kapi.Endpoints) (*kapi.Endpoints, error)
	Events() kv1core.EventInterface
}

// Kube is the structure object upon which the Interface is implemented
type Kube struct {
	KClient kubernetes.Interface
}

// SetAnnotationsOnPod takes the pod object and map of key/value string pairs to set as annotations
func (k *Kube) SetAnnotationsOnPod(pod *kapi.Pod, annotations map[string]string) error {
	var err error
	var patchData []byte
	patch := struct {
		Metadata map[string]interface{} `json:"metadata"`
	}{
		Metadata: map[string]interface{}{
			"annotations": annotations,
		},
	}

	podDesc := pod.Namespace + "/" + pod.Name
	klog.Infof("Setting annotations %v on pod %s", annotations, podDesc)
	patchData, err = json.Marshal(&patch)
	if err != nil {
		klog.Errorf("Error in setting annotations on pod %s: %v", podDesc, err)
		return err
	}

	_, err = k.KClient.CoreV1().Pods(pod.Namespace).Patch(pod.Name, types.MergePatchType, patchData)
	if err != nil {
<<<<<<< HEAD
		logrus.Errorf("Error in setting annotation on pod %s: %v", podDesc, err)
=======
		klog.Errorf("Error in setting annotation on pod %s: %v", podDesc, err)
>>>>>>> 4c22af99
	}
	return err
}

// SetAnnotationsOnNode takes the node object and map of key/value string pairs to set as annotations
func (k *Kube) SetAnnotationsOnNode(node *kapi.Node, annotations map[string]interface{}) error {
	var err error
	var patchData []byte
	patch := struct {
		Metadata map[string]interface{} `json:"metadata"`
	}{
		Metadata: map[string]interface{}{
			"annotations": annotations,
		},
	}

	klog.Infof("Setting annotations %v on node %s", annotations, node.Name)
	patchData, err = json.Marshal(&patch)
	if err != nil {
		klog.Errorf("Error in setting annotations on node %s: %v", node.Name, err)
		return err
	}

	_, err = k.KClient.CoreV1().Nodes().Patch(node.Name, types.MergePatchType, patchData)
	if err != nil {
		klog.Errorf("Error in setting annotation on node %s: %v", node.Name, err)
	}
	return err
}

// UpdateNodeStatus takes the node object and sets the provided update status
func (k *Kube) UpdateNodeStatus(node *kapi.Node) error {
	klog.Infof("Updating status on node %s", node.Name)
	_, err := k.KClient.CoreV1().Nodes().UpdateStatus(node)
	if err != nil {
		klog.Errorf("Error in updating status on node %s: %v", node.Name, err)
	}
	return err
}

// GetAnnotationsOnPod obtains the pod annotations from kubernetes apiserver, given the name and namespace
func (k *Kube) GetAnnotationsOnPod(namespace, name string) (map[string]string, error) {
	pod, err := k.KClient.CoreV1().Pods(namespace).Get(name, metav1.GetOptions{})
	if err != nil {
		return nil, err
	}
	return pod.ObjectMeta.Annotations, nil
}

// GetNodes returns the list of all Node objects from kubernetes
func (k *Kube) GetNodes() (*kapi.NodeList, error) {
	return k.KClient.CoreV1().Nodes().List(metav1.ListOptions{})
}

// GetNode returns the Node resource from kubernetes apiserver, given its name
func (k *Kube) GetNode(name string) (*kapi.Node, error) {
	return k.KClient.CoreV1().Nodes().Get(name, metav1.GetOptions{})
}

// GetEndpoint returns the Endpoints resource
func (k *Kube) GetEndpoint(namespace, name string) (*kapi.Endpoints, error) {
	return k.KClient.CoreV1().Endpoints(namespace).Get(name, metav1.GetOptions{})
}

// CreateEndpoint creates the Endpoints resource
func (k *Kube) CreateEndpoint(namespace string, ep *kapi.Endpoints) (*kapi.Endpoints, error) {
	return k.KClient.CoreV1().Endpoints(namespace).Create(ep)
}

// UpdateEndpoint updates the Endpoints resource
func (k *Kube) UpdateEndpoint(namespace string, ep *kapi.Endpoints) (*kapi.Endpoints, error) {
	return k.KClient.CoreV1().Endpoints(namespace).Update(ep)
}

// Events returns events to use when creating an EventSinkImpl
func (k *Kube) Events() kv1core.EventInterface {
	return k.KClient.CoreV1().Events("")
}<|MERGE_RESOLUTION|>--- conflicted
+++ resolved
@@ -53,11 +53,7 @@
 
 	_, err = k.KClient.CoreV1().Pods(pod.Namespace).Patch(pod.Name, types.MergePatchType, patchData)
 	if err != nil {
-<<<<<<< HEAD
-		logrus.Errorf("Error in setting annotation on pod %s: %v", podDesc, err)
-=======
 		klog.Errorf("Error in setting annotation on pod %s: %v", podDesc, err)
->>>>>>> 4c22af99
 	}
 	return err
 }
