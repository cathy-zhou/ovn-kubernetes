package metrics

import (
	"context"
	"fmt"
	"net/http"
	"net/http/pprof"
	"strconv"
	"strings"
	"time"

	"github.com/ovn-org/ovn-kubernetes/go-controller/pkg/config"
	"github.com/ovn-org/ovn-kubernetes/go-controller/pkg/util"
	"github.com/prometheus/client_golang/prometheus"
	"github.com/prometheus/client_golang/prometheus/promhttp"
	metav1 "k8s.io/apimachinery/pkg/apis/meta/v1"
	utilruntime "k8s.io/apimachinery/pkg/util/runtime"
	utilwait "k8s.io/apimachinery/pkg/util/wait"
	"k8s.io/client-go/kubernetes"
	"k8s.io/klog"
)

const (
	MetricOvnkubeNamespace       = "ovnkube"
	MetricOvnkubeSubsystemMaster = "master"
	MetricOvnkubeSubsystemNode   = "node"
	MetricOvnNamespace           = "ovn"
	MetricOvnSubsystemDBRaft     = "db_raft"
	MetricOvnSubsystemNorthd     = "northd"
	MetricOvnSubsystemController = "controller"
	MetricOvsNamespace           = "ovs"
	MetricOvsSubsystemVswitchd   = "vswitchd"

	ovnNorthd     = "ovn-northd"
	ovnController = "ovn-controller"
	ovsVswitchd   = "ovs-vswitchd"
)

// Build information. Populated at build-time.
var (
	Commit    string
	Branch    string
	BuildUser string
	BuildDate string
)

type metricDetails struct {
	srcName       string
	aggregateFrom []string
	help          string
	metric        prometheus.Gauge
}

// OVN/OVS components, namely ovn-northd, ovn-controller, and ovs-vswitchd provide various
// metrics through the 'coverage/show' command. The following data structure holds all the
// metrics we are interested in that output for a given component. We generalize capturing
// these metrics across all OVN/OVS components.
var componentCoverageShowMetricsMap = map[string]map[string]*metricDetails{}

func parseMetricToFloat(componentName, metricName, value string) float64 {
	f64Value, err := strconv.ParseFloat(value, 64)
	if err != nil {
		klog.Errorf("Failed to parse value %s into float for metric %s_%s :(%v)",
			value, componentName, metricName, err)
		return 0
	}
	return f64Value
}

// registerCoverageShowMetrics registers coverage/show metricss for
// various components(ovn-northd, ovn-controller, and ovs-vswitchd) with prometheus
func registerCoverageShowMetrics(target string, metricNamespace string, metricSubsystem string) {
	coverageShowMetricsMap := componentCoverageShowMetricsMap[target]
	for metricName, metricInfo := range coverageShowMetricsMap {
		metricInfo.metric = prometheus.NewGauge(prometheus.GaugeOpts{
			Namespace: metricNamespace,
			Subsystem: metricSubsystem,
			Name:      metricName,
			Help:      metricInfo.help,
		})
		prometheus.MustRegister(metricInfo.metric)
	}
}

// getCoverageShowOutputMap obtains the coverage/show metric values for the specified component.
func getCoverageShowOutputMap(component string) (map[string]string, error) {
	var stdout, stderr string
	var err error

	defer func() {
		if r := recover(); r != nil {
			err = fmt.Errorf("recovering from a panic while parsing the coverage/show output "+
				"for %s: %v", component, r)
		}
	}()

	if component == ovnController {
		stdout, stderr, err = util.RunOVNControllerAppCtl("coverage/show")
	} else if component == ovnNorthd {
		stdout, stderr, err = util.RunOVNNorthAppCtl("coverage/show")
	} else if component == ovsVswitchd {
		stdout, stderr, err = util.RunOvsVswitchdAppCtl("coverage/show")
	} else {
		return nil, fmt.Errorf("component is unknown, and it isn't %s, %s, or %s",
			ovnNorthd, ovnController, ovsVswitchd)
	}
	if err != nil {
		return nil, fmt.Errorf("failed to get coverage/show output for %s "+
			"stderr(%s): (%v)", component, stderr, err)
	}

	coverageShowMetricsMap := make(map[string]string)
	output := strings.Split(stdout, "\n")
	for _, kvPair := range output {
		if strings.Contains(kvPair, "total:") {
			fields := strings.Fields(kvPair)
			coverageShowMetricsMap[fields[0]] = fields[len(fields)-1]
		}
	}
	return coverageShowMetricsMap, nil
}

// coverageShowMetricsUpdater updates the metric
// by obtaining values from getCoverageShowOutputMap for specified component.
func coverageShowMetricsUpdater(component string) {
	for {
		time.Sleep(30 * time.Second)
		coverageShowOutputMap, err := getCoverageShowOutputMap(component)
		if err != nil {
			klog.Errorf("%s", err.Error())
			continue
		}
		coverageShowMetricsMap := componentCoverageShowMetricsMap[component]
		for metricName, metricInfo := range coverageShowMetricsMap {
			var metricValue float64
			if metricInfo.srcName != "" {
				metricName = metricInfo.srcName
			}
			if metricInfo.aggregateFrom != nil {
				for _, aggregateMetricName := range metricInfo.aggregateFrom {
					if value, ok := coverageShowOutputMap[aggregateMetricName]; ok {
						metricValue += parseMetricToFloat(component, aggregateMetricName, value)
					}
				}
			} else {
				if value, ok := coverageShowOutputMap[metricName]; ok {
					metricValue = parseMetricToFloat(component, metricName, value)
				}
			}
			metricInfo.metric.Set(metricValue)
		}
	}
}

<<<<<<< HEAD
=======
// The `keepTrying` boolean when set to true will not return an error if we can't find pods with the given label.
// This is so that the caller can re-try again to see if the pods have appeared in the k8s cluster.
func checkPodRunsOnGivenNode(clientset *kubernetes.Clientset, label, k8sNodeName string,
	keepTrying bool) (bool, error) {
	pods, err := clientset.CoreV1().Pods(config.Kubernetes.OVNConfigNamespace).List(context.TODO(), metav1.ListOptions{
		LabelSelector: label,
	})
	if err != nil {
		klog.V(5).Infof("Failed to list Pods with label %q: %v. Retrying..", label, err)
		return false, nil
	}
	for _, pod := range pods.Items {
		if pod.Spec.NodeName == k8sNodeName {
			return true, nil
		}
	}
	if keepTrying {
		return false, nil
	}
	return false, fmt.Errorf("the Pod matching the label %q doesn't exist on this node %s", label, k8sNodeName)
}

>>>>>>> 36c4740d
// StartMetricsServer runs the prometheus listener so that OVN K8s metrics can be collected
func StartMetricsServer(bindAddress string, enablePprof bool) {
	mux := http.NewServeMux()
	mux.Handle("/metrics", promhttp.Handler())

	if enablePprof {
		mux.HandleFunc("/debug/pprof/", pprof.Index)
		mux.HandleFunc("/debug/pprof/cmdline", pprof.Cmdline)
		mux.HandleFunc("/debug/pprof/profile", pprof.Profile)
		mux.HandleFunc("/debug/pprof/symbol", pprof.Symbol)
		mux.HandleFunc("/debug/pprof/trace", pprof.Trace)
	}

	go utilwait.Until(func() {
		err := http.ListenAndServe(bindAddress, mux)
		if err != nil {
			utilruntime.HandleError(fmt.Errorf("starting metrics server failed: %v", err))
		}
	}, 5*time.Second, utilwait.NeverStop)
}

var ovnRegistry = prometheus.NewRegistry()

// StartOVNMetricsServer runs the prometheus listener so that OVN metrics can be collected
func StartOVNMetricsServer(bindAddress string) {
	handler := promhttp.InstrumentMetricHandler(ovnRegistry,
		promhttp.HandlerFor(ovnRegistry, promhttp.HandlerOpts{}))
	mux := http.NewServeMux()
	mux.Handle("/metrics", handler)

	go utilwait.Until(func() {
		err := http.ListenAndServe(bindAddress, mux)
		if err != nil {
			utilruntime.HandleError(fmt.Errorf("starting metrics server failed: %v", err))
		}
	}, 5*time.Second, utilwait.NeverStop)
}

func RegisterOvnMetrics(clientset *kubernetes.Clientset, k8sNodeName string) {
	go RegisterOvnDBMetrics(clientset, k8sNodeName)
	go RegisterOvnControllerMetrics()
	go RegisterOvnNorthdMetrics(clientset, k8sNodeName)
}<|MERGE_RESOLUTION|>--- conflicted
+++ resolved
@@ -152,8 +152,6 @@
 	}
 }
 
-<<<<<<< HEAD
-=======
 // The `keepTrying` boolean when set to true will not return an error if we can't find pods with the given label.
 // This is so that the caller can re-try again to see if the pods have appeared in the k8s cluster.
 func checkPodRunsOnGivenNode(clientset *kubernetes.Clientset, label, k8sNodeName string,
@@ -176,7 +174,6 @@
 	return false, fmt.Errorf("the Pod matching the label %q doesn't exist on this node %s", label, k8sNodeName)
 }
 
->>>>>>> 36c4740d
 // StartMetricsServer runs the prometheus listener so that OVN K8s metrics can be collected
 func StartMetricsServer(bindAddress string, enablePprof bool) {
 	mux := http.NewServeMux()
