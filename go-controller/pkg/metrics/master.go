package metrics

import (
	"fmt"
	"runtime"
	"strings"
	"sync"
	"time"

	util "github.com/ovn-org/ovn-kubernetes/go-controller/pkg/util"
	"github.com/prometheus/client_golang/prometheus"

	kapi "k8s.io/api/core/v1"
	"k8s.io/klog"
)

const (
	ovnNorthd = "ovn-northd"
)

// metricE2ETimestamp is a timestamp value we have persisted to nbdb. We will
// also export a metric with the same column in sbdb. We will also bump this
// every 30 seconds, so we can detect a hung northd.
var metricE2ETimestamp = prometheus.NewGauge(prometheus.GaugeOpts{
	Namespace: MetricOvnkubeNamespace,
	Subsystem: MetricOvnkubeSubsystemMaster,
	Name:      "nb_e2e_timestamp",
	Help:      "The current e2e-timestamp value as written to the northbound database"})

// metricPodCreationLatency is the time between a pod being scheduled and the
// ovn controller setting the network annotations.
var metricPodCreationLatency = prometheus.NewHistogram(prometheus.HistogramOpts{
	Namespace: MetricOvnkubeNamespace,
	Subsystem: MetricOvnkubeSubsystemMaster,
	Name:      "pod_creation_latency_seconds",
	Help:      "The latency between pod creation and setting the OVN annotations",
	Buckets:   prometheus.ExponentialBuckets(.1, 2, 15),
})

// metricPodCreationLatency is the time between a pod being scheduled and the
// ovn controller setting the network annotations.
var metricOvnCliLatency = prometheus.NewHistogramVec(prometheus.HistogramOpts{
	Namespace: MetricOvnkubeNamespace,
	Subsystem: MetricOvnkubeSubsystemMaster,
	Name:      "ovn_cli_latency_seconds",
	Help:      "The latency of various OVN commands. Currently, ovn-nbctl and ovn-sbctl",
	Buckets:   prometheus.ExponentialBuckets(.1, 2, 15)},
	// labels
	[]string{"command"},
)

// MetricResourceUpdateCount is the number of times a particular resource's UpdateFunc has been called.
var MetricResourceUpdateCount = prometheus.NewCounterVec(prometheus.CounterOpts{
	Namespace: MetricOvnkubeNamespace,
	Subsystem: MetricOvnkubeSubsystemMaster,
	Name:      "resource_update_total",
	Help:      "A metric that captures the number of times a particular resource's UpdateFunc has been called"},
	[]string{
		"name",
	},
)

// MetricResourceUpdateLatency is the time taken to complete resource update by an handler.
// This measures the latency for all of the handlers for a given resource.
var MetricResourceUpdateLatency = prometheus.NewHistogramVec(prometheus.HistogramOpts{
	Namespace: MetricOvnkubeNamespace,
	Subsystem: MetricOvnkubeSubsystemMaster,
	Name:      "resource_update_latency_seconds",
	Help:      "The latency of various update handlers for a given resource",
	Buckets:   prometheus.ExponentialBuckets(.1, 2, 15)},
	[]string{"name"},
)

var MetricMasterReadyDuration = prometheus.NewGauge(prometheus.GaugeOpts{
	Namespace: MetricOvnkubeNamespace,
	Subsystem: MetricOvnkubeSubsystemMaster,
	Name:      "ready_duration_seconds",
	Help:      "The duration for the master to get to ready state",
})

<<<<<<< HEAD
=======
// MetricMasterLeader identifies whether this instance of ovnkube-master is a leader or not
>>>>>>> c3082819
var MetricMasterLeader = prometheus.NewGauge(prometheus.GaugeOpts{
	Namespace: MetricOvnkubeNamespace,
	Subsystem: MetricOvnkubeSubsystemMaster,
	Name:      "leader",
	Help:      "Identifies whether the instance of ovnkube-master is a leader(1) or not(0).",
})

var registerMasterMetricsOnce sync.Once
var startE2ETimeStampUpdaterOnce sync.Once

var ovnNorthdCoverageShowCountersMap = map[string]*metricDetails{
	"pstream_open": {
		help: "Specifies the number of time passive connections " +
			"were opened for the remote peer to connect.",
	},
	"stream_open": {
		help: "Specifies the number of attempts to connect " +
			"to a remote peer (active connection).",
	},
	"txn_success": {
		help: "Specifies the number of times the OVSDB " +
			"transaction has successfully completed.",
	},
	"txn_error": {
		help: "Specifies the number of times the OVSDB " +
			"transaction has errored out.",
	},
	"txn_uncommitted": {
		help: "Specifies the number of times the OVSDB " +
			"transaction were uncommitted.",
	},
	"txn_unchanged": {
		help: "Specifies the number of times the OVSDB transaction " +
			"resulted in no change to the database.",
	},
	"txn_incomplete": {
		help: "Specifies the number of times the OVSDB transaction " +
			"did not complete and the client had to re-try.",
	},
	"txn_aborted": {
		help: "Specifies the number of times the OVSDB " +
			" transaction has been aborted.",
	},
	"txn_try_again": {
		help: "Specifies the number of times the OVSDB " +
			"transaction failed and the client had to re-try.",
	},
}

// RegisterMasterMetrics registers some ovnkube master metrics with the Prometheus
// registry
func RegisterMasterMetrics() {
	registerMasterMetricsOnce.Do(func() {
		prometheus.MustRegister(metricE2ETimestamp)
		prometheus.MustRegister(MetricMasterLeader)
		prometheus.MustRegister(metricPodCreationLatency)
		prometheus.MustRegister(prometheus.NewCounterFunc(
			prometheus.CounterOpts{
				Namespace: MetricOvnkubeNamespace,
				Subsystem: MetricOvnkubeSubsystemMaster,
				Name:      "sb_e2e_timestamp",
				Help:      "The current e2e-timestamp value as observed in the southbound database",
			}, scrapeOvnTimestamp))
		prometheus.MustRegister(prometheus.NewCounterFunc(
			prometheus.CounterOpts{
				Namespace: MetricOvnkubeNamespace,
				Subsystem: MetricOvnkubeSubsystemMaster,
				Name:      "skipped_nbctl_daemon_total",
				Help:      "The number of times we skipped using ovn-nbctl daemon and directly interacted with OVN NB DB",
			}, func() float64 {
				return float64(util.SkippedNbctlDaemonCounter)
			}))
		prometheus.MustRegister(MetricMasterReadyDuration)
		prometheus.MustRegister(metricOvnCliLatency)
		prometheus.MustRegister(MetricMasterLeader)
		// this is to not to create circular import between metrics and util package
		util.MetricOvnCliLatency = metricOvnCliLatency
		prometheus.MustRegister(MetricResourceUpdateCount)
		prometheus.MustRegister(MetricResourceUpdateLatency)
		prometheus.MustRegister(prometheus.NewGaugeFunc(
			prometheus.GaugeOpts{
				Namespace: MetricOvnkubeNamespace,
				Subsystem: MetricOvnkubeSubsystemMaster,
				Name:      "build_info",
				Help: "A metric with a constant '1' value labeled by version, revision, branch, " +
					"and go version from which ovnkube was built and when and who built it",
				ConstLabels: prometheus.Labels{
					"version":    "0.0",
					"revision":   Commit,
					"branch":     Branch,
					"build_user": BuildUser,
					"build_date": BuildDate,
					"goversion":  runtime.Version(),
				},
			},
			func() float64 { return 1 },
		))
		prometheus.MustRegister(prometheus.NewGaugeFunc(
			prometheus.GaugeOpts{
				Namespace: MetricOvnNamespace,
				Subsystem: MetricOvnSubsystemNorthd,
				Name:      "probe_interval",
				Help: "The maximum number of milliseconds of idle time on connection to the OVN SB " +
					"and NB DB before sending  an  inactivity probe message",
			}, func() float64 {
				stdout, stderr, err := util.RunOVNNbctlWithTimeout(5, "get", "NB_Global", ".",
					"options:northd_probe_interval")
				if err != nil {
					klog.Errorf("Failed to get northd_probe_interval value "+
						"stderr(%s) :(%v)", stderr, err)
					return 0
				}
				return parseMetricToFloat("northd_probe_interval", stdout)
			},
		))
		prometheus.MustRegister(prometheus.NewGaugeFunc(
			prometheus.GaugeOpts{
				Namespace: MetricOvnNamespace,
				Subsystem: MetricOvnSubsystemNorthd,
				Name:      "status",
				Help:      "Specifies whether this instance of ovn-northd is standby(0) or active(1) or paused(2).",
			}, func() float64 {
				stdout, stderr, err := util.RunOVNNorthAppCtl("status")
				if err != nil {
					klog.Errorf("Failed to get ovn-northd status "+
						"stderr(%s) :(%v)", stderr, err)
					return -1
				}
				northdStatusMap := map[string]float64{
					"standby": 0,
					"active":  1,
					"paused":  2,
				}
				if strings.HasPrefix(stdout, "Status:") {
					output := strings.TrimSpace(strings.Split(stdout, ":")[1])
					if value, ok := northdStatusMap[output]; ok {
						return value
					}
				}
				return -1
			},
		))

		// Register the ovn-northd coverage/show counters metrics with prometheus
		registerCoverageShowCounters(ovnNorthd, MetricOvnNamespace, MetricOvnSubsystemNorthd)
		go coverageShowCountersMetricsUpdater(ovnNorthd)
	})
}

func scrapeOvnTimestamp() float64 {
	output, stderr, err := util.RunOVNSbctl("--if-exists",
		"get", "SB_Global", ".", "options:e2e_timestamp")
	if err != nil {
		klog.Errorf("failed to scrape timestamp: %s (%v)", stderr, err)
		return 0
	}
	return parseMetricToFloat("e2e_timestamp", output)
}

// StartE2ETimeStampMetricUpdater adds a goroutine that updates a "timestamp" value in the
// nbdb every 30 seconds. This is so we can determine freshness of the database
func StartE2ETimeStampMetricUpdater() {
	startE2ETimeStampUpdaterOnce.Do(func() {
		go func() {
			for {
				t := time.Now().Unix()
				_, stderr, err := util.RunOVNNbctl("set", "NB_Global", ".",
					fmt.Sprintf(`options:e2e_timestamp="%d"`, t))
				if err != nil {
					klog.Errorf("failed to bump timestamp: %s (%v)", stderr, err)
				} else {
					metricE2ETimestamp.Set(float64(t))
				}
				time.Sleep(30 * time.Second)
			}
		}()
	})
}

// RecordPodCreated extracts the scheduled timestamp and records how long it took
// us to notice this and set up the pod's scheduling.
func RecordPodCreated(pod *kapi.Pod) {
	t := time.Now()

	// Find the scheduled timestamp
	for _, cond := range pod.Status.Conditions {
		if cond.Type != kapi.PodScheduled {
			continue
		}
		if cond.Status != kapi.ConditionTrue {
			return
		}
		creationLatency := t.Sub(cond.LastTransitionTime.Time).Seconds()
		metricPodCreationLatency.Observe(creationLatency)
		return
	}
}<|MERGE_RESOLUTION|>--- conflicted
+++ resolved
@@ -78,10 +78,7 @@
 	Help:      "The duration for the master to get to ready state",
 })
 
-<<<<<<< HEAD
-=======
 // MetricMasterLeader identifies whether this instance of ovnkube-master is a leader or not
->>>>>>> c3082819
 var MetricMasterLeader = prometheus.NewGauge(prometheus.GaugeOpts{
 	Namespace: MetricOvnkubeNamespace,
 	Subsystem: MetricOvnkubeSubsystemMaster,
@@ -156,7 +153,6 @@
 			}))
 		prometheus.MustRegister(MetricMasterReadyDuration)
 		prometheus.MustRegister(metricOvnCliLatency)
-		prometheus.MustRegister(MetricMasterLeader)
 		// this is to not to create circular import between metrics and util package
 		util.MetricOvnCliLatency = metricOvnCliLatency
 		prometheus.MustRegister(MetricResourceUpdateCount)
