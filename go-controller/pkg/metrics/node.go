package metrics

import (
<<<<<<< HEAD
=======
	"runtime"
>>>>>>> 1373bd01
	"strconv"
	"strings"
	"sync"

	"github.com/ovn-org/ovn-kubernetes/go-controller/pkg/util"
	"github.com/prometheus/client_golang/prometheus"
	"k8s.io/klog"
)

// MetricCNIRequestDuration is a prometheus metric that tracks the duration
// of CNI requests
var MetricCNIRequestDuration = prometheus.NewHistogramVec(prometheus.HistogramOpts{
	Namespace: MetricOvnkubeNamespace,
	Subsystem: MetricOvnkubeSubsystemNode,
	Name:      "cni_request_duration_seconds",
	Help:      "The duration of CNI server requests",
	Buckets:   prometheus.ExponentialBuckets(.1, 2, 15)},
	//labels
	[]string{"command", "err"},
)

var MetricNodeReadyDuration = prometheus.NewGauge(prometheus.GaugeOpts{
	Namespace: MetricOvnkubeNamespace,
	Subsystem: MetricOvnkubeSubsystemNode,
	Name:      "ready_duration_seconds",
	Help:      "The duration for the node to get to ready state",
})

var registerNodeMetricsOnce sync.Once

func RegisterNodeMetrics() {
	registerNodeMetricsOnce.Do(func() {
		prometheus.MustRegister(MetricCNIRequestDuration)
		prometheus.MustRegister(MetricNodeReadyDuration)
		prometheus.MustRegister(prometheus.NewCounterFunc(
			prometheus.CounterOpts{
				Namespace: MetricOvnkubeNamespace,
				Subsystem: MetricOvnkubeSubsystemNode,
				Name:      "integration_bridge_openflow_total",
				Help:      "The total number of OpenFlow flows in the integration bridge",
			}, func() float64 {
				stdout, stderr, err := util.RunOVSOfctl("-t", "5", "dump-aggregate", "br-int")
				if err != nil {
					klog.Errorf("failed to get flow count for br-int, stderr(%s): (%v)",
						stderr, err)
					return 0
				}
				for _, kvPair := range strings.Fields(stdout) {
					if strings.HasPrefix(kvPair, "flow_count=") {
						count, _ := strconv.ParseFloat(strings.Split(kvPair, "=")[1], 64)
						return count
					}
				}
				return 0
			}))
<<<<<<< HEAD
=======
		prometheus.MustRegister(prometheus.NewGaugeFunc(
			prometheus.GaugeOpts{
				Namespace: MetricOvnkubeNamespace,
				Subsystem: MetricOvnkubeSubsystemNode,
				Name:      "build_info",
				Help: "A metric with a constant '1' value labeled by version, revision, branch, " +
					"and go version from which ovnkube was built and when and who built it",
				ConstLabels: prometheus.Labels{
					"version":    "0.0",
					"revision":   Commit,
					"branch":     Branch,
					"build_user": BuildUser,
					"build_date": BuildDate,
					"goversion":  runtime.Version(),
				},
			},
			func() float64 { return 1 },
		))
>>>>>>> 1373bd01
	})
}<|MERGE_RESOLUTION|>--- conflicted
+++ resolved
@@ -1,10 +1,7 @@
 package metrics
 
 import (
-<<<<<<< HEAD
-=======
 	"runtime"
->>>>>>> 1373bd01
 	"strconv"
 	"strings"
 	"sync"
@@ -60,8 +57,6 @@
 				}
 				return 0
 			}))
-<<<<<<< HEAD
-=======
 		prometheus.MustRegister(prometheus.NewGaugeFunc(
 			prometheus.GaugeOpts{
 				Namespace: MetricOvnkubeNamespace,
@@ -80,6 +75,5 @@
 			},
 			func() float64 { return 1 },
 		))
->>>>>>> 1373bd01
 	})
 }