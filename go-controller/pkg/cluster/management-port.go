package cluster

import (
	"fmt"
	"net"
	"strings"

	"github.com/ovn-org/ovn-kubernetes/go-controller/pkg/config"
	"github.com/ovn-org/ovn-kubernetes/go-controller/pkg/util"
	"github.com/sirupsen/logrus"
)

func createManagementPortGeneric(nodeName string, localSubnet *net.IPNet) (string, string, string, string, string, error) {
	// Retrieve the routerIP and mangementPortIP for a given localSubnet
	routerIP, portIP := util.GetNodeWellKnownAddresses(localSubnet)

	// Kubernetes emits events when pods are created. The event will contain
	// only lowercase letters of the hostname even though the kubelet is
	// started with a hostname that contains lowercase and uppercase letters.
	// When the kubelet is started with a hostname containing lowercase and
	// uppercase letters, this causes a mismatch between what the watcher
	// will try to fetch and what kubernetes provides, thus failing to
	// create the port on the logical switch.
	// Until the above is changed, switch to a lowercase hostname for
	// initMinion.
	nodeName = strings.ToLower(nodeName)

	// Make sure br-int is created.
	stdout, stderr, err := util.RunOVSVsctl("--", "--may-exist", "add-br", "br-int")
	if err != nil {
		logrus.Errorf("Failed to create br-int, stdout: %q, stderr: %q, error: %v", stdout, stderr, err)
		return "", "", "", "", "", err
	}

	// Create a OVS internal interface.
	interfaceName := util.GetK8sMgmtIntfName(nodeName)

	stdout, stderr, err = util.RunOVSVsctl("--", "--may-exist", "add-port",
		"br-int", interfaceName, "--", "set", "interface", interfaceName,
		"type=internal", "mtu_request="+fmt.Sprintf("%d", config.Default.MTU),
		"external-ids:iface-id=k8s-"+nodeName)
	if err != nil {
		logrus.Errorf("Failed to add port to br-int, stdout: %q, stderr: %q, error: %v", stdout, stderr, err)
		return "", "", "", "", "", err
	}
	macAddress, err := util.GetOVSPortMACAddress(interfaceName)
	if err != nil {
		logrus.Errorf("Failed to get management port MAC address: %v", err)
		return "", "", "", "", "", err
	}

	// switch-to-router ports only have MAC address and nothing else.
	routerMac, stderr, err := util.RunOVNNbctl("lsp-get-addresses", "stor-"+nodeName)
	if err != nil {
		logrus.Errorf("Failed to retrieve the MAC address of the logical port, stderr: %q, error: %v",
			stderr, err)
		return "", "", "", "", "", err
	}

	return interfaceName, portIP.String(), macAddress, routerIP.IP.String(), routerMac, nil
}

// ManagementPortReady will check to see if the portMac was created
func ManagementPortReady(nodeName string, portName string) (bool, error) {
	portMac, portIP, err := util.GetPortAddresses(portName)
	if err != nil {
		logrus.Errorf("Error while obtaining addresses for %s on node %s - %v", portName, nodeName, err)
<<<<<<< HEAD
		return false, err
=======
		return false, nil
>>>>>>> 2ac10b5d
	}
	if portMac == nil || portIP == nil {
		return false, nil
	}
	return true, nil
}<|MERGE_RESOLUTION|>--- conflicted
+++ resolved
@@ -65,11 +65,7 @@
 	portMac, portIP, err := util.GetPortAddresses(portName)
 	if err != nil {
 		logrus.Errorf("Error while obtaining addresses for %s on node %s - %v", portName, nodeName, err)
-<<<<<<< HEAD
-		return false, err
-=======
 		return false, nil
->>>>>>> 2ac10b5d
 	}
 	if portMac == nil || portIP == nil {
 		return false, nil
