package cluster

import (
	"encoding/json"
	"fmt"
	"io/ioutil"
	"net"
	"os"
	"path/filepath"
	"reflect"
	"strconv"
	"strings"
	"time"

	"k8s.io/klog"

	"github.com/ovn-org/ovn-kubernetes/go-controller/pkg/cni"
	"github.com/ovn-org/ovn-kubernetes/go-controller/pkg/config"
	"github.com/ovn-org/ovn-kubernetes/go-controller/pkg/kube"
	"github.com/ovn-org/ovn-kubernetes/go-controller/pkg/ovn"
	"github.com/ovn-org/ovn-kubernetes/go-controller/pkg/util"

	kapi "k8s.io/api/core/v1"
	"k8s.io/apimachinery/pkg/util/wait"
	"k8s.io/client-go/tools/cache"
)

func isOVNControllerReady(name string) (bool, error) {
	runDir := util.GetOvnRunDir()

	pid, err := ioutil.ReadFile(runDir + "ovn-controller.pid")
	if err != nil {
		return false, fmt.Errorf("unknown pid for ovn-controller process: %v", err)
	}

	err = wait.PollImmediate(500*time.Millisecond, 60*time.Second, func() (bool, error) {
		ctlFile := runDir + fmt.Sprintf("ovn-controller.%s.ctl", strings.TrimSuffix(string(pid), "\n"))
		ret, _, err := util.RunOVSAppctl("-t", ctlFile, "connection-status")
		if err == nil {
			klog.Infof("node %s connection status = %s", name, ret)
			return ret == "connected", nil
		}
		return false, err
	})
	if err != nil {
		return false, fmt.Errorf("timed out waiting sbdb for node %s: %v", name, err)
	}

	err = wait.PollImmediate(500*time.Millisecond, 60*time.Second, func() (bool, error) {
		_, _, err := util.RunOVSVsctl("--", "br-exists", "br-int")
		if err != nil {
			return false, nil
		}
		return true, nil
	})
	if err != nil {
		return false, fmt.Errorf("timed out checking whether br-int exists or not on node %s: %v", name, err)
	}

	err = wait.PollImmediate(500*time.Millisecond, 60*time.Second, func() (bool, error) {
		stdout, _, err := util.RunOVSOfctl("dump-aggregate", "br-int")
		if err != nil {
			return false, nil
		}
		return !strings.Contains(stdout, "flow_count=0"), nil
	})
	if err != nil {
		return false, fmt.Errorf("timed out dumping br-int flow entries for node %s: %v", name, err)
	}

	return true, nil
}

func getNodeHostSubnetAnnotation(node *kapi.Node) (string, error) {
	subnet, ok := node.Annotations[ovn.OvnNodeSubnets]
	if ok {
		nodeSubnets := make(map[string]string)
		if err := json.Unmarshal([]byte(subnet), &nodeSubnets); err != nil {
			return "", fmt.Errorf("error parsing node-subnets annotation: %v", err)
		}
		subnet, ok = nodeSubnets["default"]
	}
	if !ok {
		return "", fmt.Errorf("node %q has no subnet annotation", node.Name)
	}
	return subnet, nil
}

// StartClusterNode learns the subnet assigned to it by the master controller
// and calls the SetupNode script which establishes the logical switch
func (cluster *OvnClusterController) StartClusterNode(name string) error {
	var err error
	var node *kapi.Node
	var subnet *net.IPNet
	var cidr string

	// Setting debug log level during node bring up to expose bring up process.
	// Log level is returned to configured value when bring up is complete.
	var level klog.Level
	lastLevel := fmt.Sprintf("%v", level.Get())

	if err := level.Set("5"); err != nil {
		klog.Errorf("setting klog \"loglevel\" to 5 failed, err: %v", err)
	}

	if config.MasterHA.ManageDBServers {
		var readyChan = make(chan bool, 1)

		err = cluster.watchConfigEndpoints(readyChan)
		if err != nil {
			return err
		}
		// Hold until we are certain that the endpoint has been setup.
		// We risk polling an inactive master if we don't wait while a new leader election is on-going
		<-readyChan
	} else {
		for _, auth := range []config.OvnAuthConfig{config.OvnNorth, config.OvnSouth} {
			if err := auth.SetDBAuth(); err != nil {
				return err
			}
		}
	}

	if node, err = cluster.Kube.GetNode(name); err != nil {
		return fmt.Errorf("error retrieving node %s: %v", name, err)
	}
	err = setupOVNNode(node)
	if err != nil {
		return err
	}

<<<<<<< HEAD
	for _, clusterSubnet := range config.Default.ClusterSubnets {
		clusterSubnets = append(clusterSubnets, clusterSubnet.CIDR.String())
	}

=======
>>>>>>> 4c22af99
	// First wait for the node logical switch to be created by the Master, timeout is 300s.
	err = wait.PollImmediate(500*time.Millisecond, 300*time.Second, func() (bool, error) {
		if node, err = cluster.Kube.GetNode(name); err != nil {
			klog.Infof("waiting to retrieve node %s: %v", name, err)
			return false, nil
		}
		cidr, err = getNodeHostSubnetAnnotation(node)
		if err != nil {
			klog.Infof("waiting for node %s to start, no annotation found on node for subnet - %v", name, err)
			return false, nil
		}
		return true, nil
	})
	if err != nil {
		return fmt.Errorf("timed out waiting for node's: %q logical switch: %v", name, err)
	}

	_, subnet, err = net.ParseCIDR(cidr)
	if err != nil {
		return fmt.Errorf("invalid hostsubnet found for node %s: %v", node.Name, err)
	}

	klog.Infof("Node %s ready for ovn initialization with subnet %s", node.Name, subnet.String())

	if _, err = isOVNControllerReady(name); err != nil {
		return err
	}

	nodeAnnotator := kube.NewNodeAnnotator(cluster.Kube, node)
	waiter := newStartupWaiter(node.Name)

	// Initialize gateway resources on the node
	if err := cluster.initGateway(node.Name, subnet.String(), nodeAnnotator, waiter); err != nil {
		return err
	}

	// Initialize management port resources on the node
	if err := createManagementPort(node.Name, subnet, nodeAnnotator, waiter); err != nil {
		return err
	}

	if err := nodeAnnotator.Run(); err != nil {
		return fmt.Errorf("Failed to set node %s annotations: %v", node.Name, err)
	}

<<<<<<< HEAD
	wg.Add(len(readyFuncs))

	// Set node annotations
	err = cluster.Kube.SetAnnotationsOnNode(node, nodeAnnotations)
	if err != nil {
		return fmt.Errorf("Failed to set node %s annotation: %v", node.Name, nodeAnnotations)
	}

	portName := "k8s-" + node.Name
	messages := make(chan error)

	logrus.Infof("Waiting for GatewayReady and ManagementPortReady on node %s", node.Name)
	// Wait for the portMac to be created
	for _, f := range readyFuncs {
		go func(rf readyFunc) {
			defer wg.Done()
			err := wait.PollImmediate(500*time.Millisecond, 300*time.Second, func() (bool, error) {
				return rf(node.Name, portName)
			})
			messages <- err
		}(f)
	}
	go func() {
		wg.Wait()
		close(messages)
	}()

	for i := range messages {
		if i != nil {
			return fmt.Errorf("Timeout error while obtaining addresses for %s (%v)", portName, i)
		}
	}
	logrus.Infof("Gateway and ManagementPort are Ready")
=======
	// Wait for management port and gateway resources to be created by the master
	klog.Infof("Waiting for gateway and management port readiness...")
	start := time.Now()
	if err := waiter.Wait(); err != nil {
		return err
	}
	klog.Infof("Gateway and management port readiness took %v", time.Since(start))
>>>>>>> 4c22af99

	if err := level.Set(lastLevel); err != nil {
		klog.Errorf("reset of initial klog \"loglevel\" failed, err: %v", err)
	}

	confFile := filepath.Join(config.CNI.ConfDir, config.CNIConfFileName)
	_, err = os.Stat(confFile)
	if os.IsNotExist(err) {
		err = config.WriteCNIConfig(config.CNI.ConfDir, config.CNIConfFileName)
		if err != nil {
			return err
		}
	}

	// start the cni server
	cniServer := cni.NewCNIServer("")
	err = cniServer.Start(cni.HandleCNIRequest)

	return err
}

func updateOVNConfig(ep *kapi.Endpoints, readyChan chan bool) error {
	masterIPList, southboundDBPort, northboundDBPort, err := util.ExtractDbRemotesFromEndpoint(ep)
	if err != nil {
		return err
	}

	config.UpdateOVNNodeAuth(masterIPList, strconv.Itoa(int(southboundDBPort)), strconv.Itoa(int(northboundDBPort)))

	for _, auth := range []config.OvnAuthConfig{config.OvnNorth, config.OvnSouth} {
		if err := auth.SetDBAuth(); err != nil {
			return err
		}
	}

	klog.Infof("OVN databases reconfigured, masterIPs %v, northbound-db %v, southbound-db %v", masterIPList, northboundDBPort, southboundDBPort)

	readyChan <- true
	return nil
}

//watchConfigEndpoints starts the watching of Endpoint resource and calls back to the appropriate handler logic
func (cluster *OvnClusterController) watchConfigEndpoints(readyChan chan bool) error {
	_, err := cluster.watchFactory.AddFilteredEndpointsHandler(config.Kubernetes.OVNConfigNamespace, nil,
		cache.ResourceEventHandlerFuncs{
			AddFunc: func(obj interface{}) {
				ep := obj.(*kapi.Endpoints)
				if ep.Name == "ovnkube-db" {
					if err := updateOVNConfig(ep, readyChan); err != nil {
						klog.Errorf(err.Error())
					}
				}
			},
			UpdateFunc: func(old, new interface{}) {
				epNew := new.(*kapi.Endpoints)
				epOld := old.(*kapi.Endpoints)
				if !reflect.DeepEqual(epNew.Subsets, epOld.Subsets) && epNew.Name == "ovnkube-db" {
					if err := updateOVNConfig(epNew, readyChan); err != nil {
						klog.Errorf(err.Error())
					}
				}
			},
		}, nil)
	return err
}<|MERGE_RESOLUTION|>--- conflicted
+++ resolved
@@ -129,13 +129,6 @@
 		return err
 	}
 
-<<<<<<< HEAD
-	for _, clusterSubnet := range config.Default.ClusterSubnets {
-		clusterSubnets = append(clusterSubnets, clusterSubnet.CIDR.String())
-	}
-
-=======
->>>>>>> 4c22af99
 	// First wait for the node logical switch to be created by the Master, timeout is 300s.
 	err = wait.PollImmediate(500*time.Millisecond, 300*time.Second, func() (bool, error) {
 		if node, err = cluster.Kube.GetNode(name); err != nil {
@@ -181,41 +174,6 @@
 		return fmt.Errorf("Failed to set node %s annotations: %v", node.Name, err)
 	}
 
-<<<<<<< HEAD
-	wg.Add(len(readyFuncs))
-
-	// Set node annotations
-	err = cluster.Kube.SetAnnotationsOnNode(node, nodeAnnotations)
-	if err != nil {
-		return fmt.Errorf("Failed to set node %s annotation: %v", node.Name, nodeAnnotations)
-	}
-
-	portName := "k8s-" + node.Name
-	messages := make(chan error)
-
-	logrus.Infof("Waiting for GatewayReady and ManagementPortReady on node %s", node.Name)
-	// Wait for the portMac to be created
-	for _, f := range readyFuncs {
-		go func(rf readyFunc) {
-			defer wg.Done()
-			err := wait.PollImmediate(500*time.Millisecond, 300*time.Second, func() (bool, error) {
-				return rf(node.Name, portName)
-			})
-			messages <- err
-		}(f)
-	}
-	go func() {
-		wg.Wait()
-		close(messages)
-	}()
-
-	for i := range messages {
-		if i != nil {
-			return fmt.Errorf("Timeout error while obtaining addresses for %s (%v)", portName, i)
-		}
-	}
-	logrus.Infof("Gateway and ManagementPort are Ready")
-=======
 	// Wait for management port and gateway resources to be created by the master
 	klog.Infof("Waiting for gateway and management port readiness...")
 	start := time.Now()
@@ -223,7 +181,6 @@
 		return err
 	}
 	klog.Infof("Gateway and management port readiness took %v", time.Since(start))
->>>>>>> 4c22af99
 
 	if err := level.Set(lastLevel); err != nil {
 		klog.Errorf("reset of initial klog \"loglevel\" failed, err: %v", err)
