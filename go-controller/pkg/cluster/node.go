--- conflicted
+++ resolved
@@ -2,10 +2,7 @@
 
 import (
 	"fmt"
-<<<<<<< HEAD
-=======
 	"io/ioutil"
->>>>>>> 8a86cb0d
 	"net"
 	"os"
 	"path/filepath"
@@ -22,6 +19,7 @@
 	"github.com/ovn-org/ovn-kubernetes/go-controller/pkg/util"
 
 	kapi "k8s.io/api/core/v1"
+	"k8s.io/apimachinery/pkg/util/wait"
 	"k8s.io/client-go/tools/cache"
 )
 
@@ -76,13 +74,9 @@
 	var node *kapi.Node
 	var subnet *net.IPNet
 	var clusterSubnets []string
-<<<<<<< HEAD
 	var nodeCidr, lsCidr string
 	var gotAnnotation, ok bool
-=======
-	var cidr string
 	var connected bool
->>>>>>> 8a86cb0d
 
 	for _, clusterSubnet := range config.Default.ClusterSubnets {
 		clusterSubnets = append(clusterSubnets, clusterSubnet.CIDR.String())
