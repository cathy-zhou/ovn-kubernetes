// +build linux

package cluster

import (
	"fmt"
	"io/ioutil"
	"net"
	"os"
	"path/filepath"
	"strings"

	"github.com/coreos/go-iptables/iptables"
	"github.com/urfave/cli"

	v1 "k8s.io/api/core/v1"
	metav1 "k8s.io/apimachinery/pkg/apis/meta/v1"
	"k8s.io/client-go/kubernetes/fake"

	"github.com/ovn-org/ovn-kubernetes/go-controller/pkg/config"
	"github.com/ovn-org/ovn-kubernetes/go-controller/pkg/ovn"
	ovntest "github.com/ovn-org/ovn-kubernetes/go-controller/pkg/testing"
	"github.com/ovn-org/ovn-kubernetes/go-controller/pkg/util"

	. "github.com/onsi/ginkgo"
	. "github.com/onsi/gomega"
)

var tmpDir string

var _ = AfterSuite(func() {
	err := os.RemoveAll(tmpDir)
	Expect(err).NotTo(HaveOccurred())
})

func createTempFile(name string) (string, error) {
	fname := filepath.Join(tmpDir, name)
	if err := ioutil.WriteFile(fname, []byte{0x20}, 0644); err != nil {
		return "", err
	}
	return fname, nil
}

var _ = Describe("Management Port Operations", func() {
	var tmpErr error
	var app *cli.App

	tmpDir, tmpErr = ioutil.TempDir("", "clusternodetest_certdir")
	if tmpErr != nil {
		GinkgoT().Errorf("failed to create tempdir: %v", tmpErr)
	}

	BeforeEach(func() {
		// Restore global default values before each testcase
		config.RestoreDefaultConfig()

		app = cli.NewApp()
		app.Name = "test"
		app.Flags = config.Flags
	})

	It("sets up the management port", func() {
		app.Action = func(ctx *cli.Context) error {
			const (
				nodeName      string = "node1"
				nodeSubnet    string = "10.1.1.0/24"
				mgtPortMAC    string = "00:00:00:55:66:77"
				mgtPort       string = "k8s-" + nodeName
				mgtPortIP     string = "10.1.1.2"
				mgtPortPrefix string = "24"
				mgtPortCIDR   string = mgtPortIP + "/" + mgtPortPrefix
				clusterIPNet  string = "10.1.0.0"
				clusterCIDR   string = clusterIPNet + "/16"
				serviceIPNet  string = "172.16.1.0"
				serviceCIDR   string = serviceIPNet + "/24"
				mtu           string = "1400"
				gwIP          string = "10.1.1.1"
<<<<<<< HEAD
				lrpMAC        string = "00:00:0A:01:01:01"
=======
				lrpMAC        string = "0A:58:0A:01:01:01"
>>>>>>> cb9e794a
			)

			fexec := ovntest.NewFakeExec()

			// generic setup
			fexec.AddFakeCmdsNoOutputNoError([]string{
				"ovs-vsctl --timeout=15 -- --may-exist add-br br-int",
				"ovs-vsctl --timeout=15 -- --may-exist add-port br-int " + mgtPort + " -- set interface " + mgtPort + " type=internal mtu_request=" + mtu + " external-ids:iface-id=" + mgtPort,
			})
			fexec.AddFakeCmd(&ovntest.ExpectedCmd{
				Cmd:    "ovs-vsctl --timeout=15 --if-exists get interface " + mgtPort + " mac_in_use",
				Output: mgtPortMAC,
			})
<<<<<<< HEAD
=======
			fexec.AddFakeCmdsNoOutputNoError([]string{
				"ovs-vsctl --timeout=15 set interface k8s-node1 " + fmt.Sprintf("mac=%s", strings.ReplaceAll(mgtPortMAC, ":", "\\:")),
			})
>>>>>>> cb9e794a

			// linux-specific setup
			fexec.AddFakeCmdsNoOutputNoError([]string{
				"ip link set " + mgtPort + " up",
				"ip addr flush dev " + mgtPort,
				"ip addr add " + mgtPortCIDR + " dev " + mgtPort,
				"ip route flush " + clusterCIDR,
				"ip route add " + clusterCIDR + " via " + gwIP,
				"ip route flush " + serviceCIDR,
				"ip route add " + serviceCIDR + " via " + gwIP,
				"ip neigh add " + gwIP + " dev " + mgtPort + " lladdr " + lrpMAC,
			})
			fexec.AddFakeCmd(&ovntest.ExpectedCmd{
				Cmd:    "ovn-nbctl --timeout=15 get logical_switch_port k8s-" + nodeName + " dynamic_addresses addresses",
				Output: `"` + mgtPortMAC + " " + mgtPortIP + `"` + "\n" + "[]",
			})

			err := util.SetExec(fexec)
			Expect(err).NotTo(HaveOccurred())

			fakeipt, err := util.NewFakeWithProtocol(iptables.ProtocolIPv4)
			Expect(err).NotTo(HaveOccurred())
			util.SetIPTablesHelper(iptables.ProtocolIPv4, fakeipt)
			err = fakeipt.NewChain("nat", "POSTROUTING")
			Expect(err).NotTo(HaveOccurred())
			err = fakeipt.NewChain("nat", "OVN-KUBE-SNAT-MGMTPORT")
			Expect(err).NotTo(HaveOccurred())

			existingNode := v1.Node{ObjectMeta: metav1.ObjectMeta{
				Name: nodeName,
				Annotations: map[string]string{
					ovn.OvnNodeSubnets:                  nodeSubnet,
					ovn.OvnNodeManagementPortMacAddress: mgtPortMAC,
				},
			}}
			fakeClient := fake.NewSimpleClientset(&v1.NodeList{
				Items: []v1.Node{existingNode},
			})

			_, err = config.InitConfig(ctx, fexec, nil)
			Expect(err).NotTo(HaveOccurred())

			_, nodeSubnetCIDR, _ := net.ParseCIDR(nodeSubnet)
			macAddress, err := CreateManagementPort(nodeName, nodeSubnetCIDR, []string{clusterCIDR})
			Expect(err).NotTo(HaveOccurred())
			i := 0
			for k, v := range macAddress {
				Expect(k).To(Equal(ovn.OvnNodeManagementPortMacAddress))
				Expect(v).To(Equal(mgtPortMAC))
				i++
			}
			Expect(i).To(Equal(1))

			expectedTables := map[string]util.FakeTable{
				"filter": {},
				"nat": {
					"POSTROUTING": []string{
						"-o " + mgtPort + " -j OVN-KUBE-SNAT-MGMTPORT",
					},
					"OVN-KUBE-SNAT-MGMTPORT": []string{
						"-o " + mgtPort + " -j SNAT --to-source " + mgtPortIP + " -m comment --comment OVN SNAT to Management Port",
					},
				},
			}
			err = fakeipt.MatchState(expectedTables)
			Expect(err).NotTo(HaveOccurred())

			updatedNode, err := fakeClient.CoreV1().Nodes().Get(nodeName, metav1.GetOptions{})
			Expect(err).NotTo(HaveOccurred())
			Expect(updatedNode.Annotations).To(HaveKeyWithValue(ovn.OvnNodeManagementPortMacAddress, mgtPortMAC))

			return nil
		}

		err := app.Run([]string{app.Name})
		Expect(err).NotTo(HaveOccurred())
	})
})<|MERGE_RESOLUTION|>--- conflicted
+++ resolved
@@ -75,11 +75,7 @@
 				serviceCIDR   string = serviceIPNet + "/24"
 				mtu           string = "1400"
 				gwIP          string = "10.1.1.1"
-<<<<<<< HEAD
-				lrpMAC        string = "00:00:0A:01:01:01"
-=======
 				lrpMAC        string = "0A:58:0A:01:01:01"
->>>>>>> cb9e794a
 			)
 
 			fexec := ovntest.NewFakeExec()
@@ -93,12 +89,9 @@
 				Cmd:    "ovs-vsctl --timeout=15 --if-exists get interface " + mgtPort + " mac_in_use",
 				Output: mgtPortMAC,
 			})
-<<<<<<< HEAD
-=======
 			fexec.AddFakeCmdsNoOutputNoError([]string{
 				"ovs-vsctl --timeout=15 set interface k8s-node1 " + fmt.Sprintf("mac=%s", strings.ReplaceAll(mgtPortMAC, ":", "\\:")),
 			})
->>>>>>> cb9e794a
 
 			// linux-specific setup
 			fexec.AddFakeCmdsNoOutputNoError([]string{
