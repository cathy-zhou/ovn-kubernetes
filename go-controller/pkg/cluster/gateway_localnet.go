// +build linux

package cluster

import (
	"fmt"
	"net"
	"reflect"
	"strings"

	"k8s.io/client-go/tools/cache"

	"github.com/coreos/go-iptables/iptables"
	"github.com/ovn-org/ovn-kubernetes/go-controller/pkg/config"
	"github.com/ovn-org/ovn-kubernetes/go-controller/pkg/factory"
	"github.com/ovn-org/ovn-kubernetes/go-controller/pkg/ovn"
	"github.com/ovn-org/ovn-kubernetes/go-controller/pkg/util"
	"github.com/sirupsen/logrus"

	kapi "k8s.io/api/core/v1"
)

const (
<<<<<<< HEAD
	iptableNodePortChain = "OVN-KUBE-NODEPORT"
=======
	v4localnetGatewayIP            = "169.254.33.2/24"
	v4localnetGatewayNextHop       = "169.254.33.1"
	v4localnetGatewayNextHopSubnet = "169.254.33.1/24"
	v6localnetGatewayIP            = "fd99::2/64"
	v6localnetGatewayNextHop       = "fd99::1"
	v6localnetGatewayNextHopSubnet = "fd99::1/64"
	// fixed MAC address for the br-nexthop interface. the last 4 hex bytes
	// translates to the br-nexthop's IP address
	localnetGatewayNextHopMac = "00:00:a9:fe:21:01"
	iptableNodePortChain      = "OVN-KUBE-NODEPORT"
>>>>>>> 761ce404
)

type iptRule struct {
	table string
	chain string
	args  []string
}

func localnetGatewayIP() string {
	if config.IPv6Mode {
		return v6localnetGatewayIP
	}
	return v4localnetGatewayIP
}

func localnetGatewayNextHop() string {
	if config.IPv6Mode {
		return v6localnetGatewayNextHop
	}
	return v4localnetGatewayNextHop
}

func localnetGatewayNextHopSubnet() string {
	if config.IPv6Mode {
		return v6localnetGatewayNextHopSubnet
	}
	return v4localnetGatewayNextHopSubnet
}

func ensureChain(ipt util.IPTablesHelper, table, chain string) error {
	chains, err := ipt.ListChains(table)
	if err != nil {
		return fmt.Errorf("failed to list iptables chains: %v", err)
	}
	for _, ch := range chains {
		if ch == chain {
			return nil
		}
	}

	return ipt.NewChain(table, chain)
}

func addIptRules(ipt util.IPTablesHelper, rules []iptRule) error {
	for _, r := range rules {
		if err := ensureChain(ipt, r.table, r.chain); err != nil {
			return fmt.Errorf("failed to ensure %s/%s: %v", r.table, r.chain, err)
		}
		exists, err := ipt.Exists(r.table, r.chain, r.args...)
		if !exists && err == nil {
			err = ipt.Insert(r.table, r.chain, 1, r.args...)
		}
		if err != nil {
			return fmt.Errorf("failed to add iptables %s/%s rule %q: %v",
				r.table, r.chain, strings.Join(r.args, " "), err)
		}
	}

	return nil
}

func delIptRules(ipt util.IPTablesHelper, rules []iptRule) {
	for _, r := range rules {
		err := ipt.Delete(r.table, r.chain, r.args...)
		if err != nil {
			logrus.Warningf("failed to delete iptables %s/%s rule %q: %v", r.table, r.chain,
				strings.Join(r.args, " "), err)
		}
	}
}

func generateGatewayNATRules(ifname string, ip string) []iptRule {
	// Allow packets to/from the gateway interface in case defaults deny
	rules := make([]iptRule, 0)
	rules = append(rules, iptRule{
		table: "filter",
		chain: "FORWARD",
		args:  []string{"-i", ifname, "-j", "ACCEPT"},
	})
	rules = append(rules, iptRule{
		table: "filter",
		chain: "FORWARD",
		args: []string{"-o", ifname, "-m", "conntrack", "--ctstate",
			"RELATED,ESTABLISHED", "-j", "ACCEPT"},
	})
	rules = append(rules, iptRule{
		table: "filter",
		chain: "INPUT",
		args:  []string{"-i", ifname, "-m", "comment", "--comment", "from OVN to localhost", "-j", "ACCEPT"},
	})

	// NAT for the interface
	rules = append(rules, iptRule{
		table: "nat",
		chain: "POSTROUTING",
		args:  []string{"-s", ip, "-j", "MASQUERADE"},
	})
	return rules
}

func localnetGatewayNAT(ipt util.IPTablesHelper, ifname, ip string) error {
	rules := generateGatewayNATRules(ifname, ip)
	return addIptRules(ipt, rules)
}

func initLocalnetGateway(nodeName string,
	subnet string, wf *factory.WatchFactory) (map[string]map[string]string, error) {
	ipt, err := localnetIPTablesHelper()
	if err != nil {
		return nil, err
	}

	// Create a localnet OVS bridge.
	localnetBridgeName := "br-local"
	_, stderr, err := util.RunOVSVsctl("--may-exist", "add-br",
		localnetBridgeName)
	if err != nil {
		return nil, fmt.Errorf("Failed to create localnet bridge %s"+
			", stderr:%s (%v)", localnetBridgeName, stderr, err)
	}

	ifaceID, macAddress, err := bridgedGatewayNodeSetup(nodeName, localnetBridgeName, localnetBridgeName,
		util.PhysicalNetworkName, true)
	if err != nil {
		return nil, fmt.Errorf("failed to set up shared interface gateway: %v", err)
	}

	_, _, err = util.RunIP("link", "set", localnetBridgeName, "up")
	if err != nil {
		return nil, fmt.Errorf("failed to up %s (%v)", localnetBridgeName, err)
	}

	// Create a localnet bridge nexthop
	localnetBridgeNextHop := "br-nexthop"
	_, stderr, err = util.RunOVSVsctl(
		"--may-exist", "add-port", localnetBridgeName, localnetBridgeNextHop,
		"--", "set", "interface", localnetBridgeNextHop, "type=internal",
		"mtu_request="+fmt.Sprintf("%d", config.Default.MTU),
		fmt.Sprintf("mac=%s", strings.ReplaceAll(util.LocalnetGatewayNextHopMac, ":", "\\:")))
	if err != nil {
		return nil, fmt.Errorf("Failed to create localnet bridge next hop %s"+
			", stderr:%s (%v)", localnetBridgeNextHop, stderr, err)
	}
	_, _, err = util.RunIP("link", "set", localnetBridgeNextHop, "up")
	if err != nil {
		return nil, fmt.Errorf("failed to up %s (%v)", localnetBridgeNextHop, err)
	}

	// Flush IPv4 address of localnetBridgeNextHop.
	_, _, err = util.RunIP("addr", "flush", "dev", localnetBridgeNextHop)
	if err != nil {
		return nil, fmt.Errorf("failed to flush ip address of %s (%v)",
			localnetBridgeNextHop, err)
	}

	// Set localnetBridgeNextHop with an IP address.
	_, _, err = util.RunIP("addr", "add",
<<<<<<< HEAD
		util.LocalnetGatewayNextHopSubnet,
=======
		localnetGatewayNextHopSubnet(),
>>>>>>> 761ce404
		"dev", localnetBridgeNextHop)
	if err != nil {
		return nil, fmt.Errorf("failed to assign ip address to %s (%v)",
			localnetBridgeNextHop, err)
	}

	l3GatewayConfig := map[string]string{
		ovn.OvnNodeGatewayMode:       string(config.Gateway.Mode),
		ovn.OvnNodeGatewayVlanID:     fmt.Sprintf("%d", config.Gateway.VLANID),
		ovn.OvnNodeGatewayIfaceID:    ifaceID,
		ovn.OvnNodeGatewayMacAddress: macAddress,
<<<<<<< HEAD
		ovn.OvnNodeGatewayIP:         util.LocalnetGatewayIP,
		ovn.OvnNodeGatewayNextHop:    util.LocalnetGatewayNextHop,
=======
		ovn.OvnNodeGatewayIP:         localnetGatewayIP(),
		ovn.OvnNodeGatewayNextHop:    localnetGatewayNextHop(),
>>>>>>> 761ce404
		ovn.OvnNodePortEnable:        fmt.Sprintf("%t", config.Gateway.NodeportEnable),
	}
	annotations := map[string]map[string]string{
		ovn.OvnDefaultNetworkGateway: l3GatewayConfig,
	}

<<<<<<< HEAD
	err = localnetGatewayNAT(ipt, localnetBridgeNextHop, util.LocalnetGatewayIP)
=======
	if config.IPv6Mode {
		// TODO - IPv6 hack ... for some reason neighbor discovery isn't working here, so hard code a
		// MAC binding for the gateway IP address for now - need to debug this further
		_, _, _ = util.RunIP("-6", "neigh", "del", "fd99::2", "dev", "br-nexthop")
		stdout, stderr, err := util.RunIP("-6", "neigh", "add", "fd99::2", "dev", "br-nexthop", "lladdr", macAddress)
		if err == nil {
			logrus.Infof("Added MAC binding for fd99::2 on br-nexthop, stdout: '%s', stderr: '%s'", stdout, stderr)
		} else {
			logrus.Errorf("Error in adding MAC binding for fd99::2 on br-nexthop: %v", err)
		}
	}

	err = localnetGatewayNAT(ipt, localnetBridgeNextHop, localnetGatewayIP())
>>>>>>> 761ce404
	if err != nil {
		return nil, fmt.Errorf("Failed to add NAT rules for localnet gateway (%v)",
			err)
	}

	if config.Gateway.NodeportEnable {
		err = localnetNodePortWatcher(ipt, wf)
	}

	return annotations, err
}

func localnetIptRules(svc *kapi.Service) []iptRule {
	rules := make([]iptRule, 0)
	for _, svcPort := range svc.Spec.Ports {
		protocol := svcPort.Protocol
		if protocol != kapi.ProtocolUDP && protocol != kapi.ProtocolTCP {
			protocol = kapi.ProtocolTCP
		}

		nodePort := fmt.Sprintf("%d", svcPort.NodePort)
		rules = append(rules, iptRule{
			table: "nat",
			chain: iptableNodePortChain,
			args: []string{"-p", string(protocol), "--dport", nodePort, "-j", "DNAT", "--to-destination",
<<<<<<< HEAD
				net.JoinHostPort(strings.Split(util.LocalnetGatewayIP, "/")[0], nodePort)},
=======
				net.JoinHostPort(strings.Split(localnetGatewayIP(), "/")[0], nodePort)},
>>>>>>> 761ce404
		})
		rules = append(rules, iptRule{
			table: "filter",
			chain: iptableNodePortChain,
			args:  []string{"-p", string(protocol), "--dport", nodePort, "-j", "ACCEPT"},
		})
	}
	return rules
}

// localnetIPTablesHelper gets an IPTablesHelper for IPv4 or IPv6 as appropriate
func localnetIPTablesHelper() (util.IPTablesHelper, error) {
	var ipt util.IPTablesHelper
	var err error
	if config.IPv6Mode {
		ipt, err = util.GetIPTablesHelper(iptables.ProtocolIPv6)
	} else {
		ipt, err = util.GetIPTablesHelper(iptables.ProtocolIPv4)
	}
	if err != nil {
		return nil, fmt.Errorf("failed to initialize iptables: %v", err)
	}
	return ipt, nil
}

// AddService adds service and creates corresponding resources in OVN
func localnetAddService(svc *kapi.Service) error {
	if !util.ServiceTypeHasNodePort(svc) {
		return nil
	}
	ipt, err := localnetIPTablesHelper()
	if err != nil {
		return err
	}
	rules := localnetIptRules(svc)
	logrus.Debugf("Add rules %v for service %v", rules, svc.Name)
	return addIptRules(ipt, rules)
}

func localnetDeleteService(svc *kapi.Service) error {
	if !util.ServiceTypeHasNodePort(svc) {
		return nil
	}
	ipt, err := localnetIPTablesHelper()
	if err != nil {
		return err
	}
	rules := localnetIptRules(svc)
	logrus.Debugf("Delete rules %v for service %v", rules, svc.Name)
	delIptRules(ipt, rules)
	return nil
}

func localnetNodePortWatcher(ipt util.IPTablesHelper, wf *factory.WatchFactory) error {
	// delete all the existing OVN-NODEPORT rules
	// TODO: Add a localnetSyncService method to remove the stale entries only
	_ = ipt.ClearChain("nat", iptableNodePortChain)
	_ = ipt.ClearChain("filter", iptableNodePortChain)

	rules := make([]iptRule, 0)
	rules = append(rules, iptRule{
		table: "nat",
		chain: "PREROUTING",
		args:  []string{"-j", iptableNodePortChain},
	})
	rules = append(rules, iptRule{
		table: "nat",
		chain: "OUTPUT",
		args:  []string{"-j", iptableNodePortChain},
	})
	rules = append(rules, iptRule{
		table: "filter",
		chain: "FORWARD",
		args:  []string{"-j", iptableNodePortChain},
	})

	if err := addIptRules(ipt, rules); err != nil {
		return err
	}

	_, err := wf.AddServiceHandler(cache.ResourceEventHandlerFuncs{
		AddFunc: func(obj interface{}) {
			svc := obj.(*kapi.Service)
			err := localnetAddService(svc)
			if err != nil {
				logrus.Errorf("Error in adding service: %v", err)
			}
		},
		UpdateFunc: func(old, new interface{}) {
			svcNew := new.(*kapi.Service)
			svcOld := old.(*kapi.Service)
			if reflect.DeepEqual(svcNew.Spec, svcOld.Spec) {
				return
			}
			err := localnetDeleteService(svcOld)
			if err != nil {
				logrus.Errorf("Error in deleting service - %v", err)
			}
			err = localnetAddService(svcNew)
			if err != nil {
				logrus.Errorf("Error in modifying service: %v", err)
			}
		},
		DeleteFunc: func(obj interface{}) {
			svc := obj.(*kapi.Service)
			err := localnetDeleteService(svc)
			if err != nil {
				logrus.Errorf("Error in deleting service - %v", err)
			}
		},
	}, nil)
	return err
}

// cleanupLocalnetGateway cleans up Localnet Gateway
func cleanupLocalnetGateway(physnet string) error {
	// get bridgeName from ovn-bridge-mappings.
	stdout, stderr, err := util.RunOVSVsctl("--if-exists", "get", "Open_vSwitch", ".",
		"external_ids:ovn-bridge-mappings")
	if err != nil {
		return fmt.Errorf("Failed to get ovn-bridge-mappings stderr:%s (%v)", stderr, err)
	}
	bridgeMappings := strings.Split(stdout, ",")
	for _, bridgeMapping := range bridgeMappings {
		m := strings.Split(bridgeMapping, ":")
		if physnet == m[0] {
			bridgeName := m[1]
			_, stderr, err = util.RunOVSVsctl("--", "--if-exists", "del-br", bridgeName)
			if err != nil {
				return fmt.Errorf("Failed to ovs-vsctl del-br %s stderr:%s (%v)", bridgeName, stderr, err)
			}
			break
		}
	}

	return nil
}<|MERGE_RESOLUTION|>--- conflicted
+++ resolved
@@ -21,47 +21,13 @@
 )
 
 const (
-<<<<<<< HEAD
 	iptableNodePortChain = "OVN-KUBE-NODEPORT"
-=======
-	v4localnetGatewayIP            = "169.254.33.2/24"
-	v4localnetGatewayNextHop       = "169.254.33.1"
-	v4localnetGatewayNextHopSubnet = "169.254.33.1/24"
-	v6localnetGatewayIP            = "fd99::2/64"
-	v6localnetGatewayNextHop       = "fd99::1"
-	v6localnetGatewayNextHopSubnet = "fd99::1/64"
-	// fixed MAC address for the br-nexthop interface. the last 4 hex bytes
-	// translates to the br-nexthop's IP address
-	localnetGatewayNextHopMac = "00:00:a9:fe:21:01"
-	iptableNodePortChain      = "OVN-KUBE-NODEPORT"
->>>>>>> 761ce404
 )
 
 type iptRule struct {
 	table string
 	chain string
 	args  []string
-}
-
-func localnetGatewayIP() string {
-	if config.IPv6Mode {
-		return v6localnetGatewayIP
-	}
-	return v4localnetGatewayIP
-}
-
-func localnetGatewayNextHop() string {
-	if config.IPv6Mode {
-		return v6localnetGatewayNextHop
-	}
-	return v4localnetGatewayNextHop
-}
-
-func localnetGatewayNextHopSubnet() string {
-	if config.IPv6Mode {
-		return v6localnetGatewayNextHopSubnet
-	}
-	return v4localnetGatewayNextHopSubnet
 }
 
 func ensureChain(ipt util.IPTablesHelper, table, chain string) error {
@@ -192,11 +158,7 @@
 
 	// Set localnetBridgeNextHop with an IP address.
 	_, _, err = util.RunIP("addr", "add",
-<<<<<<< HEAD
-		util.LocalnetGatewayNextHopSubnet,
-=======
-		localnetGatewayNextHopSubnet(),
->>>>>>> 761ce404
+		util.LocalnetGatewayNextHopSubnet(),
 		"dev", localnetBridgeNextHop)
 	if err != nil {
 		return nil, fmt.Errorf("failed to assign ip address to %s (%v)",
@@ -208,22 +170,14 @@
 		ovn.OvnNodeGatewayVlanID:     fmt.Sprintf("%d", config.Gateway.VLANID),
 		ovn.OvnNodeGatewayIfaceID:    ifaceID,
 		ovn.OvnNodeGatewayMacAddress: macAddress,
-<<<<<<< HEAD
-		ovn.OvnNodeGatewayIP:         util.LocalnetGatewayIP,
-		ovn.OvnNodeGatewayNextHop:    util.LocalnetGatewayNextHop,
-=======
-		ovn.OvnNodeGatewayIP:         localnetGatewayIP(),
-		ovn.OvnNodeGatewayNextHop:    localnetGatewayNextHop(),
->>>>>>> 761ce404
+		ovn.OvnNodeGatewayIP:         util.LocalnetGatewayIP(),
+		ovn.OvnNodeGatewayNextHop:    util.LocalnetGatewayNextHop(),
 		ovn.OvnNodePortEnable:        fmt.Sprintf("%t", config.Gateway.NodeportEnable),
 	}
 	annotations := map[string]map[string]string{
 		ovn.OvnDefaultNetworkGateway: l3GatewayConfig,
 	}
 
-<<<<<<< HEAD
-	err = localnetGatewayNAT(ipt, localnetBridgeNextHop, util.LocalnetGatewayIP)
-=======
 	if config.IPv6Mode {
 		// TODO - IPv6 hack ... for some reason neighbor discovery isn't working here, so hard code a
 		// MAC binding for the gateway IP address for now - need to debug this further
@@ -236,8 +190,7 @@
 		}
 	}
 
-	err = localnetGatewayNAT(ipt, localnetBridgeNextHop, localnetGatewayIP())
->>>>>>> 761ce404
+	err = localnetGatewayNAT(ipt, localnetBridgeNextHop, util.LocalnetGatewayIP())
 	if err != nil {
 		return nil, fmt.Errorf("Failed to add NAT rules for localnet gateway (%v)",
 			err)
@@ -263,11 +216,7 @@
 			table: "nat",
 			chain: iptableNodePortChain,
 			args: []string{"-p", string(protocol), "--dport", nodePort, "-j", "DNAT", "--to-destination",
-<<<<<<< HEAD
-				net.JoinHostPort(strings.Split(util.LocalnetGatewayIP, "/")[0], nodePort)},
-=======
-				net.JoinHostPort(strings.Split(localnetGatewayIP(), "/")[0], nodePort)},
->>>>>>> 761ce404
+				net.JoinHostPort(strings.Split(util.LocalnetGatewayIP(), "/")[0], nodePort)},
 		})
 		rules = append(rules, iptRule{
 			table: "filter",
