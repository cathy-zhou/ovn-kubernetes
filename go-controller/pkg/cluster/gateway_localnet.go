--- conflicted
+++ resolved
@@ -21,17 +21,7 @@
 )
 
 const (
-<<<<<<< HEAD
 	iptableNodePortChain = "OVN-KUBE-NODEPORT"
-=======
-	localnetGatewayIP            = "169.254.33.2/24"
-	localnetGatewayNextHop       = "169.254.33.1"
-	localnetGatewayNextHopSubnet = "169.254.33.1/24"
-	// fixed MAC address for the br-nexthop interface. the last 4 hex bytes
-	// translates to the br-nexthop's IP address
-	localnetGatewayNextHopMac = "00:00:a9:fe:21:01"
-	iptableNodePortChain      = "OVN-KUBE-NODEPORT"
->>>>>>> cb9e794a
 )
 
 type iptRule struct {
@@ -132,7 +122,8 @@
 			", stderr:%s (%v)", localnetBridgeName, stderr, err)
 	}
 
-	ifaceID, macAddress, err := bridgedGatewayNodeSetup(nodeName, localnetBridgeName, localnetBridgeName, true)
+	ifaceID, macAddress, err := bridgedGatewayNodeSetup(nodeName, localnetBridgeName, localnetBridgeName,
+		util.PhysicalNetworkName, true)
 	if err != nil {
 		return nil, fmt.Errorf("failed to set up shared interface gateway: %v", err)
 	}
@@ -148,7 +139,7 @@
 		"--may-exist", "add-port", localnetBridgeName, localnetBridgeNextHop,
 		"--", "set", "interface", localnetBridgeNextHop, "type=internal",
 		"mtu_request="+fmt.Sprintf("%d", config.Default.MTU),
-		fmt.Sprintf("mac=%s", strings.ReplaceAll(localnetGatewayNextHopMac, ":", "\\:")))
+		fmt.Sprintf("mac=%s", strings.ReplaceAll(util.LocalnetGatewayNextHopMac, ":", "\\:")))
 	if err != nil {
 		return nil, fmt.Errorf("Failed to create localnet bridge next hop %s"+
 			", stderr:%s (%v)", localnetBridgeNextHop, stderr, err)
@@ -174,27 +165,13 @@
 			localnetBridgeNextHop, err)
 	}
 
-<<<<<<< HEAD
-	ifaceID, macAddress, err := bridgedGatewayNodeSetup(nodeName, localnetBridgeName, localnetBridgeName,
-		util.PhysicalNetworkName, true)
-	if err != nil {
-		return nil, fmt.Errorf("failed to set up shared interface gateway: %v", err)
-	}
-
-=======
->>>>>>> cb9e794a
 	l3GatewayConfig := map[string]string{
 		ovn.OvnNodeGatewayMode:       string(config.Gateway.Mode),
 		ovn.OvnNodeGatewayVlanID:     fmt.Sprintf("%d", config.Gateway.VLANID),
 		ovn.OvnNodeGatewayIfaceID:    ifaceID,
 		ovn.OvnNodeGatewayMacAddress: macAddress,
-<<<<<<< HEAD
 		ovn.OvnNodeGatewayIP:         util.LocalnetGatewayIP,
 		ovn.OvnNodeGatewayNextHop:    util.LocalnetGatewayNextHop,
-=======
-		ovn.OvnNodeGatewayIP:         localnetGatewayIP,
-		ovn.OvnNodeGatewayNextHop:    localnetGatewayNextHop,
->>>>>>> cb9e794a
 		ovn.OvnNodePortEnable:        fmt.Sprintf("%t", config.Gateway.NodeportEnable),
 	}
 	annotations := map[string]map[string]string{
