--- conflicted
+++ resolved
@@ -15,11 +15,8 @@
 // bridgedGatewayNodeSetup makes the bridge's MAC address permanent (if needed), sets up
 // the physical network name mappings for the bridge, and returns an ifaceID
 // created from the bridge name and the node name
-<<<<<<< HEAD
-func bridgedGatewayNodeSetup(nodeName, bridgeInterface string, physicalNetworkName string) (string, string, error) {
-=======
-func bridgedGatewayNodeSetup(nodeName, bridgeName, bridgeInterface string, syncBridgeMac bool) (string, string, error) {
->>>>>>> 35d4a96e
+func bridgedGatewayNodeSetup(nodeName, bridgeName, bridgeInterface, physicalNetworkName string,
+	syncBridgeMac bool) (string, string, error) {
 	// A OVS bridge's mac address can change when ports are added to it.
 	// We cannot let that happen, so make the bridge mac address permanent.
 	macAddress, err := util.GetOVSPortMACAddress(bridgeInterface)
@@ -38,11 +35,10 @@
 	}
 
 	// ovn-bridge-mappings maps a physical network name to a local ovs bridge
-<<<<<<< HEAD
 	// that provides connectivity to that network. It is in the form of physnet1:br1,physnet2:br2.
 	// Note that there may be multiple ovs bridge mappings, be sure not to override
 	// the mappings for the other physical network
-	stdout, stderr, err = util.RunOVSVsctl("--if-exists", "get", "Open_vSwitch", ".",
+	stdout, stderr, err := util.RunOVSVsctl("--if-exists", "get", "Open_vSwitch", ".",
 		"external_ids:ovn-bridge-mappings")
 	if err != nil {
 		return "", "", fmt.Errorf("Failed to get ovn-bridge-mappings stderr:%s (%v)", stderr, err)
@@ -62,15 +58,10 @@
 	if len(mapString) != 0 {
 		mapString += ","
 	}
-	mapString += physicalNetworkName + ":" + bridgeInterface
+	mapString += physicalNetworkName + ":" + bridgeName
 
 	_, stderr, err = util.RunOVSVsctl("set", "Open_vSwitch", ".",
 		fmt.Sprintf("external_ids:ovn-bridge-mappings=%s", mapString))
-=======
-	// that provides connectivity to that network.
-	_, stderr, err := util.RunOVSVsctl("set", "Open_vSwitch", ".",
-		fmt.Sprintf("external_ids:ovn-bridge-mappings=%s:%s", util.PhysicalNetworkName, bridgeName))
->>>>>>> 35d4a96e
 	if err != nil {
 		return "", "", fmt.Errorf("Failed to set ovn-bridge-mappings for ovs bridge %s"+
 			", stderr:%s (%v)", bridgeName, stderr, err)
