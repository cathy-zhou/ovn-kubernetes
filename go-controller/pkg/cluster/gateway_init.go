--- conflicted
+++ resolved
@@ -162,7 +162,6 @@
 	if err != nil {
 		return nil, nil, fmt.Errorf("failed to marshal l3 gateway information %v for node %q: (%v)",
 			annotations, nodeName, err)
-<<<<<<< HEAD
 	}
 
 	nodeAnnotations := map[string]string{ovn.OvnNodeL3GatewayConfig: string(bytes)}
@@ -170,15 +169,6 @@
 		nodeAnnotations[ovn.OvnNodeChassisID] = systemID
 	}
 
-=======
-	}
-
-	nodeAnnotations := map[string]string{ovn.OvnNodeL3GatewayConfig: string(bytes)}
-	if systemID != "" {
-		nodeAnnotations[ovn.OvnNodeChassisID] = systemID
-	}
-
->>>>>>> cb9e794a
 	return nodeAnnotations, prFn, nil
 }
 
