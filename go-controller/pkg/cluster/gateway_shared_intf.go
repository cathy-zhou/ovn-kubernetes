--- conflicted
+++ resolved
@@ -304,16 +304,12 @@
 		return nil, nil, fmt.Errorf("failed to set up shared interface gateway: %v", err)
 	}
 
-<<<<<<< HEAD
 	localOnlyAnnotations, err := initLocalOnlyGateway(nodeName)
 	if err != nil {
 		return nil, nil, err
 	}
 
-	annotations := map[string]string{
-=======
 	l3GatewayConfig := map[string]string{
->>>>>>> 9500a872
 		ovn.OvnNodeGatewayMode:       string(config.Gateway.Mode),
 		ovn.OvnNodeGatewayVlanID:     fmt.Sprintf("%d", config.Gateway.VLANID),
 		ovn.OvnNodeGatewayIfaceID:    ifaceID,
@@ -321,12 +317,12 @@
 		ovn.OvnNodeGatewayIP:         ipAddress,
 		ovn.OvnNodeGatewayNextHop:    gwNextHop,
 	}
+
+	for k, v := range localOnlyAnnotations {
+		l3GatewayConfig[k] = v
+	}
 	annotations := map[string]map[string]string{
 		ovn.OvnDefaultNetworkGateway: l3GatewayConfig,
-	}
-
-	for k, v := range localOnlyAnnotations {
-		annotations[k] = v
 	}
 
 	return annotations, func() error {
