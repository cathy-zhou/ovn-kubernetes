package cluster

import (
	"fmt"
	"net"
	"os"
	"regexp"
	"strings"
	"time"

	"github.com/ovn-org/ovn-kubernetes/go-controller/pkg/config"
	"github.com/ovn-org/ovn-kubernetes/go-controller/pkg/factory"
	"github.com/ovn-org/ovn-kubernetes/go-controller/pkg/ovn"
	"github.com/ovn-org/ovn-kubernetes/go-controller/pkg/util"

	kapi "k8s.io/api/core/v1"
	"k8s.io/client-go/tools/cache"
	"k8s.io/klog"
)

func addService(service *kapi.Service, inport, outport, gwBridge string) {
	if !util.ServiceTypeHasNodePort(service) {
		return
	}

	for _, svcPort := range service.Spec.Ports {
		if svcPort.Protocol != kapi.ProtocolTCP &&
			svcPort.Protocol != kapi.ProtocolUDP {
			continue
		}
		protocol := strings.ToLower(string(svcPort.Protocol))

		_, stderr, err := util.RunOVSOfctl("add-flow", gwBridge,
			fmt.Sprintf("priority=100, in_port=%s, %s, tp_dst=%d, actions=%s",
				inport, protocol, svcPort.NodePort, outport))
		if err != nil {
			klog.Errorf("Failed to add openflow flow on %s for nodePort "+
				"%d, stderr: %q, error: %v", gwBridge,
				svcPort.NodePort, stderr, err)
		}
	}
}

func deleteService(service *kapi.Service, inport, gwBridge string) {
	if !util.ServiceTypeHasNodePort(service) {
		return
	}

	for _, svcPort := range service.Spec.Ports {
		if svcPort.Protocol != kapi.ProtocolTCP &&
			svcPort.Protocol != kapi.ProtocolUDP {
			continue
		}

		protocol := strings.ToLower(string(svcPort.Protocol))

		_, stderr, err := util.RunOVSOfctl("del-flows", gwBridge,
			fmt.Sprintf("in_port=%s, %s, tp_dst=%d",
				inport, protocol, svcPort.NodePort))
		if err != nil {
			klog.Errorf("Failed to delete openflow flow on %s for nodePort "+
				"%d, stderr: %q, error: %v", gwBridge,
				svcPort.NodePort, stderr, err)
		}
	}
}

func syncServices(services []interface{}, inport, gwBridge string) {
	nodePorts := make(map[string]bool)
	for _, serviceInterface := range services {
		service, ok := serviceInterface.(*kapi.Service)
		if !ok {
			klog.Errorf("Spurious object in syncServices: %v",
				serviceInterface)
			continue
		}

		if !util.ServiceTypeHasNodePort(service) ||
			len(service.Spec.Ports) == 0 {
			continue
		}

		for _, svcPort := range service.Spec.Ports {
			port := svcPort.NodePort
			if port == 0 {
				continue
			}

			prot := svcPort.Protocol
			if prot != kapi.ProtocolTCP && prot != kapi.ProtocolUDP {
				continue
			}
			protocol := strings.ToLower(string(prot))
			nodePortKey := fmt.Sprintf("%s_%d", protocol, port)
			nodePorts[nodePortKey] = true
		}
	}

	stdout, stderr, err := util.RunOVSOfctl("dump-flows",
		gwBridge)
	if err != nil {
		klog.Errorf("dump-flows failed: %q (%v)", stderr, err)
		return
	}
	flows := strings.Split(stdout, "\n")

	re, err := regexp.Compile(`tp_dst=(.*?)[, ]`)
	if err != nil {
		klog.Errorf("regexp compile failed: %v", err)
		return
	}

	for _, flow := range flows {
		group := re.FindStringSubmatch(flow)
		if group == nil {
			continue
		}

		var key string
		if strings.Contains(flow, "tcp") {
			key = fmt.Sprintf("tcp_%s", group[1])
		} else if strings.Contains(flow, "udp") {
			key = fmt.Sprintf("udp_%s", group[1])
		} else {
			continue
		}

		if _, ok := nodePorts[key]; !ok {
			pair := strings.Split(key, "_")
			protocol, port := pair[0], pair[1]

			stdout, _, err := util.RunOVSOfctl(
				"del-flows", gwBridge,
				fmt.Sprintf("in_port=%s, %s, tp_dst=%s",
					inport, protocol, port))
			if err != nil {
				klog.Errorf("del-flows of %s failed: %q",
					gwBridge, stdout)
			}
		}
	}
}

func nodePortWatcher(nodeName, gwBridge, gwIntf string, wf *factory.WatchFactory) error {
	// the name of the patch port created by ovn-controller is of the form
	// patch-<logical_port_name_of_localnet_port>-to-br-int
	patchPort := "patch-" + gwBridge + "_" + nodeName + "-to-br-int"
	// Get ofport of patchPort
	ofportPatch, stderr, err := util.RunOVSVsctl("--if-exists", "get",
		"interface", patchPort, "ofport")
	if err != nil {
		return fmt.Errorf("Failed to get ofport of %s, stderr: %q, error: %v",
			patchPort, stderr, err)
	}

	// Get ofport of physical interface
	ofportPhys, stderr, err := util.RunOVSVsctl("--if-exists", "get",
		"interface", gwIntf, "ofport")
	if err != nil {
		return fmt.Errorf("Failed to get ofport of %s, stderr: %q, error: %v",
			gwIntf, stderr, err)
	}

	_, err = wf.AddServiceHandler(cache.ResourceEventHandlerFuncs{
		AddFunc: func(obj interface{}) {
			service := obj.(*kapi.Service)
			addService(service, ofportPhys, ofportPatch, gwBridge)
		},
		UpdateFunc: func(old, new interface{}) {
		},
		DeleteFunc: func(obj interface{}) {
			service := obj.(*kapi.Service)
			deleteService(service, ofportPhys, gwBridge)
		},
	}, func(services []interface{}) {
		syncServices(services, ofportPhys, gwBridge)
	})

	return err
}

func addDefaultConntrackRules(nodeName, gwBridge, gwIntf string, stopChan chan struct{}) error {
	// the name of the patch port created by ovn-controller is of the form
	// patch-<logical_port_name_of_localnet_port>-to-br-int
	localnetLpName := gwBridge + "_" + nodeName
	patchPort := "patch-" + localnetLpName + "-to-br-int"
	// Get ofport of patchPort, but before that make sure ovn-controller created
	// one for us (waits for about ovsCommandTimeout seconds)
	ofportPatch, stderr, err := util.RunOVSVsctl("wait-until", "Interface", patchPort, "ofport>0",
		"--", "get", "Interface", patchPort, "ofport")
	if err != nil {
		return fmt.Errorf("Failed while waiting on patch port %q to be created by ovn-controller and "+
			"while getting ofport. stderr: %q, error: %v", patchPort, stderr, err)
	}

	// Get ofport of physical interface
	ofportPhys, stderr, err := util.RunOVSVsctl("--if-exists", "get",
		"interface", gwIntf, "ofport")
	if err != nil {
		return fmt.Errorf("Failed to get ofport of %s, stderr: %q, error: %v",
			gwIntf, stderr, err)
	}

	// replace the left over OpenFlow flows with the NORMAL action flow
	_, stderr, err = util.AddNormalActionOFFlow(gwBridge)
	if err != nil {
		return fmt.Errorf("failed to replace-flows on bridge %q stderr:%s (%v)", gwBridge, stderr, err)
	}

	// table 0, packets coming from pods headed externally. Commit connections
	// so that reverse direction goes back to the pods.
	_, stderr, err = util.RunOVSOfctl("add-flow", gwBridge,
		fmt.Sprintf("cookie=%s, priority=100, in_port=%s, ip, "+
			"actions=ct(commit, zone=%d), output:%s",
			util.DefaultOpenFlowCookie, ofportPatch, config.Default.ConntrackZone, ofportPhys))
	if err != nil {
		return fmt.Errorf("Failed to add openflow flow to %s, stderr: %q, "+
			"error: %v", gwBridge, stderr, err)
	}

	// table 0, packets coming from external. Send it through conntrack and
	// resubmit to table 1 to know the state of the connection.
	_, stderr, err = util.RunOVSOfctl("add-flow", gwBridge,
		fmt.Sprintf("cookie=%s, priority=50, in_port=%s, ip, "+
			"actions=ct(zone=%d, table=1)", util.DefaultOpenFlowCookie, ofportPhys, config.Default.ConntrackZone))
	if err != nil {
		return fmt.Errorf("Failed to add openflow flow to %s, stderr: %q, "+
			"error: %v", gwBridge, stderr, err)
	}

	// table 1, established and related connections go to pod
	_, stderr, err = util.RunOVSOfctl("add-flow", gwBridge,
		fmt.Sprintf("cookie=%s, priority=100, table=1, ct_state=+trk+est, "+
			"actions=output:%s", util.DefaultOpenFlowCookie, ofportPatch))
	if err != nil {
		return fmt.Errorf("Failed to add openflow flow to %s, stderr: %q, "+
			"error: %v", gwBridge, stderr, err)
	}
	_, stderr, err = util.RunOVSOfctl("add-flow", gwBridge,
		fmt.Sprintf("cookie=%s, priority=100, table=1, ct_state=+trk+rel, "+
			"actions=output:%s", util.DefaultOpenFlowCookie, ofportPatch))
	if err != nil {
		return fmt.Errorf("Failed to add openflow flow to %s, stderr: %q, "+
			"error: %v", gwBridge, stderr, err)
	}

	// table 1, all other connections do normal processing
	_, stderr, err = util.RunOVSOfctl("add-flow", gwBridge,
		fmt.Sprintf("cookie=%s, priority=0, table=1, actions=output:NORMAL", util.DefaultOpenFlowCookie))
	if err != nil {
		return fmt.Errorf("Failed to add openflow flow to %s, stderr: %q, "+
			"error: %v", gwBridge, stderr, err)
	}

	// start the periodic check on the default open flows that just added
	go checkDefaultOpenFlow(gwBridge, stopChan)
	return nil
}

// checkDefaultOpenFlow checks for the existence of default OpenFlow rules and exits if the output is not as expected
func checkDefaultOpenFlow(gwBridge string, stopChan chan struct{}) {
	ticker := time.NewTicker(5 * time.Second)

	for {
		select {
		case <-ticker.C:
			out, _, err := util.RunOVSOfctl("dump-aggregate", gwBridge,
				fmt.Sprintf("cookie=%s/-1", util.DefaultOpenFlowCookie))
			if err != nil {
				logrus.Errorf("failed to dump aggregate statistics of the default OpenFlow rules: %v", err)
				continue
			}

			if !strings.Contains(out, "flow_count=5") {
				logrus.Errorf("fatal error: unexpected default OpenFlows count, expect 5 output: %v\n", out)
				os.Exit(1)
			}
		case <-stopChan:
			return
		}
	}
}

func initSharedGateway(nodeName string, subnet, gwNextHop, gwIntf string,
<<<<<<< HEAD
	wf *factory.WatchFactory, stopChan chan struct{}) (map[string]map[string]string, postReadyFn, error) {
=======
	wf *factory.WatchFactory) (map[string]map[string]string, postWaitFunc, error) {
>>>>>>> 4c22af99
	var bridgeName string
	var uplinkName string
	var brCreated bool
	var err error

	if bridgeName, _, err = util.RunOVSVsctl("--", "port-to-br", gwIntf); err == nil {
		// This is an OVS bridge's internal port
		uplinkName, err = util.GetNicName(bridgeName)
		if err != nil {
			return nil, nil, err
		}
	} else if _, _, err := util.RunOVSVsctl("--", "br-exists", gwIntf); err != nil {
		// This is not a OVS bridge. We need to create a OVS bridge
		// and add cluster.GatewayIntf as a port of that bridge.
		bridgeName, err = util.NicToBridge(gwIntf)
		if err != nil {
			return nil, nil, fmt.Errorf("failed to convert %s to OVS bridge: %v",
				gwIntf, err)
		}
		uplinkName = gwIntf
		gwIntf = bridgeName
		brCreated = true
	} else {
		// gateway interface is an OVS bridge
		uplinkName, err = getIntfName(gwIntf)
		if err != nil {
			return nil, nil, err
		}
		bridgeName = gwIntf
	}

	// Now, we get IP address from OVS bridge. If IP does not exist,
	// error out.
	ipAddress, err := getIPv4Address(gwIntf)
	if err != nil {
		return nil, nil, fmt.Errorf("Failed to get interface details for %s (%v)",
			gwIntf, err)
	}
	if ipAddress == "" {
		return nil, nil, fmt.Errorf("%s does not have a ipv4 address", gwIntf)
	}

	ifaceID, macAddress, err := bridgedGatewayNodeSetup(nodeName, bridgeName, gwIntf,
		util.PhysicalNetworkName, brCreated)
	if err != nil {
		return nil, nil, fmt.Errorf("failed to set up shared interface gateway: %v", err)
	}

	localOnlyAnnotations, err := initLocalOnlyGateway(nodeName)
	if err != nil {
		return nil, nil, err
	}

	l3GatewayConfig := map[string]string{
		ovn.OvnNodeGatewayMode:       string(config.Gateway.Mode),
		ovn.OvnNodeGatewayVlanID:     fmt.Sprintf("%d", config.Gateway.VLANID),
		ovn.OvnNodeGatewayIfaceID:    ifaceID,
		ovn.OvnNodeGatewayMacAddress: macAddress,
		ovn.OvnNodeGatewayIP:         ipAddress,
		ovn.OvnNodeGatewayNextHop:    gwNextHop,
		ovn.OvnNodePortEnable:        fmt.Sprintf("%t", config.Gateway.NodeportEnable),
	}

	for k, v := range localOnlyAnnotations {
		l3GatewayConfig[k] = v
	}
	annotations := map[string]map[string]string{
		ovn.OvnDefaultNetworkGateway: l3GatewayConfig,
	}

	return annotations, func() error {
		// Program cluster.GatewayIntf to let non-pod traffic to go to host
		// stack
		if err := addDefaultConntrackRules(nodeName, bridgeName, uplinkName, stopChan); err != nil {
			return err
		}

		if config.Gateway.NodeportEnable {
			// Program cluster.GatewayIntf to let nodePort traffic to go to pods.
			if err := nodePortWatcher(nodeName, bridgeName, uplinkName, wf); err != nil {
				return err
			}
		}
		return nil
	}, nil
}

func cleanupSharedGateway() error {
	// NicToBridge() may be created before-hand, only delete the patch port here
	stdout, stderr, err := util.RunOVSVsctl("--columns=name", "--no-heading", "find", "port",
		"external_ids:ovn-localnet-port!=_")
	if err != nil {
		return fmt.Errorf("Failed to get ovn-localnet-port port stderr:%s (%v)", stderr, err)
	}
	ports := strings.Fields(strings.Trim(stdout, "\""))
	for _, port := range ports {
		_, stderr, err := util.RunOVSVsctl("--if-exists", "del-port", strings.Trim(port, "\""))
		if err != nil {
			return fmt.Errorf("Failed to delete port %s stderr:%s (%v)", port, stderr, err)
		}
	}

	// Get the OVS bridge name from ovn-bridge-mappings
	stdout, stderr, err = util.RunOVSVsctl("--if-exists", "get", "Open_vSwitch", ".",
		"external_ids:ovn-bridge-mappings")
	if err != nil {
		return fmt.Errorf("Failed to get ovn-bridge-mappings stderr:%s (%v)", stderr, err)
	}
	// skip the existing mapping setting for the specified physicalNetworkName
	bridgeName := ""
	bridgeMappings := strings.Split(stdout, ",")
	for _, bridgeMapping := range bridgeMappings {
		m := strings.Split(bridgeMapping, ":")
		if network := m[0]; network == util.PhysicalNetworkName {
			bridgeName = m[1]
			break
		}
	}
	if len(bridgeName) == 0 {
		return nil
	}

	_, stderr, err = util.AddNormalActionOFFlow(bridgeName)
	if err != nil {
		return fmt.Errorf("Failed to replace-flows on bridge %q stderr:%s (%v)", bridgeName, stderr, err)
	}
	return nil
}

func initLocalOnlyGateway(nodeName string) (map[string]string, error) {
	// Create a localnet OVS bridge.
	localnetBridgeName := "br-local"
	_, stderr, err := util.RunOVSVsctl("--may-exist", "add-br",
		localnetBridgeName)
	if err != nil {
		return nil, fmt.Errorf("Failed to create localnet bridge %s"+
			", stderr:%s (%v)", localnetBridgeName, stderr, err)
	}

	_, macAddress, err := bridgedGatewayNodeSetup(nodeName, localnetBridgeName, localnetBridgeName,
		util.LocalNetworkName, true)
	if err != nil {
		return nil, fmt.Errorf("failed to set up shared interface gateway: %v", err)
	}

	_, _, err = util.RunIP("link", "set", localnetBridgeName, "up")
	if err != nil {
		return nil, fmt.Errorf("failed to up %s (%v)", localnetBridgeName, err)
	}

	// Create a localnet bridge nexthop
	localnetBridgeNextHop := "br-nexthop"
	_, stderr, err = util.RunOVSVsctl(
		"--may-exist", "add-port", localnetBridgeName, localnetBridgeNextHop,
		"--", "set", "interface", localnetBridgeNextHop, "type=internal",
		"mtu_request="+fmt.Sprintf("%d", config.Default.MTU),
		fmt.Sprintf("mac=%s", strings.ReplaceAll(util.LocalnetGatewayNextHopMac, ":", "\\:")))
	if err != nil {
		return nil, fmt.Errorf("Failed to create localnet bridge next hop %s"+
			", stderr:%s (%v)", localnetBridgeNextHop, stderr, err)
	}
	_, _, err = util.RunIP("link", "set", localnetBridgeNextHop, "up")
	if err != nil {
		return nil, fmt.Errorf("failed to up %s (%v)", localnetBridgeNextHop, err)
	}

	// Flush IPv4 address of localnetBridgeNextHop.
	_, _, err = util.RunIP("addr", "flush", "dev", localnetBridgeNextHop)
	if err != nil {
		return nil, fmt.Errorf("failed to flush ip address of %s (%v)",
			localnetBridgeNextHop, err)
	}

	// Set localnetBridgeNextHop with an IP address.
	_, _, err = util.RunIP("addr", "add",
		util.LocalnetGatewayNextHopSubnet(),
		"dev", localnetBridgeNextHop)
	if err != nil {
		return nil, fmt.Errorf("failed to assign ip address to %s (%v)",
			localnetBridgeNextHop, err)
	}

	// Add arp entry for local service gateway, it is used for return traffic of local service access
	ip, _, _ := net.ParseCIDR(util.LocalnetGatewayIP())
	if config.IPv6Mode {
		_, _, _ = util.RunIP("-6", "neigh", "del", ip.String(), "dev", "br-nexthop")
		stdout, stderr, err := util.RunIP("-6", "neigh", "add", ip.String(), "dev", "br-nexthop", "lladdr", macAddress)
		if err == nil {
			logrus.Infof("Added MAC binding for %s on br-nexthop, stdout: '%s', stderr: '%s'",
				ip.String(), stdout, stderr)
		} else {
			logrus.Errorf("Error in adding MAC binding for fd99::2 on br-nexthop: %v", err)
		}
	} else {
		_, _, _ = util.RunIP("neigh", "delete", ip.String(), "dev", "br-nexthop")
		_, _, err = util.RunIP("neigh", "add", ip.String(), "dev", "br-nexthop", "lladdr", macAddress)
		if err != nil {
			return nil, fmt.Errorf("failed to add arp entry for %s (%v)",
				ip.String(), err)
		}
	}

	return map[string]string{
		ovn.OvnNodeLocalGatewayMacAddress: macAddress,
	}, nil
}<|MERGE_RESOLUTION|>--- conflicted
+++ resolved
@@ -267,12 +267,12 @@
 			out, _, err := util.RunOVSOfctl("dump-aggregate", gwBridge,
 				fmt.Sprintf("cookie=%s/-1", util.DefaultOpenFlowCookie))
 			if err != nil {
-				logrus.Errorf("failed to dump aggregate statistics of the default OpenFlow rules: %v", err)
+				klog.Errorf("failed to dump aggregate statistics of the default OpenFlow rules: %v", err)
 				continue
 			}
 
 			if !strings.Contains(out, "flow_count=5") {
-				logrus.Errorf("fatal error: unexpected default OpenFlows count, expect 5 output: %v\n", out)
+				klog.Errorf("fatal error: unexpected default OpenFlows count, expect 5 output: %v\n", out)
 				os.Exit(1)
 			}
 		case <-stopChan:
@@ -282,11 +282,7 @@
 }
 
 func initSharedGateway(nodeName string, subnet, gwNextHop, gwIntf string,
-<<<<<<< HEAD
-	wf *factory.WatchFactory, stopChan chan struct{}) (map[string]map[string]string, postReadyFn, error) {
-=======
-	wf *factory.WatchFactory) (map[string]map[string]string, postWaitFunc, error) {
->>>>>>> 4c22af99
+	wf *factory.WatchFactory, stopChan chan struct{}) (map[string]map[string]string, postWaitFunc, error) {
 	var bridgeName string
 	var uplinkName string
 	var brCreated bool
@@ -475,10 +471,10 @@
 		_, _, _ = util.RunIP("-6", "neigh", "del", ip.String(), "dev", "br-nexthop")
 		stdout, stderr, err := util.RunIP("-6", "neigh", "add", ip.String(), "dev", "br-nexthop", "lladdr", macAddress)
 		if err == nil {
-			logrus.Infof("Added MAC binding for %s on br-nexthop, stdout: '%s', stderr: '%s'",
+			klog.V(5).Infof("Added MAC binding for %s on br-nexthop, stdout: '%s', stderr: '%s'",
 				ip.String(), stdout, stderr)
 		} else {
-			logrus.Errorf("Error in adding MAC binding for fd99::2 on br-nexthop: %v", err)
+			klog.Errorf("Error in adding MAC binding for fd99::2 on br-nexthop: %v", err)
 		}
 	} else {
 		_, _, _ = util.RunIP("neigh", "delete", ip.String(), "dev", "br-nexthop")
