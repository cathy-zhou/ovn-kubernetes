#!/usr/bin/env bash
GO111MODULE=on ${GOPATH}/bin/golangci-lint run \
    --tests=false --enable gofmt \
<<<<<<< HEAD
    --timeout=10m0s \
=======
    --timeout=15m0s --verbose --print-resources-usage --modules-download-mode=vendor \
>>>>>>> 99190807
    && echo "lint OK!"<|MERGE_RESOLUTION|>--- conflicted
+++ resolved
@@ -1,9 +1,5 @@
 #!/usr/bin/env bash
 GO111MODULE=on ${GOPATH}/bin/golangci-lint run \
     --tests=false --enable gofmt \
-<<<<<<< HEAD
-    --timeout=10m0s \
-=======
     --timeout=15m0s --verbose --print-resources-usage --modules-download-mode=vendor \
->>>>>>> 99190807
     && echo "lint OK!"