---
# ovnkube-node
# daemonset version 3
# starts node daemons for ovs and ovn, each in a separate container
# it is run on all nodes
kind: DaemonSet
apiVersion: apps/v1
metadata:
  name: ovnkube-node
  # namespace set up by install
  namespace: ovn-kubernetes
  annotations:
    kubernetes.io/description: |
      This daemonset launches the ovn-kubernetes networking components.
spec:
  selector:
    matchLabels:
      app: ovnkube-node
  updateStrategy:
    type: RollingUpdate
  template:
    metadata:
      labels:
        app: ovnkube-node
        name: ovnkube-node
        component: network
        type: infra
        kubernetes.io/os: "linux"
      annotations:
        scheduler.alpha.kubernetes.io/critical-pod: ''
    spec:
      imagePullSecrets:
        - name: registry-credentials
      # Requires fairly broad permissions - ability to read all services and network functions as well
      # as all pods.
      serviceAccountName: ovn
      hostNetwork: true
      containers:

      - name: ovn-controller
        image: "{{ ovn_image | default('docker.io/ovnkube/ovn-daemonset:latest') }}"
        imagePullPolicy: "{{ ovn_image_pull_policy | default('IfNotPresent') }}"

        command: ["/root/ovnkube.sh", "ovn-controller"]

        securityContext:
          runAsUser: 0
          capabilities:
            add: ["SYS_NICE"]

        volumeMounts:
        - mountPath: /var/run/dbus/
          name: host-var-run-dbus
          readOnly: true
        - mountPath: /var/log/openvswitch/
          name: host-var-log-ovs
        - mountPath: /var/log/ovn/
          name: host-var-log-ovs
        - mountPath: /var/run/openvswitch/
          name: host-var-run-ovs
        - mountPath: /var/run/ovn/
          name: host-var-run-ovs

        resources:
          requests:
            cpu: 100m
            memory: 300Mi
        env:
        - name: OVN_DAEMONSET_VERSION
          value: "3"
        - name: OVNKUBE_LOGLEVEL
          value: "4"
        - name: OVN_NET_CIDR
          valueFrom:
            configMapKeyRef:
              name: ovn-config
              key: net_cidr
        - name: OVN_SVC_CIDR
          valueFrom:
            configMapKeyRef:
              name: ovn-config
              key: svc_cidr
        - name: K8S_APISERVER
          valueFrom:
            configMapKeyRef:
              name: ovn-config
              key: k8s_apiserver
        - name: K8S_NODE
          valueFrom:
            fieldRef:
              fieldPath: spec.nodeName
        - name: OVN_KUBERNETES_NAMESPACE
          valueFrom:
            fieldRef:
              fieldPath: metadata.namespace

        ports:
        - name: healthz
          containerPort: 10258
        # TODO: Temporarily disabled until we determine how to wait for clean default
        # config
        # livenessProbe:
        #   initialDelaySeconds: 10
        #   httpGet:
        #     path: /healthz
        #     port: 10258
        #     scheme: HTTP
        lifecycle:

      - name: ovnkube-node
        image: "{{ ovn_image | default('docker.io/ovnkube/ovn-daemonset:latest') }}"
        imagePullPolicy: "{{ ovn_image_pull_policy | default('IfNotPresent') }}"

        command: ["/root/ovnkube.sh", "ovn-node"]

        securityContext:
          runAsUser: 0
          capabilities:
<<<<<<< HEAD
            add: ["NET_ADMIN"]
=======
            add: ["NET_ADMIN", "SYS_ADMIN", "SYS_PTRACE"]
          {% if kind is defined and kind -%}
          privileged: true
          {% endif %}
>>>>>>> 761ce404

        volumeMounts:
        # for the iptables wrapper
        - mountPath: /host
          name: host-slash
          readOnly: true
        - mountPath: /var/run/dbus/
          name: host-var-run-dbus
          readOnly: true
        - mountPath: /var/log/ovn-kubernetes/
          name: host-var-log-ovnkube
        - mountPath: /var/run/openvswitch/
          name: host-var-run-ovs
        - mountPath: /var/run/ovn/
          name: host-var-run-ovs
        # We mount our socket here
        - mountPath: /var/run/ovn-kubernetes
          name: host-var-run-ovn-kubernetes
        # CNI related mounts which we take over
        - mountPath: /opt/cni/bin
          name: host-opt-cni-bin
        - mountPath: /etc/cni/net.d
          name: host-etc-cni-netd
        {% if kind is defined and kind -%}
        - mountPath: /var/run/netns
          name: host-netns
          mountPropagation: Bidirectional
        {% endif %}

        resources:
          requests:
            cpu: 100m
            memory: 300Mi
        env:
        - name: OVN_DAEMONSET_VERSION
          value: "3"
        - name: OVNKUBE_LOGLEVEL
          value: "5"
        - name: OVN_NET_CIDR
          valueFrom:
            configMapKeyRef:
              name: ovn-config
              key: net_cidr
        - name: OVN_SVC_CIDR
          valueFrom:
            configMapKeyRef:
              name: ovn-config
              key: svc_cidr
        - name: K8S_APISERVER
          valueFrom:
            configMapKeyRef:
              name: ovn-config
              key: k8s_apiserver
        - name: OVN_MTU
          valueFrom:
            configMapKeyRef:
              name: ovn-config
              key: mtu
        - name: K8S_NODE
          valueFrom:
            fieldRef:
              fieldPath: spec.nodeName
        - name: OVN_GATEWAY_MODE
          value: "{{ ovn_gateway_mode }}"
        - name: OVN_GATEWAY_OPTS
          value: "{{ ovn_gateway_opts }}"

        ports:
        - name: healthz
          containerPort: 10259
        # TODO: Temporarily disabled until we determine how to wait for clean default
        # config
        # livenessProbe:
        #   initialDelaySeconds: 10
        #   httpGet:
        #     path: /healthz
        #     port: 10259
        #     scheme: HTTP
        lifecycle:
          preStop:
            exec:
              command: ["/root/ovnkube.sh", "cleanup-ovn-node"]

      nodeSelector:
        kubernetes.io/os: "linux"
      volumes:
      - name: host-var-run-dbus
        hostPath:
          path: /var/run/dbus
      - name: host-var-log-ovs
        hostPath:
          path: /var/log/openvswitch
      - name: host-var-log-ovnkube
        hostPath:
          path: /var/log/ovn-kubernetes
      - name: host-var-run-ovs
        hostPath:
          path: /var/run/openvswitch
      - name: host-var-run-ovn-kubernetes
        hostPath:
          path: /var/run/ovn-kubernetes
      - name: host-opt-cni-bin
        hostPath:
          path: /opt/cni/bin
      - name: host-etc-cni-netd
        hostPath:
          path: /etc/cni/net.d
      - name: host-slash
<<<<<<< HEAD
        hostPath:
          path: /
=======
        hostPath:
          path: /
      - name: host-config-openvswitch
        hostPath:
          path: /etc/origin/openvswitch
      {% if kind is defined and kind -%}
      - name: host-netns
        hostPath:
          path: /var/run/netns
      {% endif %}

>>>>>>> 761ce404
      tolerations:
      - operator: "Exists"<|MERGE_RESOLUTION|>--- conflicted
+++ resolved
@@ -116,14 +116,10 @@
         securityContext:
           runAsUser: 0
           capabilities:
-<<<<<<< HEAD
             add: ["NET_ADMIN"]
-=======
-            add: ["NET_ADMIN", "SYS_ADMIN", "SYS_PTRACE"]
           {% if kind is defined and kind -%}
           privileged: true
           {% endif %}
->>>>>>> 761ce404
 
         volumeMounts:
         # for the iptables wrapper
@@ -232,10 +228,6 @@
         hostPath:
           path: /etc/cni/net.d
       - name: host-slash
-<<<<<<< HEAD
-        hostPath:
-          path: /
-=======
         hostPath:
           path: /
       - name: host-config-openvswitch
@@ -247,6 +239,5 @@
           path: /var/run/netns
       {% endif %}
 
->>>>>>> 761ce404
       tolerations:
       - operator: "Exists"