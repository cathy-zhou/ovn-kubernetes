--- conflicted
+++ resolved
@@ -130,7 +130,7 @@
   net_cidr:      "{{ net_cidr | default('10.128.0.0/14/23') }}"
   svc_cidr:      "{{ svc_cidr | default('172.30.0.0/16') }}"
   k8s_apiserver: "{{ k8s_apiserver.stdout }}"
-<<<<<<< HEAD
+  mtu:           "{{ mtu_value }}"
 
 ---
 apiVersion: v1
@@ -141,6 +141,3 @@
 metadata:
   name: registry-credentials
   namespace: ovn-kubernetes
-=======
-  mtu:           "{{ mtu_value }}"
->>>>>>> 9b737cd5
