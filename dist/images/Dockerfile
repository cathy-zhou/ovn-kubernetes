FROM centos:8

USER root

ENV PYTHONDONTWRITEBYTECODE yes

# Get openvswitch from Nvidia controlled source
# Based on nv OVS commit: 5f3ff22f
RUN curl -s https://3c720378ea793bfa1cdbc4180c64fca33176674914260f6d:@packages.nvidia.com/install/repositories/sdn/nv-ovs-L1/script.rpm.sh | bash
# Based on nv OVN commit: c740f0c4
RUN curl -s https://4a6c3c2ab9c3468ee4624cf102ba7dc81436598399db8477:@packages.nvidia.com/install/repositories/sdn/nv-ovn-L1/script.rpm.sh | bash 

COPY kubernetes.repo /etc/yum.repos.d/kubernetes.repo
# install epel.repo
RUN yum install -y epel-release
RUN INSTALL_PKGS=" \
	bind-utils procps-ng openssl numactl-libs firewalld-filesystem \
	libpcap kubectl \
<<<<<<< HEAD
	iproute strace socat \
	unbound-libs python2 \
	openvswitch \
	ovn ovn-host ovn-central \
	openvswitch-devel \
=======
	iproute iputils strace socat \
	unbound-libs \
>>>>>>> 9e5a45a9
        " && \
	yum install -y --setopt=tsflags=nodocs --setopt=skip_missing_names_on_install=False $INSTALL_PKGS

RUN yum -y update && yum clean all && rm -rf /var/cache/dnf/*

RUN mkdir -p /var/run/openvswitch

# Built in ../../go_controller, then the binaries are copied here.
# put things where they are in the rpm
RUN mkdir -p /usr/libexec/cni/
COPY ovnkube ovn-kube-util /usr/bin/
COPY ovn-k8s-cni-overlay /usr/libexec/cni/ovn-k8s-cni-overlay

# ovnkube.sh is the entry point. This script examines environment
# variables to direct operation and configure ovn
COPY ovnkube.sh /root/
COPY ovndb-raft-functions.sh /root/
COPY chassis-del.sh /root/
# override the rpm's ovn_k8s.conf with this local copy
COPY ovn_k8s.conf /etc/openvswitch/ovn_k8s.conf

# copy git commit number into image
COPY git_info /root

# iptables wrappers
COPY ./iptables-scripts/iptables /usr/sbin/
COPY ./iptables-scripts/iptables-save /usr/sbin/
COPY ./iptables-scripts/iptables-restore /usr/sbin/
COPY ./iptables-scripts/ip6tables /usr/sbin/
COPY ./iptables-scripts/ip6tables-save /usr/sbin/
COPY ./iptables-scripts/ip6tables-restore /usr/sbin/

LABEL io.k8s.display-name="ovn kubernetes" \
      io.k8s.description="ovnkube centos image" \
      maintainer="Girish Moodalbail <gmoodalbail@nvidia.com>"

WORKDIR /root
ENTRYPOINT /root/ovnkube.sh<|MERGE_RESOLUTION|>--- conflicted
+++ resolved
@@ -16,16 +16,11 @@
 RUN INSTALL_PKGS=" \
 	bind-utils procps-ng openssl numactl-libs firewalld-filesystem \
 	libpcap kubectl \
-<<<<<<< HEAD
-	iproute strace socat \
+	iproute iputils strace socat \
 	unbound-libs python2 \
 	openvswitch \
 	ovn ovn-host ovn-central \
 	openvswitch-devel \
-=======
-	iproute iputils strace socat \
-	unbound-libs \
->>>>>>> 9e5a45a9
         " && \
 	yum install -y --setopt=tsflags=nodocs --setopt=skip_missing_names_on_install=False $INSTALL_PKGS
 
