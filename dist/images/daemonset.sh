--- conflicted
+++ resolved
@@ -20,12 +20,8 @@
 OVN_DB_VIP_IMAGE=""
 OVN_DB_VIP=""
 OVN_DB_REPLICAS=""
-<<<<<<< HEAD
-OVN_MTU="1400"
+OVN_MTU=""
 OVN_SSL_ENABLE=""
-=======
-OVN_MTU=""
->>>>>>> 99190807
 KIND=""
 MASTER_LOGLEVEL=""
 NODE_LOGLEVEL=""
@@ -34,81 +30,6 @@
 OVN_LOGLEVEL_SB=""
 OVN_LOGLEVEL_CONTROLLER=""
 OVN_LOGLEVEL_NBCTLD=""
-<<<<<<< HEAD
-
-
-# Parse parameters given as arguments to this script.
-while [ "$1" != "" ]; do
-    PARAM=`echo $1 | awk -F= '{print $1}'`
-    VALUE=`echo $1 | cut -d= -f2-`
-    case $PARAM in
-        --image)
-            OVN_IMAGE=$VALUE
-            ;;
-        --image-pull-policy)
-            OVN_IMAGE_PULL_POLICY=$VALUE
-            ;;
-        --gateway-mode)
-            OVN_GATEWAY_MODE=$VALUE
-            ;;
-        --gateway-options)
-            OVN_GATEWAY_OPTS=$VALUE
-            ;;
-        --net-cidr)
-            OVN_NET_CIDR=$VALUE
-            ;;
-        --svc-cidr)
-            OVN_SVC_CIDR=$VALUE
-            ;;
-        --k8s-apiserver)
-            OVN_K8S_APISERVER=$VALUE
-            ;;
-        --db-vip-image)
-            OVN_DB_VIP_IMAGE=$VALUE
-            ;;
-        --db-replicas)
-            OVN_DB_REPLICAS=$VALUE
-            ;;
-        --db-vip)
-            OVN_DB_VIP=$VALUE
-            ;;
-        --mtu)
-            OVN_MTU=$VALUE
-            ;;
-        --kind)
-            KIND=true
-            ;;
-        --master-loglevel)
-            MASTER_LOGLEVEL=$VALUE
-            ;;
-        --node-loglevel)
-            NODE_LOGLEVEL=$VALUE
-            ;;
-        --ovn-loglevel-northd)
-            OVN_LOGLEVEL_NORTHD=$VALUE
-            ;;
-        --ovn-loglevel-nb)
-            OVN_LOGLEVEL_NB=$VALUE
-            ;;
-        --ovn-loglevel-sb)
-            OVN_LOGLEVEL_SB=$VALUE
-            ;;
-        --ovn-loglevel-controller)
-            OVN_LOGLEVEL_CONTROLLER=$VALUE
-            ;;
-        --ovn-loglevel-nbctld)
-            OVN_LOGLEVEL_NBCTLD=$VALUE
-            ;;
-        --ssl)
-            OVN_SSL_ENABLE="yes"
-            ;;
-        *)
-            echo "WARNING: unknown parameter \"$PARAM\""
-            exit 1
-            ;;
-    esac
-    shift
-=======
 
 # Parse parameters given as arguments to this script.
 while [ "$1" != "" ]; do
@@ -172,13 +93,15 @@
   --ovn-loglevel-nbctld)
     OVN_LOGLEVEL_NBCTLD=$VALUE
     ;;
+  --ssl)
+    OVN_SSL_ENABLE="yes"
+    ;;
   *)
     echo "WARNING: unknown parameter \"$PARAM\""
     exit 1
     ;;
   esac
   shift
->>>>>>> 99190807
 done
 
 # Create the daemonsets with the desired image
@@ -218,53 +141,12 @@
 echo "ovn_loglevel_controller: ${ovn_loglevel_controller}"
 ovn_loglevel_nbctld=${OVN_LOGLEVEL_NBCTLD:-"-vconsole:info"}
 echo "ovn_loglevel_nbctld: ${ovn_loglevel_nbctld}"
-<<<<<<< HEAD
-ovn_ssl_en=${OVN_SSL_ENABLE:-"no"}
-echo "ovn_ssl_enable: ${ovn_ssl_en}"
-
-ovn_image=${image} \
-ovn_image_pull_policy=${policy} \
-kind=${KIND} \
-ovn_gateway_mode=${ovn_gateway_mode} \
-ovn_gateway_opts=${ovn_gateway_opts} \
-ovnkube_node_loglevel=${node_loglevel} \
-ovn_loglevel_controller=${ovn_loglevel_controller} \
-ovn_ssl_en=${ovn_ssl_en} \
-j2 ../templates/ovnkube-node.yaml.j2 -o ../yaml/ovnkube-node.yaml
-
-ovn_image=${image} \
-ovn_image_pull_policy=${policy} \
-ovnkube_master_loglevel=${master_loglevel} \
-ovn_loglevel_northd=${ovn_loglevel_northd} \
-ovn_loglevel_nbctld=${ovn_loglevel_nbctld} \
-ovn_ssl_en=${ovn_ssl_en} \
-j2 ../templates/ovnkube-master.yaml.j2 -o ../yaml/ovnkube-master.yaml
-
-ovn_image=${image} \
-ovn_image_pull_policy=${policy} \
-ovn_loglevel_nb=${ovn_loglevel_nb} \
-ovn_loglevel_sb=${ovn_loglevel_sb} \
-ovn_ssl_en=${ovn_ssl_en} \
-j2 ../templates/ovnkube-db.yaml.j2 -o ../yaml/ovnkube-db.yaml
-
-ovn_db_vip_image=${ovn_db_vip_image} \
-ovn_image_pull_policy=${policy} \
-ovn_db_replicas=${ovn_db_replicas} \
-ovn_db_vip=${ovn_db_vip} ovn_loglevel_nb=${ovn_loglevel_nb} \
-j2 ../templates/ovnkube-db-vip.yaml.j2 -o ../yaml/ovnkube-db-vip.yaml
-
-ovn_image=${image} \
-ovn_image_pull_policy=${policy} \
-ovn_db_replicas=${ovn_db_replicas} \
-ovn_db_minAvailable=${ovn_db_minAvailable} \
-ovn_loglevel_nb=${ovn_loglevel_nb} ovn_loglevel_sb=${ovn_loglevel_sb} \
-ovn_ssl_en=${ovn_ssl_en} \
-j2 ../templates/ovnkube-db-raft.yaml.j2 > ../yaml/ovnkube-db-raft.yaml
-=======
 ovn_hybrid_overlay_enable=${OVN_HYBRID_OVERLAY_ENABLE}
 echo "ovn_hybrid_overlay_enable: ${ovn_hybrid_overlay_enable}"
 ovn_hybrid_overlay_net_cidr=${OVN_HYBRID_OVERLAY_NET_CIDR}
 echo "ovn_hybrid_overlay_net_cidr: ${ovn_hybrid_overlay_net_cidr}"
+ovn_ssl_en=${OVN_SSL_ENABLE:-"no"}
+echo "ovn_ssl_enable: ${ovn_ssl_en}"
 
 ovn_image=${image} \
   ovn_image_pull_policy=${image_pull_policy} \
@@ -275,6 +157,7 @@
   ovn_loglevel_controller=${ovn_loglevel_controller} \
   ovn_hybrid_overlay_net_cidr=${ovn_hybrid_overlay_net_cidr} \
   ovn_hybrid_overlay_enable=${ovn_hybrid_overlay_enable} \
+  ovn_ssl_en=${ovn_ssl_en} \
   j2 ../templates/ovnkube-node.yaml.j2 -o ../yaml/ovnkube-node.yaml
 
 ovn_image=${image} \
@@ -284,12 +167,14 @@
   ovn_loglevel_nbctld=${ovn_loglevel_nbctld} \
   ovn_hybrid_overlay_net_cidr=${ovn_hybrid_overlay_net_cidr} \
   ovn_hybrid_overlay_enable=${ovn_hybrid_overlay_enable} \
+  ovn_ssl_en=${ovn_ssl_en} \
   j2 ../templates/ovnkube-master.yaml.j2 -o ../yaml/ovnkube-master.yaml
 
 ovn_image=${image} \
   ovn_image_pull_policy=${image_pull_policy} \
   ovn_loglevel_nb=${ovn_loglevel_nb} \
   ovn_loglevel_sb=${ovn_loglevel_sb} \
+  ovn_ssl_en=${ovn_ssl_en} \
   j2 ../templates/ovnkube-db.yaml.j2 -o ../yaml/ovnkube-db.yaml
 
 ovn_db_vip_image=${ovn_db_vip_image} \
@@ -303,8 +188,8 @@
   ovn_db_replicas=${ovn_db_replicas} \
   ovn_db_minAvailable=${ovn_db_minAvailable} \
   ovn_loglevel_nb=${ovn_loglevel_nb} ovn_loglevel_sb=${ovn_loglevel_sb} \
+  ovn_ssl_en=${ovn_ssl_en} \
   j2 ../templates/ovnkube-db-raft.yaml.j2 -o ../yaml/ovnkube-db-raft.yaml
->>>>>>> 99190807
 
 # ovn-setup.yaml
 net_cidr=${OVN_NET_CIDR:-"10.128.0.0/14/23"}
