#!/bin/bash
#set -euo pipefail

# Enable verbose shell output if OVNKUBE_SH_VERBOSE is set to 'true'
if [[ "${OVNKUBE_SH_VERBOSE:-}" == "true" ]]; then
  set -x
fi

# source the functions in ovndb-raft-functions.sh
. /root/ovndb-raft-functions.sh

# This script is the entrypoint to the image.
# Supports version 3 daemonsets
#    $1 is the daemon to start.
#        In version 3 each process has a separate container. Some daemons start
#        more than 1 process. Also, where possible, output is to stdout and
#        The script waits for prerquisite deamons to come up first.
# Commands ($1 values)
#    ovs-server     Runs the ovs daemons - ovsdb-server and ovs-switchd (v3)
#    run-ovn-northd Runs ovn-northd as a process does not run nb_ovsdb or sb_ovsdb (v3)
#    nb-ovsdb       Runs nb_ovsdb as a process (no detach or monitor) (v3)
#    sb-ovsdb       Runs sb_ovsdb as a process (no detach or monitor) (v3)
#    ovn-master     Runs ovnkube in master mode (v3)
#    ovn-controller Runs ovn controller (v3)
#    ovn-node       Runs ovnkube in node mode (v3)
#    cleanup-ovn-node   Runs ovnkube to cleanup the node (v3)
#    cleanup-ovs-server Cleanup ovs-server (v3)
#    run-nbctld     Runs ovn-nbctl in the daemon mode (v3)
#    display        Displays log files
#    display_env    Displays environment variables
#    ovn_debug      Displays ovn/ovs configuration and flows

# NOTE: The script/image must be compatible with the daemonset.
# This script supports version 3 daemonsets
#      When called, it starts all needed daemons.

# ====================
# Environment variables are used to customize operation
# K8S_APISERVER - hostname:port (URL)of the real apiserver, not the service address - v3
# OVN_NET_CIDR - the network cidr - v3
# OVN_SVC_CIDR - the cluster-service-cidr - v3
# OVN_KUBERNETES_NAMESPACE - k8s namespace - v3
# K8S_NODE - hostname of the node - v3
#
# OVN_DAEMONSET_VERSION - version match daemonset and image - v3
# K8S_TOKEN - the apiserver token. Automatically detected when running in a pod - v3
# K8S_CACERT - the apiserver CA. Automatically detected when running in a pod - v3
# OVN_CONTROLLER_OPTS - the options for ovn-ctl
# OVN_NORTHD_OPTS - the options for the ovn northbound db
# OVN_GATEWAY_MODE - the gateway mode (shared or local) - v3
# OVN_GATEWAY_OPTS - the options for the ovn gateway
# OVNKUBE_LOGLEVEL - log level for ovnkube (0..5, default 4) - v3
# OVN_LOGLEVEL_NORTHD - log level (ovn-ctl default: -vconsole:emer -vsyslog:err -vfile:info) - v3
# OVN_LOGLEVEL_NB - log level (ovn-ctl default: -vconsole:off -vfile:info) - v3
# OVN_LOGLEVEL_SB - log level (ovn-ctl default: -vconsole:off -vfile:info) - v3
# OVN_LOGLEVEL_CONTROLLER - log level (ovn-ctl default: -vconsole:off -vfile:info) - v3
# OVN_LOGLEVEL_NBCTLD - log level (ovn-ctl default: -vconsole:off -vfile:info) - v3
# OVNKUBE_LOGFILE_MAXSIZE - log file max size in MB(default 100 MB)
# OVNKUBE_LOGFILE_MAXBACKUPS - log file max backups (default 5)
# OVNKUBE_LOGFILE_MAXAGE - log file max age in days (default 5 days)
# OVN_NB_PORT - ovn north db port (default 6641)
# OVN_SB_PORT - ovn south db port (default 6642)
# OVN_NB_RAFT_PORT - ovn north db raft port (default 6643)
# OVN_SB_RAFT_PORT - ovn south db raft port (default 6644)
# OVN_NB_RAFT_ELECTION_TIMER - ovn north db election timer in ms (default 1000)
# OVN_SB_RAFT_ELECTION_TIMER - ovn south db election timer in ms (default 1000)
# OVN_SSL_ENABLE - use SSL transport to NB/SB db and northd (default: no)
# OVN_REMOTE_PROBE_INTERVAL - ovn remote probe interval in ms (default 100000)
<<<<<<< HEAD
# OVN_METRICS_SCRAPE_INTERVAL - ovn & ovnkube metrics scrape interval in sec (default 30)
# OVS_METRICS_SCRAPE_INTERVAL - ovs metrics scrape interval in sec (default 30)
# OVN_UNPRIVILEGED_MODE - redirect execution of CNI ovs/netns commands to host (default no)
=======
# OVN_EGRESSIP_ENABLE - enable egress IP for ovn-kubernetes
# OVN_UNPRIVILEGED_MODE - execute CNI ovs/netns commands from host (default no)
>>>>>>> 9e5a45a9

# The argument to the command is the operation to be performed
# ovn-master ovn-controller ovn-node display display_env ovn_debug
# a cmd must be provided, there is no default
cmd=${1:-""}

# ovn daemon log levels
ovn_loglevel_northd=${OVN_LOGLEVEL_NORTHD:-"-vconsole:info"}
ovn_loglevel_nb=${OVN_LOGLEVEL_NB:-"-vconsole:info"}
ovn_loglevel_sb=${OVN_LOGLEVEL_SB:-"-vconsole:info"}
ovn_loglevel_controller=${OVN_LOGLEVEL_CONTROLLER:-"-vconsole:info"}
ovn_loglevel_nbctld=${OVN_LOGLEVEL_NBCTLD:-"-vconsole:info"}

ovnkubelogdir=/var/log/ovn-kubernetes

# logfile rotation parameters
ovnkube_logfile_maxsize=${OVNKUBE_LOGFILE_MAXSIZE:-"100"}
ovnkube_logfile_maxbackups=${OVNKUBE_LOGFILE_MAXBACKUPS:-"5"}
ovnkube_logfile_maxage=${OVNKUBE_LOGFILE_MAXAGE:-"5"}

# ovnkube.sh version (update when API between daemonset and script changes - v.x.y)
ovnkube_version="3"

# The daemonset version must be compatible with this script.
# The default when OVN_DAEMONSET_VERSION is not set is version 3
ovn_daemonset_version=${OVN_DAEMONSET_VERSION:-"3"}

# hostname is the host's hostname when using host networking,
# This is useful on the master
# otherwise it is the container ID (useful for debugging).
ovn_pod_host=${K8S_NODE:-$(hostname)}

# The ovs user id, by default it is going to be root:root
ovs_user_id=${OVS_USER_ID:-""}

# ovs options
ovs_options=${OVS_OPTIONS:-""}

if [[ -f /var/run/secrets/kubernetes.io/serviceaccount/token ]]; then
  k8s_token=$(cat /var/run/secrets/kubernetes.io/serviceaccount/token)
else
  k8s_token=${K8S_TOKEN}
fi

# certs and private keys for k8s and OVN
K8S_CACERT=${K8S_CACERT:-/var/run/secrets/kubernetes.io/serviceaccount/ca.crt}

ovn_ca_cert=/ovn-cert/ca-cert.pem
ovn_nb_pk=/ovn-cert/ovnnb-privkey.pem
ovn_nb_cert=/ovn-cert/ovnnb-cert.pem
ovn_sb_pk=/ovn-cert/ovnsb-privkey.pem
ovn_sb_cert=/ovn-cert/ovnsb-cert.pem
ovn_northd_pk=/ovn-cert/ovnnorthd-privkey.pem
ovn_northd_cert=/ovn-cert/ovnnorthd-cert.pem
ovn_controller_pk=/ovn-cert/ovncontroller-privkey.pem
ovn_controller_cert=/ovn-cert/ovncontroller-cert.pem
ovn_controller_cname="ovncontroller"

transport="tcp"
ovndb_ctl_ssl_opts=""
if [[ "yes" == ${OVN_SSL_ENABLE} ]]; then
  transport="ssl"
  ovndb_ctl_ssl_opts="-p ${ovn_controller_pk} -c ${ovn_controller_cert} -C ${ovn_ca_cert}"
fi

# ovn-northd - /etc/sysconfig/ovn-northd
ovn_northd_opts=${OVN_NORTHD_OPTS:-""}

# ovn-controller
ovn_controller_opts=${OVN_CONTROLLER_OPTS:-""}

# set the log level for ovnkube
ovnkube_loglevel=${OVNKUBE_LOGLEVEL:-4}

# by default it is going to be a shared gateway mode, however this can be overridden to any of the other
# two gateway modes that we support using `images/daemonset.sh` tool
ovn_gateway_mode=${OVN_GATEWAY_MODE:-"shared"}
ovn_gateway_opts=${OVN_GATEWAY_OPTS:-""}

net_cidr=${OVN_NET_CIDR:-10.128.0.0/14/23}
svc_cidr=${OVN_SVC_CIDR:-172.30.0.0/16}
mtu=${OVN_MTU:-1400}

ovn_kubernetes_namespace=${OVN_KUBERNETES_NAMESPACE:-ovn-kubernetes}

# set metrics endpoint bind to K8S_NODE_IP.
metrics_endpoint_ip=${K8S_NODE_IP:-0.0.0.0}
# host on which OVN DB POD(s) are running
ovn_db_host=${K8S_NODE_IP:-""}

# OVN_NB_PORT - ovn north db port (default 6641)
ovn_nb_port=${OVN_NB_PORT:-6641}
# OVN_SB_PORT - ovn south db port (default 6642)
ovn_sb_port=${OVN_SB_PORT:-6642}
# OVN_NB_RAFT_PORT - ovn north db port used for raft communication (default 6643)
ovn_nb_raft_port=${OVN_NB_RAFT_PORT:-6643}
# OVN_SB_RAFT_PORT - ovn south db port used for raft communication (default 6644)
ovn_sb_raft_port=${OVN_SB_RAFT_PORT:-6644}
# OVN_ENCAP_PORT - GENEVE UDP port (default 6081)
ovn_encap_port=${OVN_ENCAP_PORT:-6081}
# OVN_NB_RAFT_ELECTION_TIMER - ovn north db election timer in ms (default 1000)
ovn_nb_raft_election_timer=${OVN_NB_RAFT_ELECTION_TIMER:-1000}
# OVN_SB_RAFT_ELECTION_TIMER - ovn south db election timer in ms (default 1000)
ovn_sb_raft_election_timer=${OVN_SB_RAFT_ELECTION_TIMER:-1000}
# OVN_NB_RAFT_SCHED_PRIORITY - ovn north db process priority niceness (default -12)
ovn_nb_raft_sched_priority=${OVN_NB_RAFT_SCHED_PRIORITY:--12}
# OVN_SB_RAFT_SCHED_PRIORITY - ovn south db process priority niceness (default -11)
ovn_sb_raft_sched_priority=${OVN_SB_RAFT_SCHED_PRIORITY:--11}

ovn_hybrid_overlay_enable=${OVN_HYBRID_OVERLAY_ENABLE:-}
ovn_hybrid_overlay_net_cidr=${OVN_HYBRID_OVERLAY_NET_CIDR:-}
<<<<<<< HEAD
# OVN_REMOTE_PROBE_INTERVAL - ovn remote probe interval in ms (default 100000)
ovn_remote_probe_interval=${OVN_REMOTE_PROBE_INTERVAL:-100000}
ovn_multicast_enable=${OVN_MULTICAST_ENABLE:-}
# OVN_METRICS_SCRAPE_INTERVAL - metrics scrape interval in sec (default 30)
ovn_metrics_scrape_interval=${OVN_METRICS_SCRAPE_INTERVAL:-30}
# OVS_METRICS_SCRAPE_INTERVAL - metrics scrape interval in sec (default 30)
ovs_metrics_scrape_interval=${OVS_METRICS_SCRAPE_INTERVAL:-30}
=======
ovn_disable_snat_multiple_gws=${OVN_DISABLE_SNAT_MULTIPLE_GWS:-}
#OVN_REMOTE_PROBE_INTERVAL - ovn remote probe interval in ms (default 100000)
ovn_remote_probe_interval=${OVN_REMOTE_PROBE_INTERVAL:-100000}
ovn_multicast_enable=${OVN_MULTICAST_ENABLE:-}
#OVN_EGRESSIP_ENABLE - enable egress IP for ovn-kubernetes
ovn_egressip_enable=${OVN_EGRESSIP_ENABLE:-false}
>>>>>>> 9e5a45a9

# Determine the ovn rundir.
if [[ -f /usr/bin/ovn-appctl ]]; then
  # ovn-appctl is present. Use new ovn run dir path.
  OVN_RUNDIR=/var/run/ovn
  OVNCTL_PATH=/usr/share/ovn/scripts/ovn-ctl
  OVN_LOGDIR=/var/log/ovn
  OVN_ETCDIR=/etc/ovn
else
  # ovn-appctl is not present. Use openvswitch run dir path.
  OVN_RUNDIR=/var/run/openvswitch
  OVNCTL_PATH=/usr/share/openvswitch/scripts/ovn-ctl
  OVN_LOGDIR=/var/log/openvswitch
  OVN_ETCDIR=/etc/openvswitch
fi

OVS_RUNDIR=/var/run/openvswitch
OVS_LOGDIR=/var/log/openvswitch

# =========================================

setup_ovs_permissions() {
  if [ ${ovs_user_id:-XX} != "XX" ]; then
    chown -R ${ovs_user_id} /etc/openvswitch
    chown -R ${ovs_user_id} ${OVS_RUNDIR}
    chown -R ${ovs_user_id} ${OVS_LOGDIR}
    chown -R ${ovs_user_id} ${OVN_ETCDIR}
    chown -R ${ovs_user_id} ${OVN_RUNDIR}
    chown -R ${ovs_user_id} ${OVN_LOGDIR}
  fi
}

run_as_ovs_user_if_needed() {
  setup_ovs_permissions

  if [ ${ovs_user_id:-XX} != "XX" ]; then
    local uid=$(id -u "${ovs_user_id%:*}")
    local gid=$(id -g "${ovs_user_id%:*}")
    local groups=$(id -G "${ovs_user_id%:*}" | tr ' ' ',')

    setpriv --reuid $uid --regid $gid --groups $groups "$@"
    echo "run as: setpriv --reuid $uid --regid $gid --groups $groups $@"
  else
    "$@"
    echo "run as: $@"
  fi
}

# wait_for_event [attempts=<num>] function_to_call [arguments_to_function]
#
# Processes running inside the container should immediately start, so we
# shouldn't be making 80 attempts (default value). The "attempts=<num>"
# argument will help us in configuring that value.
wait_for_event() {
  retries=0
  sleeper=1
  attempts=80
  if [[ $1 =~ ^attempts= ]]; then
    eval $1
    shift
  fi
  while true; do
    $@
    if [[ $? != 0 ]]; then
      ((retries += 1))
      if [[ "${retries}" -gt ${attempts} ]]; then
        echo "error: $@ did not come up, exiting"
        exit 1
      fi
      echo "info: Waiting for $@ to come up, waiting ${sleeper}s ..."
      sleep ${sleeper}
      sleeper=5
    else
      if [[ "${retries}" != 0 ]]; then
        echo "$@ came up in ${retries} tries ${sleeper} sec"
      fi
      break
    fi
  done
}

# The ovnkube-db kubernetes service must be populated with OVN DB service endpoints
# before various OVN K8s containers can come up. This function checks for that.
ready_to_start_node() {
  local svcs=("$@")

  if [[ ${#svcs[@]} == 0 ]]; then
    # check both
    svcs=(ovn-nbdb ovn-sbdb)
  fi
  for svc in ${svcs[@]}; do
    # See if ep(s) are available ...
    IFS=" " read -a ovn_db_hosts <<<"$(kubectl --server=${K8S_APISERVER} --token=${k8s_token} --certificate-authority=${K8S_CACERT} \
      get ep -n ${ovn_kubernetes_namespace} ${svc} -o=jsonpath='{range .subsets[0].addresses[*]}{.ip}{" "}')"
    if [[ ${#ovn_db_hosts[@]} == 0 ]]; then
      return 1
    fi
  done
  get_ovn_db_vars
  return 0
}
# wait_for_event ready_to_start_node

# check that daemonset version is among expected versions
check_ovn_daemonset_version() {
  ok=$1
  for v in ${ok}; do
    if [[ $v == ${ovn_daemonset_version} ]]; then
      return 0
    fi
  done
  echo "VERSION MISMATCH expect ${ok}, daemonset is version ${ovn_daemonset_version}"
  exit 1
}

get_ovn_db_vars() {
  ovn_nbdb_str=""
  ovn_sbdb_str=""
  for i in ${!ovn_db_hosts[@]}; do
    if [[ ${i} -ne 0 ]]; then
      ovn_nbdb_str=${ovn_nbdb_str}","
      ovn_sbdb_str=${ovn_sbdb_str}","
    fi
    ovn_nbdb_str=${ovn_nbdb_str}${transport}://[${ovn_db_hosts[${i}]}]:${ovn_nb_port}
    ovn_sbdb_str=${ovn_sbdb_str}${transport}://[${ovn_db_hosts[${i}]}]:${ovn_sb_port}
  done
  # OVN_NORTH and OVN_SOUTH override derived host
  ovn_nbdb=${OVN_NORTH:-$ovn_nbdb_str}
  ovn_sbdb=${OVN_SOUTH:-$ovn_sbdb_str}

  echo ovn_nbdb=$ovn_nbdb
  echo ovn_sbdb=$ovn_sbdb
  # ovsdb server connection method <transport>:<host_address>:<port>
  ovn_nbdb_conn=$(echo ${ovn_nbdb} | sed 's;//;;g')
  ovn_sbdb_conn=$(echo ${ovn_sbdb} | sed 's;//;;g')
}

# OVS must be up before OVN comes up.
# This checks if OVS is up and running
ovs_ready() {
  for daemon in $(echo ovsdb-server ovs-vswitchd); do
    pidfile=${OVS_RUNDIR}/${daemon}.pid
    if [[ -f ${pidfile} ]]; then
      check_health $daemon $(cat $pidfile)
      if [[ $? == 0 ]]; then
        continue
      fi
    fi
    return 1
  done
  return 0
}

# Verify that the process is running either by checking for the PID in `ps` output
# or by using `ovs-appctl` utility for the processes that support it.
# $1 is the name of the process
process_ready() {
  case ${1} in
  "ovsdb-server" | "ovs-vswitchd")
    pidfile=${OVS_RUNDIR}/${1}.pid
    ;;
  *)
    pidfile=${OVN_RUNDIR}/${1}.pid
    ;;
  esac

  if [[ -f ${pidfile} ]]; then
    check_health $1 $(cat $pidfile)
    if [[ $? == 0 ]]; then
      return 0
    fi
  fi
  return 1
}

# continously checks if process is healthy. Exits if process terminates.
# $1 is the name of the process
# $2 is the pid of an another process to kill before exiting
process_healthy() {
  case ${1} in
  "ovsdb-server" | "ovs-vswitchd")
    pid=$(cat ${OVS_RUNDIR}/${1}.pid)
    ;;
  *)
    pid=$(cat ${OVN_RUNDIR}/${1}.pid)
    ;;
  esac

  while true; do
    check_health $1 ${pid}
    if [[ $? != 0 ]]; then
      echo "=============== pid ${pid} terminated ========== "
      # kill the tail -f
      if [[ $2 != "" ]]; then
        kill $2
      fi
      exit 6
    fi
    sleep 15
  done
}

# checks for the health of the process either using `ps` or `ovs-appctl`
# $1 is the name of the process
# $2 is the process pid
check_health() {
  ctl_file=""
  case ${1} in
  "ovnkube" | "ovnkube-master")
    # just check for presence of pid
    ;;
  "ovnnb_db" | "ovnsb_db")
    ctl_file=${OVN_RUNDIR}/${1}.ctl
    ;;
  "ovn-northd" | "ovn-controller" | "ovn-nbctl")
    ctl_file=${OVN_RUNDIR}/${1}.${2}.ctl
    ;;
  "ovsdb-server" | "ovs-vswitchd")
    ctl_file=${OVS_RUNDIR}/${1}.${2}.ctl
    ;;
  *)
    echo "Unknown service ${1} specified. Exiting.. "
    exit 1
    ;;
  esac

  if [[ ${ctl_file} == "" ]]; then
    # no control file, so just do the PID check
    pid=${2}
    pidTest=$(ps ax | awk '{ print $1 }' | grep "^${pid:-XX}$")
    if [[ ${pid:-XX} == ${pidTest} ]]; then
      return 0
    fi
  else
    # use ovs-appctl to do the check
    ovs-appctl -t ${ctl_file} version >/dev/null
    if [[ $? == 0 ]]; then
      return 0
    fi
  fi

  return 1
}

display_file() {
  if [[ -f $3 ]]; then
    echo "====================== $1 pid "
    cat $2
    echo "====================== $1 log "
    cat $3
    echo " "
  fi
}

# pid and log file for each container
display() {
  echo "==================== display for ${ovn_pod_host}  =================== "
  date
  display_file "nb-ovsdb" ${OVN_RUNDIR}/ovnnb_db.pid ${OVN_LOGDIR}/ovsdb-server-nb.log
  display_file "sb-ovsdb" ${OVN_RUNDIR}/ovnsb_db.pid ${OVN_LOGDIR}/ovsdb-server-sb.log
  display_file "run-ovn-northd" ${OVN_RUNDIR}/ovn-northd.pid ${OVN_LOGDIR}/ovn-northd.log
  display_file "ovn-master" ${OVN_RUNDIR}/ovnkube-master.pid ${ovnkubelogdir}/ovnkube-master.log
  display_file "ovs-vswitchd" ${OVS_RUNDIR}/ovs-vswitchd.pid ${OVS_LOGDIR}/ovs-vswitchd.log
  display_file "ovsdb-server" ${OVS_RUNDIR}/ovsdb-server.pid ${OVS_LOGDIR}/ovsdb-server.log
  display_file "ovn-controller" ${OVN_RUNDIR}/ovn-controller.pid ${OVN_LOGDIR}/ovn-controller.log
  display_file "ovnkube" ${OVN_RUNDIR}/ovnkube.pid ${ovnkubelogdir}/ovnkube.log
  display_file "run-nbctld" ${OVN_RUNDIR}/ovn-nbctl.pid ${OVN_LOGDIR}/ovn-nbctl.log
}

setup_cni() {
  cp -f /usr/libexec/cni/ovn-k8s-cni-overlay /opt/cni/bin/ovn-k8s-cni-overlay
}

display_version() {
  echo " =================== hostname: ${ovn_pod_host}"
  echo " =================== daemonset version ${ovn_daemonset_version}"
  if [[ -f /root/git_info ]]; then
    disp_ver=$(cat /root/git_info)
    echo " =================== Image built from ovn-kubernetes ${disp_ver}"
    return
  fi
}

display_env() {
  echo OVS_USER_ID ${ovs_user_id}
  echo OVS_OPTIONS ${ovs_options}
  echo OVN_NORTH ${ovn_nbdb}
  echo OVN_NORTHD_OPTS ${ovn_northd_opts}
  echo OVN_SOUTH ${ovn_sbdb}
  echo OVN_CONTROLLER_OPTS ${ovn_controller_opts}
  echo OVN_LOGLEVEL_CONTROLLER ${ovn_loglevel_controller}
  echo OVN_GATEWAY_MODE ${ovn_gateway_mode}
  echo OVN_GATEWAY_OPTS ${ovn_gateway_opts}
  echo OVN_NET_CIDR ${net_cidr}
  echo OVN_SVC_CIDR ${svc_cidr}
  echo OVN_NB_PORT ${ovn_nb_port}
  echo OVN_SB_PORT ${ovn_sb_port}
  echo K8S_APISERVER ${K8S_APISERVER}
  echo OVNKUBE_LOGLEVEL ${ovnkube_loglevel}
  echo OVN_DAEMONSET_VERSION ${ovn_daemonset_version}
  echo ovnkube.sh version ${ovnkube_version}
}

ovn_debug() {
  wait_for_event attempts=3 ready_to_start_node
  echo "ovn_nbdb ${ovn_nbdb}   ovn_sbdb ${ovn_sbdb}"
  echo "ovn_nbdb_conn ${ovn_nbdb_conn}"
  echo "ovn_sbdb_conn ${ovn_sbdb_conn}"

  # get ovs/ovn info from the node for debug purposes
  echo "=========== ovn_debug   hostname: ${ovn_pod_host} ============="
  echo "=========== ovn-nbctl --db=${ovn_nbdb_conn} show ============="
  ovn-nbctl --db=${ovn_nbdb_conn} show
  echo " "
  echo "=========== ovn-nbctl list ACL ============="
  ovn-nbctl --db=${ovn_nbdb_conn} list ACL
  echo " "
  echo "=========== ovn-nbctl list address_set ============="
  ovn-nbctl --db=${ovn_nbdb_conn} list address_set
  echo " "
  echo "=========== ovs-vsctl show ============="
  ovs-vsctl show
  echo " "
  echo "=========== ovs-ofctl -O OpenFlow13 dump-ports br-int ============="
  ovs-ofctl -O OpenFlow13 dump-ports br-int
  echo " "
  echo "=========== ovs-ofctl -O OpenFlow13 dump-ports-desc br-int ============="
  ovs-ofctl -O OpenFlow13 dump-ports-desc br-int
  echo " "
  echo "=========== ovs-ofctl dump-flows br-int ============="
  ovs-ofctl dump-flows br-int
  echo " "
  echo "=========== ovn-sbctl --db=${ovn_sbdb_conn} show ============="
  ovn-sbctl --db=${ovn_sbdb_conn} show
  echo " "
  echo "=========== ovn-sbctl --db=${ovn_sbdb_conn} lflow-list ============="
  ovn-sbctl --db=${ovn_sbdb_conn} lflow-list
  echo " "
  echo "=========== ovn-sbctl --db=${ovn_sbdb_conn} list datapath ============="
  ovn-sbctl --db=${ovn_sbdb_conn} list datapath
  echo " "
  echo "=========== ovn-sbctl --db=${ovn_sbdb_conn} list port_binding ============="
  ovn-sbctl --db=${ovn_sbdb_conn} list port_binding
}

ovs-server() {
  # start ovs ovsdb-server and ovs-vswitchd
  set -euo pipefail

  # if another process is listening on the cni-server socket, wait until it exits
  trap 'kill $(jobs -p); exit 0' TERM
  retries=0
  while true; do
    if /usr/share/openvswitch/scripts/ovs-ctl status >/dev/null; then
      echo "warning: Another process is currently managing OVS, waiting 10s ..." 2>&1
      sleep 10 &
      wait
      ((retries += 1))
    else
      break
    fi
    if [[ "${retries}" -gt 60 ]]; then
      echo "error: Another process is currently managing OVS, exiting" 2>&1
      exit 1
    fi
  done
  rm -f ${OVS_RUNDIR}/ovs-vswitchd.pid
  rm -f ${OVS_RUNDIR}/ovsdb-server.pid

  # launch OVS
  function quit() {
    /usr/share/openvswitch/scripts/ovs-ctl stop
    exit 1
  }
  trap quit SIGTERM

  setup_ovs_permissions

  USER_ARGS=""
  if [ ${ovs_user_id:-XX} != "XX" ]; then
    USER_ARGS="--ovs-user=${ovs_user_id}"
  fi

  /usr/share/openvswitch/scripts/ovs-ctl start --no-ovs-vswitchd \
    --system-id=random ${ovs_options} ${USER_ARGS} "$@"

  # Restrict the number of pthreads ovs-vswitchd creates to reduce the
  # amount of RSS it uses on hosts with many cores
  # https://bugzilla.redhat.com/show_bug.cgi?id=1571379
  # https://bugzilla.redhat.com/show_bug.cgi?id=1572797
  if [[ $(nproc) -gt 12 ]]; then
    ovs-vsctl --no-wait set Open_vSwitch . other_config:n-revalidator-threads=4
    ovs-vsctl --no-wait set Open_vSwitch . other_config:n-handler-threads=10
  fi
  /usr/share/openvswitch/scripts/ovs-ctl start --no-ovsdb-server \
    --system-id=random ${ovs_options} ${USER_ARGS} "$@"

  tail --follow=name ${OVS_LOGDIR}/ovs-vswitchd.log ${OVS_LOGDIR}/ovsdb-server.log &
  ovs_tail_pid=$!
  sleep 10
  while true; do
    if ! /usr/share/openvswitch/scripts/ovs-ctl status >/dev/null; then
      echo "OVS seems to have crashed, exiting"
      kill ${ovs_tail_pid}
      quit
    fi
    sleep 15
  done
}

cleanup-ovs-server() {
  echo "=============== time: $(date +%d-%m-%H:%M:%S:%N) cleanup-ovs-server (wait for ovn-node to exit) ======="
  retries=0
  while [[ ${retries} -lt 80 ]]; do
    if [[ ! -e ${OVN_RUNDIR}/ovnkube.pid ]]; then
      break
    fi
    echo "=============== time: $(date +%d-%m-%H:%M:%S:%N) cleanup-ovs-server ovn-node still running, wait) ======="
    sleep 1
    ((retries += 1))
  done
  echo "=============== time: $(date +%d-%m-%H:%M:%S:%N) cleanup-ovs-server (ovs-ctl stop) ======="
  /usr/share/openvswitch/scripts/ovs-ctl stop
}

# set the OVN DB endpoint for other pods to query the OVN DB IP
set_ovnkube_db_ep() {
  local db=$1
  shift
  local ips=("$@")

  if [[ "$db" == "nb" ]]; then
    svc_name="ovn-nbdb"
    port_name="north"
    ovn_port=${ovn_nb_port}
  else
    svc_name="ovn-sbdb"
    port_name="south"
    ovn_port=${ovn_sb_port}
  fi

  echo "=============== setting ovn-${db}db endpoints to ${ips[@]}"
  # create a new endpoint for the headless ovn-db service without selectors
  kubectl --server=${K8S_APISERVER} --token=${k8s_token} --certificate-authority=${K8S_CACERT} apply -f - <<EOF
apiVersion: v1
kind: Endpoints
metadata:
  name: ${svc_name}
  namespace: ${ovn_kubernetes_namespace}
subsets:
  - addresses:
$(for ip in ${ips[@]}; do printf "    - ip: ${ip}\n"; done)
    ports:
    - name: ${port_name}
      port: ${ovn_port}
      protocol: TCP
EOF
  if [[ $? != 0 ]]; then
    echo "Failed to create endpoint with host(s) ${ips[@]} for ${svc_name} service"
    exit 1
  fi
}

# v3 - run nb_ovsdb in a separate container
nb-ovsdb() {
  trap 'ovsdb_cleanup nb' TERM
  check_ovn_daemonset_version "3"
  rm -f ${OVN_RUNDIR}/ovnnb_db.pid

  if [[ ${ovn_db_host} == "" ]]; then
    echo "The IP address of the host $(hostname) could not be determined. Exiting..."
    exit 1
  fi

  echo "=============== run nb_ovsdb ========== MASTER ONLY"
  run_as_ovs_user_if_needed \
    ${OVNCTL_PATH} run_nb_ovsdb --no-monitor \
    --ovn-nb-log="${ovn_loglevel_nb}" &

  wait_for_event attempts=3 process_ready ovnnb_db
  echo "=============== nb-ovsdb ========== RUNNING"

  # setting northd probe interval
  set_northd_probe_interval
  [[ "yes" == ${OVN_SSL_ENABLE} ]] && {
    ovn-nbctl set-ssl ${ovn_nb_pk} ${ovn_nb_cert} ${ovn_ca_cert}
    echo "=============== nb-ovsdb ========== reconfigured for SSL"
  }
  ovn-nbctl --inactivity-probe=0 set-connection p${transport}:${ovn_nb_port}:[${ovn_db_host}]

  # create the ovn-nbdb endpoints
  wait_for_event attempts=10 check_ovnkube_db_ep ${ovn_db_host} ${ovn_nb_port}
  set_ovnkube_db_ep "nb" ${ovn_db_host}

  tail --follow=name ${OVN_LOGDIR}/ovsdb-server-nb.log &
  ovn_tail_pid=$!

  process_healthy ovnnb_db ${ovn_tail_pid}
  echo "=============== run nb_ovsdb ========== terminated"
}

# v3 - run sb_ovsdb in a separate container
sb-ovsdb() {
  trap 'ovsdb_cleanup sb' TERM
  check_ovn_daemonset_version "3"
  rm -f ${OVN_RUNDIR}/ovnsb_db.pid

  if [[ ${ovn_db_host} == "" ]]; then
    echo "The IP address of the host $(hostname) could not be determined. Exiting..."
    exit 1
  fi

  echo "=============== run sb_ovsdb ========== MASTER ONLY"
  run_as_ovs_user_if_needed \
    ${OVNCTL_PATH} run_sb_ovsdb --no-monitor \
    --ovn-sb-log="${ovn_loglevel_sb}" &

  wait_for_event attempts=3 process_ready ovnsb_db
  echo "=============== sb-ovsdb ========== RUNNING"

  [[ "yes" == ${OVN_SSL_ENABLE} ]] && {
    ovn-sbctl set-ssl ${ovn_sb_pk} ${ovn_sb_cert} ${ovn_ca_cert}
    echo "=============== sb-ovsdb ========== reconfigured for SSL"
  }
  ovn-sbctl --inactivity-probe=0 set-connection p${transport}:${ovn_sb_port}:[${ovn_db_host}]

  # create the ovn-sbdb endpoints
  wait_for_event attempts=10 check_ovnkube_db_ep ${ovn_db_host} ${ovn_sb_port}
  set_ovnkube_db_ep "sb" ${ovn_db_host}

  tail --follow=name ${OVN_LOGDIR}/ovsdb-server-sb.log &
  ovn_tail_pid=$!

  process_healthy ovnsb_db ${ovn_tail_pid}
  echo "=============== run sb_ovsdb ========== terminated"
}

# v3 - Runs northd on master. Does not run nb_ovsdb, and sb_ovsdb
run-ovn-northd() {
  trap 'ovs-appctl -t ovn-northd exit >/dev/null 2>&1; exit 0' TERM
  check_ovn_daemonset_version "3"
  rm -f ${OVN_RUNDIR}/ovn-northd.pid
  rm -f ${OVN_RUNDIR}/ovn-northd.*.ctl

  echo "=============== run-ovn-northd (wait for ready_to_start_node)"
  wait_for_event ready_to_start_node

  echo "=============== run_ovn_northd ========== MASTER ONLY"
  echo "ovn_nbdb ${ovn_nbdb}   ovn_sbdb ${ovn_sbdb}"
  echo "ovn_northd_opts=${ovn_northd_opts}"
  echo "ovn_loglevel_northd=${ovn_loglevel_northd}"

  # no monitor (and no detach), start northd which connects to the
  # ovn db service
  local ovn_northd_ssl_opts=""
  [[ "yes" == ${OVN_SSL_ENABLE} ]] && {
    ovn_northd_ssl_opts="
        --ovn-northd-ssl-key=${ovn_northd_pk}
        --ovn-northd-ssl-cert=${ovn_northd_cert}
        --ovn-northd-ssl-ca-cert=${ovn_ca_cert}
     "
  }

  run_as_ovs_user_if_needed \
    ${OVNCTL_PATH} start_northd \
    --no-monitor --ovn-manage-ovsdb=no \
    --ovn-northd-nb-db=${ovn_nbdb_conn} --ovn-northd-sb-db=${ovn_sbdb_conn} \
    ${ovn_northd_ssl_opts} \
    --ovn-northd-log="${ovn_loglevel_northd}" \
    ${ovn_northd_opts}

  wait_for_event attempts=3 process_ready ovn-northd
  echo "=============== run_ovn_northd ========== RUNNING"

  tail --follow=name ${OVN_LOGDIR}/ovn-northd.log &
  ovn_tail_pid=$!

  process_healthy ovn-northd ${ovn_tail_pid}
  exit 8
}

# v3 - run ovnkube --master
ovn-master() {
  trap 'kill $(jobs -p); exit 0' TERM
  check_ovn_daemonset_version "3"
  rm -f ${OVN_RUNDIR}/ovnkube-master.pid

  echo "=============== ovn-master (wait for ready_to_start_node) ========== MASTER ONLY"
  wait_for_event ready_to_start_node
  echo "ovn_nbdb ${ovn_nbdb}   ovn_sbdb ${ovn_sbdb}"

  echo "=============== ovn-master (wait for ovn-nbctl daemon) ========== MASTER ONLY"
  wait_for_event process_ready ovn-nbctl

  # wait for ovs-servers to start since ovn-master sets some fields in OVS DB
  echo "=============== ovn-master - (wait for ovs)"
  wait_for_event ovs_ready

  hybrid_overlay_flags=
  if [[ ${ovn_hybrid_overlay_enable} == "true" ]]; then
    hybrid_overlay_flags="--enable-hybrid-overlay"
    if [[ -n "${ovn_hybrid_overlay_net_cidr}" ]]; then
      hybrid_overlay_flags="${hybrid_overlay_flags} --hybrid-overlay-cluster-subnets=${ovn_hybrid_overlay_net_cidr}"
    fi
  fi
  disable_snat_multiple_gws_flag=
  if [[ ${ovn_disable_snat_multiple_gws} == "true" ]]; then
      disable_snat_multiple_gws_flag="--disable-snat-multiple-gws"
  fi
  local ovn_master_ssl_opts=""
  [[ "yes" == ${OVN_SSL_ENABLE} ]] && {
    ovn_master_ssl_opts="
        --nb-client-privkey ${ovn_controller_pk}
        --nb-client-cert ${ovn_controller_cert}
        --nb-client-cacert ${ovn_ca_cert}
        --nb-cert-common-name ${ovn_controller_cname}
        --sb-client-privkey ${ovn_controller_pk}
        --sb-client-cert ${ovn_controller_cert}
        --sb-client-cacert ${ovn_ca_cert}
        --sb-cert-common-name ${ovn_controller_cname}
      "
  }

  multicast_enabled_flag=
  if [[ ${ovn_multicast_enable} == "true" ]]; then
      multicast_enabled_flag="--enable-multicast"
  fi

<<<<<<< HEAD
  ovnkube_master_metrics_bind_address="${metrics_endpoint_ip}:9409"
=======
  egressip_enabled_flag=
  if [[ ${ovn_egressip_enable} == "true" ]]; then
      egressip_enabled_flag="--enable-egress-ip"
  fi

>>>>>>> 9e5a45a9
  echo "=============== ovn-master ========== MASTER ONLY"
  /usr/bin/ovnkube \
    --init-master ${K8S_NODE} \
    --cluster-subnets ${net_cidr} --k8s-service-cidr=${svc_cidr} \
    --nb-address=${ovn_nbdb} --sb-address=${ovn_sbdb} \
    --gateway-mode=${ovn_gateway_mode} \
    --nbctl-daemon-mode \
    --loglevel=${ovnkube_loglevel} \
    --logfile-maxsize=${ovnkube_logfile_maxsize} \
    --logfile-maxbackups=${ovnkube_logfile_maxbackups} \
    --logfile-maxage=${ovnkube_logfile_maxage} \
    ${hybrid_overlay_flags} \
    ${disable_snat_multiple_gws_flag} \
    --pidfile ${OVN_RUNDIR}/ovnkube-master.pid \
    --logfile /var/log/ovn-kubernetes/ovnkube-master.log \
    ${ovn_master_ssl_opts} \
    ${multicast_enabled_flag} \
<<<<<<< HEAD
    --metrics-interval ${ovn_metrics_scrape_interval} \
    --metrics-bind-address ${ovnkube_master_metrics_bind_address} --metrics-enable-pprof &
=======
    ${egressip_enabled_flag} \
    --metrics-bind-address "0.0.0.0:9409" &
>>>>>>> 9e5a45a9
  echo "=============== ovn-master ========== running"
  wait_for_event attempts=3 process_ready ovnkube-master

  process_healthy ovnkube-master
  exit 9
}

# ovn-controller - all nodes
ovn-controller() {
  trap 'ovs-appctl -t ovn-controller exit --restart >/dev/null 2>&1; exit 0' TERM
  check_ovn_daemonset_version "3"
  rm -f ${OVN_RUNDIR}/ovn-controller.pid

  echo "=============== ovn-controller - (wait for ovs)"
  wait_for_event ovs_ready

  echo "=============== ovn-controller - (wait for ready_to_start_node)"
  wait_for_event ready_to_start_node ovn-sbdb

  echo "ovn_nbdb ${ovn_nbdb}   ovn_sbdb ${ovn_sbdb}"
  echo "ovn_nbdb_conn ${ovn_nbdb_conn}"

  echo "=============== ovn-controller  start_controller"
  rm -f /var/run/ovn-kubernetes/cni/*
  rm -f ${OVN_RUNDIR}/ovn-controller.*.ctl

  local ovn_controller_ssl_opts=""
  [[ "yes" == ${OVN_SSL_ENABLE} ]] && {
    ovn_controller_ssl_opts="
          --ovn-controller-ssl-key=${ovn_controller_pk}
          --ovn-controller-ssl-cert=${ovn_controller_cert}
          --ovn-controller-ssl-ca-cert=${ovn_ca_cert}
      "
  }
  run_as_ovs_user_if_needed \
    ${OVNCTL_PATH} --no-monitor start_controller \
    ${ovn_controller_ssl_opts} \
    --ovn-controller-log="${ovn_loglevel_controller}" \
    ${ovn_controller_opts}

  wait_for_event attempts=3 process_ready ovn-controller
  echo "=============== ovn-controller ========== running"

  tail --follow=name ${OVN_LOGDIR}/ovn-controller.log &
  controller_tail_pid=$!

  process_healthy ovn-controller ${controller_tail_pid}
  exit 10
}

# ovn-node - all nodes
ovn-node() {
  trap 'kill $(jobs -p) ; rm -f /etc/cni/net.d/10-ovn-kubernetes.conf ; exit 0' TERM
  check_ovn_daemonset_version "3"
  rm -f ${OVN_RUNDIR}/ovnkube.pid

  echo "=============== ovn-node - (wait for ovs)"
  wait_for_event ovs_ready

  echo "=============== ovn-node - (wait for ready_to_start_node)"
  wait_for_event ready_to_start_node

  echo "ovn_nbdb ${ovn_nbdb}   ovn_sbdb ${ovn_sbdb}  ovn_nbdb_conn ${ovn_nbdb_conn}"

  echo "=============== ovn-node - (ovn-node  wait for ovn-controller.pid)"
  wait_for_event process_ready ovn-controller

  hybrid_overlay_flags=
  if [[ ${ovn_hybrid_overlay_enable} == "true" ]]; then
    hybrid_overlay_flags="--enable-hybrid-overlay"
    if [[ -n "${ovn_hybrid_overlay_net_cidr}" ]]; then
      hybrid_overlay_flags="${hybrid_overlay_flags} --hybrid-overlay-cluster-subnets=${ovn_hybrid_overlay_net_cidr}"
    fi
  fi

<<<<<<< HEAD
  OVN_NODE_PORT="--nodeport"
  ovn_node_port=$(ovs-vsctl --if-exists get Open_vSwitch . external_ids:ovn-k8s-node-port | tr -d '\"')
  if [[ $? == 0 && "${ovn_node_port}" == "false" ]]; then
    OVN_NODE_PORT=""
=======
  disable_snat_multiple_gws_flag=
  if [[ ${ovn_disable_snat_multiple_gws} == "true" ]]; then
      disable_snat_multiple_gws_flag="--disable-snat-multiple-gws"
>>>>>>> 9e5a45a9
  fi

  multicast_enabled_flag=
  if [[ ${ovn_multicast_enable} == "true" ]]; then
      multicast_enabled_flag="--enable-multicast"
  fi

  egressip_enabled_flag=
  if [[ ${ovn_egressip_enable} == "true" ]]; then
      egressip_enabled_flag="--enable-egress-ip"
  fi
  
  OVN_ENCAP_IP=""
  ovn_encap_ip=$(ovs-vsctl --if-exists get Open_vSwitch . external_ids:ovn-encap-ip)
  if [[ $? == 0 ]]; then
    ovn_encap_ip=$(echo ${ovn_encap_ip} | tr -d '\"')
    if [[ "${ovn_encap_ip}" != "" ]]; then
      OVN_ENCAP_IP="--encap-ip=${ovn_encap_ip}"
    fi
  fi

  echo "=============== ovn-node - disable conntrack on geneve port $ovn_encap_port"
  iptables -t raw -A PREROUTING -p udp --dport $ovn_encap_port -j NOTRACK
  iptables -t raw -A OUTPUT -p udp --dport $ovn_encap_port -j NOTRACK

  local ovn_node_ssl_opts=""
  [[ "yes" == ${OVN_SSL_ENABLE} ]] && {
    ovn_node_ssl_opts="
        --nb-client-privkey ${ovn_controller_pk}
        --nb-client-cert ${ovn_controller_cert}
        --nb-client-cacert ${ovn_ca_cert}
        --nb-cert-common-name ${ovn_controller_cname}
        --sb-client-privkey ${ovn_controller_pk}
        --sb-client-cert ${ovn_controller_cert}
        --sb-client-cacert ${ovn_ca_cert}
        --sb-cert-common-name ${ovn_controller_cname}
      "
  }

<<<<<<< HEAD
  ovn_metrics_bind_address="${metrics_endpoint_ip}:9476"
  ovnkube_node_metrics_bind_address="${metrics_endpoint_ip}:9410"

=======
>>>>>>> 9e5a45a9
  ovn_unprivileged_flag="--unprivileged-mode"
  if test -z "${OVN_UNPRIVILEGED_MODE+x}" -o "x${OVN_UNPRIVILEGED_MODE}" = xno; then
    ovn_unprivileged_flag=""
  fi

  echo "=============== ovn-node   --init-node"
  /usr/bin/ovnkube --init-node ${K8S_NODE} \
    --cluster-subnets ${net_cidr} --k8s-service-cidr=${svc_cidr} \
    --nb-address=${ovn_nbdb} --sb-address=${ovn_sbdb} \
<<<<<<< HEAD
    ${OVN_NODE_PORT} \
    ${ovn_unprivileged_flag} \
=======
    ${ovn_unprivileged_flag} \
    --nodeport \
>>>>>>> 9e5a45a9
    --mtu=${mtu} \
    ${OVN_ENCAP_IP} \
    --loglevel=${ovnkube_loglevel} \
    --loglevel=${ovnkube_loglevel} \
    --logfile-maxsize=${ovnkube_logfile_maxsize} \
    --logfile-maxbackups=${ovnkube_logfile_maxbackups} \
    --logfile-maxage=${ovnkube_logfile_maxage} \
    ${hybrid_overlay_flags} \
    ${disable_snat_multiple_gws_flag} \
    --gateway-mode=${ovn_gateway_mode} ${ovn_gateway_opts} \
    --pidfile ${OVN_RUNDIR}/ovnkube.pid \
    --logfile /var/log/ovn-kubernetes/ovnkube.log \
    ${ovn_node_ssl_opts} \
    --inactivity-probe=${ovn_remote_probe_interval} \
    ${multicast_enabled_flag} \
<<<<<<< HEAD
    --metrics-interval ${ovn_metrics_scrape_interval} \
    --ovn-metrics-bind-address ${ovn_metrics_bind_address} \
    --metrics-bind-address ${ovnkube_node_metrics_bind_address} --metrics-enable-pprof &
=======
    ${egressip_enabled_flag} \
    --ovn-metrics-bind-address "0.0.0.0:9476" \
    --metrics-bind-address "0.0.0.0:9410" &
>>>>>>> 9e5a45a9

  wait_for_event attempts=3 process_ready ovnkube
  setup_cni
  echo "=============== ovn-node ========== running"

  process_healthy ovnkube
  exit 7
}

# cleanup-ovn-node - all nodes
cleanup-ovn-node() {
  check_ovn_daemonset_version "3"

  rm -f /etc/cni/net.d/10-ovn-kubernetes.conf

  echo "=============== time: $(date +%d-%m-%H:%M:%S:%N) cleanup-ovn-node - (wait for ovn-controller to exit)"
  retries=0
  while [[ ${retries} -lt 80 ]]; do
    process_ready ovn-controller
    if [[ $? != 0 ]]; then
      break
    fi
    echo "=============== time: $(date +%d-%m-%H:%M:%S:%N) cleanup-ovn-node - (ovn-controller still running, wait)"
    sleep 1
    ((retries += 1))
  done

  echo "=============== time: $(date +%d-%m-%H:%M:%S:%N) cleanup-ovn-node --cleanup-node"
  /usr/bin/ovnkube --cleanup-node ${K8S_NODE} --gateway-mode=${ovn_gateway_mode} ${ovn_gateway_opts} \
    --k8s-token=${k8s_token} --k8s-apiserver=${K8S_APISERVER} --k8s-cacert=${K8S_CACERT} \
    --loglevel=${ovnkube_loglevel} \
    --logfile /var/log/ovn-kubernetes/ovnkube.log

}

# v3 - Runs ovn-nbctl in daemon mode
run-nbctld() {
  trap 'ovs-appctl -t ovn-nbctl exit >/dev/null 2>&1; exit 0' TERM
  check_ovn_daemonset_version "3"
  rm -f ${OVN_RUNDIR}/ovn-nbctl.pid
  rm -f ${OVN_RUNDIR}/ovn-nbctl.*.ctl

  echo "=============== run-nbctld - (wait for ready_to_start_node)"
  wait_for_event ready_to_start_node ovn-nbdb

  echo "ovn_nbdb ${ovn_nbdb}   ovn_sbdb ${ovn_sbdb}  ovn_nbdb_conn ${ovn_nbdb_conn}"
  echo "ovn_loglevel_nbctld=${ovn_loglevel_nbctld}"

  /usr/bin/ovn-nbctl ${ovn_loglevel_nbctld} --pidfile --db=${ovn_nbdb_conn} \
    --log-file=${OVN_LOGDIR}/ovn-nbctl.log --detach ${ovndb_ctl_ssl_opts}

  wait_for_event attempts=3 process_ready ovn-nbctl
  echo "=============== run_ovn_nbctl ========== RUNNING"

  tail --follow=name ${OVN_LOGDIR}/ovn-nbctl.log &
  nbctl_tail_pid=$!

  process_healthy ovn-nbctl ${nbctl_tail_pid}
  echo "=============== run_ovn_nbctl ========== terminated"
}

# v3 - Runs ovn-kube-util in daemon mode to export prometheus metrics related to OVS.
ovs-metrics() {
  check_ovn_daemonset_version "3"

  echo "=============== ovs-metrics - (wait for ovs_ready)"
  wait_for_event ovs_ready

  ovs_exporter_bind_address="${metrics_endpoint_ip}:9310"
  /usr/bin/ovn-kube-util \
    --loglevel=${ovnkube_loglevel} \
    ovs-exporter \
    --metrics-interval ${ovs_metrics_scrape_interval} \
    --metrics-bind-address ${ovs_exporter_bind_address}

  echo "=============== ovs-metrics with pid ${?} terminated ========== "
  exit 1
}

echo "================== ovnkube.sh --- version: ${ovnkube_version} ================"

echo " ==================== command: ${cmd}"
display_version

# display_env

# Start the requested daemons
# daemons come up in order
# ovs-db-server  - all nodes  -- not done by this script (v3)
# ovs-vswitchd   - all nodes  -- not done by this script (v3)
# run-ovn-northd Runs ovn-northd as a process does not run nb_ovsdb or sb_ovsdb (v3)
# nb-ovsdb       Runs nb_ovsdb as a process (no detach or monitor) (v3)
# sb-ovsdb       Runs sb_ovsdb as a process (no detach or monitor) (v3)
# ovn-master     - master only (v3)
# ovn-controller - all nodes (v3)
# ovn-node       - all nodes (v3)
# cleanup-ovn-node - all nodes (v3)

case ${cmd} in
"nb-ovsdb") # pod ovnkube-db container nb-ovsdb
  nb-ovsdb
  ;;
"sb-ovsdb") # pod ovnkube-db container sb-ovsdb
  sb-ovsdb
  ;;
"run-ovn-northd") # pod ovnkube-master container run-ovn-northd
  run-ovn-northd
  ;;
"ovn-master") # pod ovnkube-master container ovnkube-master
  ovn-master
  ;;
"ovs-server") # pod ovnkube-node container ovs-daemons
  ovs-server
  ;;
"ovn-controller") # pod ovnkube-node container ovn-controller
  ovn-controller
  ;;
"ovn-node") # pod ovnkube-node container ovn-node
  ovn-node
  ;;
"run-nbctld") # pod ovnkube-master container run-nbctld
  run-nbctld
  ;;
"ovn-northd")
  ovn-northd
  ;;
"display_env")
  display_env
  exit 0
  ;;
"display")
  display
  exit 0
  ;;
"ovn_debug")
  ovn_debug
  exit 0
  ;;
"cleanup-ovs-server")
  cleanup-ovs-server
  ;;
"cleanup-ovn-node")
  cleanup-ovn-node
  ;;
"nb-ovsdb-raft")
  ovsdb-raft nb ${ovn_nb_port} ${ovn_nb_raft_port} ${ovn_nb_raft_election_timer}
  ;;
"sb-ovsdb-raft")
  ovsdb-raft sb ${ovn_sb_port} ${ovn_sb_raft_port} ${ovn_sb_raft_election_timer}
  ;;
"ovs-metrics")
  ovs-metrics
  ;;
*)
  echo "invalid command ${cmd}"
  echo "valid v3 commands: ovs-server nb-ovsdb sb-ovsdb run-ovn-northd ovn-master " \
    "ovn-controller ovn-node display_env display ovn_debug cleanup-ovs-server " \
    "cleanup-ovn-node nb-ovsdb-raft sb-ovsdb-raft"
  exit 0
  ;;
esac

exit 0<|MERGE_RESOLUTION|>--- conflicted
+++ resolved
@@ -66,14 +66,10 @@
 # OVN_SB_RAFT_ELECTION_TIMER - ovn south db election timer in ms (default 1000)
 # OVN_SSL_ENABLE - use SSL transport to NB/SB db and northd (default: no)
 # OVN_REMOTE_PROBE_INTERVAL - ovn remote probe interval in ms (default 100000)
-<<<<<<< HEAD
 # OVN_METRICS_SCRAPE_INTERVAL - ovn & ovnkube metrics scrape interval in sec (default 30)
 # OVS_METRICS_SCRAPE_INTERVAL - ovs metrics scrape interval in sec (default 30)
-# OVN_UNPRIVILEGED_MODE - redirect execution of CNI ovs/netns commands to host (default no)
-=======
 # OVN_EGRESSIP_ENABLE - enable egress IP for ovn-kubernetes
 # OVN_UNPRIVILEGED_MODE - execute CNI ovs/netns commands from host (default no)
->>>>>>> 9e5a45a9
 
 # The argument to the command is the operation to be performed
 # ovn-master ovn-controller ovn-node display display_env ovn_debug
@@ -185,7 +181,6 @@
 
 ovn_hybrid_overlay_enable=${OVN_HYBRID_OVERLAY_ENABLE:-}
 ovn_hybrid_overlay_net_cidr=${OVN_HYBRID_OVERLAY_NET_CIDR:-}
-<<<<<<< HEAD
 # OVN_REMOTE_PROBE_INTERVAL - ovn remote probe interval in ms (default 100000)
 ovn_remote_probe_interval=${OVN_REMOTE_PROBE_INTERVAL:-100000}
 ovn_multicast_enable=${OVN_MULTICAST_ENABLE:-}
@@ -193,14 +188,9 @@
 ovn_metrics_scrape_interval=${OVN_METRICS_SCRAPE_INTERVAL:-30}
 # OVS_METRICS_SCRAPE_INTERVAL - metrics scrape interval in sec (default 30)
 ovs_metrics_scrape_interval=${OVS_METRICS_SCRAPE_INTERVAL:-30}
-=======
 ovn_disable_snat_multiple_gws=${OVN_DISABLE_SNAT_MULTIPLE_GWS:-}
-#OVN_REMOTE_PROBE_INTERVAL - ovn remote probe interval in ms (default 100000)
-ovn_remote_probe_interval=${OVN_REMOTE_PROBE_INTERVAL:-100000}
-ovn_multicast_enable=${OVN_MULTICAST_ENABLE:-}
 #OVN_EGRESSIP_ENABLE - enable egress IP for ovn-kubernetes
 ovn_egressip_enable=${OVN_EGRESSIP_ENABLE:-false}
->>>>>>> 9e5a45a9
 
 # Determine the ovn rundir.
 if [[ -f /usr/bin/ovn-appctl ]]; then
@@ -829,15 +819,12 @@
       multicast_enabled_flag="--enable-multicast"
   fi
 
-<<<<<<< HEAD
   ovnkube_master_metrics_bind_address="${metrics_endpoint_ip}:9409"
-=======
   egressip_enabled_flag=
   if [[ ${ovn_egressip_enable} == "true" ]]; then
       egressip_enabled_flag="--enable-egress-ip"
   fi
 
->>>>>>> 9e5a45a9
   echo "=============== ovn-master ========== MASTER ONLY"
   /usr/bin/ovnkube \
     --init-master ${K8S_NODE} \
@@ -855,13 +842,9 @@
     --logfile /var/log/ovn-kubernetes/ovnkube-master.log \
     ${ovn_master_ssl_opts} \
     ${multicast_enabled_flag} \
-<<<<<<< HEAD
+    ${egressip_enabled_flag} \
     --metrics-interval ${ovn_metrics_scrape_interval} \
     --metrics-bind-address ${ovnkube_master_metrics_bind_address} --metrics-enable-pprof &
-=======
-    ${egressip_enabled_flag} \
-    --metrics-bind-address "0.0.0.0:9409" &
->>>>>>> 9e5a45a9
   echo "=============== ovn-master ========== running"
   wait_for_event attempts=3 process_ready ovnkube-master
 
@@ -937,16 +920,14 @@
     fi
   fi
 
-<<<<<<< HEAD
   OVN_NODE_PORT="--nodeport"
   ovn_node_port=$(ovs-vsctl --if-exists get Open_vSwitch . external_ids:ovn-k8s-node-port | tr -d '\"')
   if [[ $? == 0 && "${ovn_node_port}" == "false" ]]; then
     OVN_NODE_PORT=""
-=======
+  fi
   disable_snat_multiple_gws_flag=
   if [[ ${ovn_disable_snat_multiple_gws} == "true" ]]; then
       disable_snat_multiple_gws_flag="--disable-snat-multiple-gws"
->>>>>>> 9e5a45a9
   fi
 
   multicast_enabled_flag=
@@ -986,12 +967,9 @@
       "
   }
 
-<<<<<<< HEAD
   ovn_metrics_bind_address="${metrics_endpoint_ip}:9476"
   ovnkube_node_metrics_bind_address="${metrics_endpoint_ip}:9410"
 
-=======
->>>>>>> 9e5a45a9
   ovn_unprivileged_flag="--unprivileged-mode"
   if test -z "${OVN_UNPRIVILEGED_MODE+x}" -o "x${OVN_UNPRIVILEGED_MODE}" = xno; then
     ovn_unprivileged_flag=""
@@ -1001,13 +979,8 @@
   /usr/bin/ovnkube --init-node ${K8S_NODE} \
     --cluster-subnets ${net_cidr} --k8s-service-cidr=${svc_cidr} \
     --nb-address=${ovn_nbdb} --sb-address=${ovn_sbdb} \
-<<<<<<< HEAD
     ${OVN_NODE_PORT} \
     ${ovn_unprivileged_flag} \
-=======
-    ${ovn_unprivileged_flag} \
-    --nodeport \
->>>>>>> 9e5a45a9
     --mtu=${mtu} \
     ${OVN_ENCAP_IP} \
     --loglevel=${ovnkube_loglevel} \
@@ -1023,15 +996,10 @@
     ${ovn_node_ssl_opts} \
     --inactivity-probe=${ovn_remote_probe_interval} \
     ${multicast_enabled_flag} \
-<<<<<<< HEAD
+    ${egressip_enabled_flag} \
     --metrics-interval ${ovn_metrics_scrape_interval} \
     --ovn-metrics-bind-address ${ovn_metrics_bind_address} \
     --metrics-bind-address ${ovnkube_node_metrics_bind_address} --metrics-enable-pprof &
-=======
-    ${egressip_enabled_flag} \
-    --ovn-metrics-bind-address "0.0.0.0:9476" \
-    --metrics-bind-address "0.0.0.0:9410" &
->>>>>>> 9e5a45a9
 
   wait_for_event attempts=3 process_ready ovnkube
   setup_cni
