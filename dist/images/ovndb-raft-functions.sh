--- conflicted
+++ resolved
@@ -41,14 +41,8 @@
   local dbaddr=${1}
   local dbport=${2}
 
-<<<<<<< HEAD
-  echo "======= checking ${dbaddr}:${dbport} OVSDB instance ==============="
-  ovsdb-client ${ovndb_ctl_ssl_opts} list-dbs ${transport}:${dbaddr}:${dbport} >/dev/null
-=======
-  # TODO: Right now only checks for NB ovsdb instances
   echo "======= checking [${dbaddr}]:${dbport} OVSDB instance ==============="
   ovsdb-client ${ovndb_ctl_ssl_opts} list-dbs ${transport}:[${dbaddr}]:${dbport} >/dev/null
->>>>>>> 36c4740d
   if [[ $? != 0 ]]; then
     return 1
   fi
@@ -239,10 +233,6 @@
       "
     }
   fi
-<<<<<<< HEAD
-  if [[ "${POD_NAME}" == ${sts_name}"-0" ]]; then
-    run_as_ovs_user_if_needed nice -n ${sched_priority} \
-=======
 
   # 'ovn-${db}ctl set-connection' called in ovsdb-raft() defaults to IPv4.
   # For IPv6, overwrite with ":[::]"
@@ -251,9 +241,8 @@
     ovn_raft_conn_ip_url_suffix=":[::]"
   fi
 
-  if [[ "${POD_NAME}" == "ovnkube-db-0" ]]; then
-    run_as_ovs_user_if_needed \
->>>>>>> 36c4740d
+  if [[ "${POD_NAME}" == ${sts_name}"-0" ]]; then
+    run_as_ovs_user_if_needed nice -n ${sched_priority} \
       ${OVNCTL_PATH} run_${db}_ovsdb --no-monitor \
       --db-${db}-cluster-local-addr=[${ovn_db_host}] \
       --db-${db}-cluster-local-port=${raft_port} \
