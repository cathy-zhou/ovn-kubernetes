--- conflicted
+++ resolved
@@ -17,11 +17,6 @@
   fi
 }
 
-<<<<<<< HEAD
-# OVN DB must be up in the first DB node
-# This waits for the first OVN statefulset DB pod to come up
-ready_to_join_cluster() {
-=======
 bracketify() { case "$1" in *:*) echo "[$1]" ;; *) echo "$1" ;; esac }
 
 # checks if a db pod is part of a current cluster
@@ -50,15 +45,14 @@
 }
 
 # Checks if cluster has already been initialized.
-# If not it returns false and sets init_ip to ovnkube-db-0
+# If not it returns false and sets init_ip to ovn-<nb/sb>db-0
 cluster_exists() {
->>>>>>> c2329b04
   # See if ep is available ...
   local db=${1}
   local port=${2}
 
   db_pods=$(kubectl --server=${K8S_APISERVER} --token=${k8s_token} --certificate-authority=${K8S_CACERT} \
-    get pod -n ${ovn_kubernetes_namespace} -o=jsonpath='{.items[*].metadata.name}' | egrep -o 'ovnkube-db[^ ]+')
+    get pod -n ${ovn_kubernetes_namespace} -o=jsonpath='{.items[*].metadata.name}' | egrep -o ''${sts_name}'[^ ]+')
 
   for db_pod in $db_pods; do
     if db_part_of_cluster $db_pod $db $port; then
@@ -282,25 +276,6 @@
     ovn_raft_conn_ip_url_suffix=":[::]"
   fi
 
-<<<<<<< HEAD
-  if [[ "${POD_NAME}" == ${sts_name}"-0" ]]; then
-    run_as_ovs_user_if_needed nice -n ${sched_priority} \
-      ${OVNCTL_PATH} run_${db}_ovsdb --no-monitor \
-      --db-${db}-cluster-local-addr=[${ovn_db_host}] \
-      --db-${db}-cluster-local-port=${raft_port} \
-      --db-${db}-cluster-local-proto=${transport} \
-      ${db_ssl_opts} \
-      --ovn-${db}-log="${ovn_loglevel_db}" &
-  else
-    # join the remote cluster node if the DB is not created
-    if [[ "${initialize}" == "true" ]]; then
-      # delete standalone DB file if it exists, this is to work around a bug in ovs-lib
-      # in order to join the cluster successfully
-      rm -f ${ovn_db_file}
-      wait_for_event ready_to_join_cluster ${db} ${port}
-    fi
-    run_as_ovs_user_if_needed nice -n ${sched_priority} \
-=======
   initial_raft_create=true
   if [[ "${initialize}" == "true" ]]; then
     # check to see if a cluster already exists. If it does, just join it.
@@ -318,8 +293,7 @@
     if ${cluster_found}; then
       echo "Cluster already exists for DB: ${db}"
       initial_raft_create=false
-      run_as_ovs_user_if_needed \
->>>>>>> c2329b04
+      run_as_ovs_user_if_needed nice -n ${sched_priority} \
       ${OVNCTL_PATH} run_${db}_ovsdb --no-monitor \
       --db-${db}-cluster-local-addr=$(bracketify ${ovn_db_host}) --db-${db}-cluster-remote-addr=${init_ip} \
       --db-${db}-cluster-local-port=${raft_port} --db-${db}-cluster-remote-port=${raft_port} \
@@ -327,10 +301,10 @@
       ${db_ssl_opts} \
       --ovn-${db}-log="${ovn_loglevel_db}" &
     else
-      # either we need to initialize a new cluster or wait for db-0 to create it
-      if [[ "${POD_NAME}" == "ovnkube-db-0" ]]; then
+      # either we need to initialize a new cluster or wait for ovn-<sb/nb>db-0 to create it
+      if [[ "${POD_NAME}" == ${sts_name}"-0" ]]; then
         echo "Cluster does not exist for DB: ${db}, creating new raft cluster"
-        run_as_ovs_user_if_needed \
+        run_as_ovs_user_if_needed nice -n ${sched_priority} \
         ${OVNCTL_PATH} run_${db}_ovsdb --no-monitor \
         --db-${db}-cluster-local-addr=$(bracketify ${ovn_db_host}) \
         --db-${db}-cluster-local-port=${raft_port} \
@@ -338,9 +312,9 @@
         ${db_ssl_opts} \
         --ovn-${db}-log="${ovn_loglevel_db}" &
       else
-        echo "Cluster does not exist for DB: ${db}, waiting for ovnkube-db-0 pod to create it"
+        echo "Cluster does not exist for DB: ${db}, waiting for db-0 pod to create it"
         wait_for_event cluster_exists ${db} ${port}
-        run_as_ovs_user_if_needed \
+        run_as_ovs_user_if_needed nice -n ${sched_priority} \
         ${OVNCTL_PATH} run_${db}_ovsdb --no-monitor \
         --db-${db}-cluster-local-addr=$(bracketify ${ovn_db_host}) --db-${db}-cluster-remote-addr=${init_ip} \
         --db-${db}-cluster-local-port=${raft_port} --db-${db}-cluster-remote-port=${raft_port} \
@@ -355,7 +329,7 @@
     #  a) we can't reliably know who the raft leader is
     #  b) we don't need to pass that information since it's already
     #     in the db
-    run_as_ovs_user_if_needed \
+    run_as_ovs_user_if_needed nice -n ${sched_priority} \
     ${OVNCTL_PATH} run_${db}_ovsdb --no-monitor \
     --db-${db}-cluster-local-addr=[${ovn_db_host}] \
     --db-${db}-cluster-local-port=${raft_port} \
@@ -376,19 +350,10 @@
   fi
   echo "=============== ${db}-ovsdb-raft ========== RUNNING"
 
-<<<<<<< HEAD
   if [[ "${POD_NAME}" == ${sts_name}"-0" ]]; then
-    # set the election timer value before other servers join the cluster and it can
-    # only be set on the leader so we must do this in the first OVN DB Pod when it is still
-    # a single-node cluster
-    set_election_timer ${db} ${election_timer}
-    if [[ ${db} == "nb" ]]; then
-      set_northd_probe_interval
-=======
-  if [[ "${POD_NAME}" == "ovnkube-db-0" ]]; then
     if ${initial_raft_create}; then
       # set the election timer value before other servers join the cluster and it can
-      # only be set on the leader so we must do this in ovnkube-db-0 when it is still
+      # only be set on the leader so we must do this in ovn-<nb/sb>db-0 when it is still
       # a single-node cluster
       set_election_timer ${db} ${election_timer}
       if [[ ${db} == "nb" ]]; then
@@ -396,7 +361,6 @@
       fi
       # set the connection and disable inactivity probe, this deletes the old connection if any
       set_connection ${db} ${port}
->>>>>>> c2329b04
     fi
   fi
 
