--- conflicted
+++ resolved
@@ -346,12 +346,8 @@
   --ovn-master-count=${KIND_NUM_MASTER} \
   --kind \
   --ovn-unprivileged-mode=no \
-<<<<<<< HEAD
-  --master-loglevel=5
-=======
   --master-loglevel=5 \
   --egress-ip-enable=true
->>>>>>> 9e5a45a9
 popd
 
 kind load docker-image ${OVN_IMAGE} --name ${KIND_CLUSTER_NAME}
